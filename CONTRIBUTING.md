# Contributing

Contributions to Scanpy are highly welcome!

## Before filing an issue

* Search the repository (also google) to see if someone has already reported the same issue. This allows contributors to spend less time responding to issues, and more time on adding features!
* Please provide a minimal complete verifiable example for any bug. If you're not sure what this means, check out [this blog post](http://matthewrocklin.com/blog/work/2018/02/28/minimal-bug-reports) by Matthew Rocklin or [this definition](https://stackoverflow.com/help/mcve) from StackOverflow.
* Let us know a bit about your environment. This can be as easy as pasting the results of `sc.logging.print_versions()`.

## Contributing code

## Coding style

We stick to [PEP 8](https://www.python.org/dev/peps/pep-0008) and to this [editorconfig](https://github.com/theislab/scanpy/blob/master/.editorconfig) and *try* to stick to 80-character lines. In some cases, wider lines might improve readability, in most cases, not. Docstrings should always be 80 characters.

### Docs

We use the numpydoc style for writing docstrings.
Either take a look at any Scanpy or Numpy function or
[here](http://sphinxcontrib-napoleon.readthedocs.io/en/latest/example_numpy.html).

The `Params` abbreviation is a legit replacement for `Parameters`.

<<<<<<< HEAD
The `Returns` section deserves special attention:
While you can either use the standard numpydoc way of populating it,
you can also just write any prose:

```rst
=======
The `Returns` section deserves special attention: you can either use the standard numpydoc way of populating it, e.g. as in [`pp.calculate_qc_metrics`](https://scanpy.readthedocs.io/en/latest/api/scanpy.pp.calculate_qc_metrics.html)
```
>>>>>>> dceb8618
Returns
-------
type of return value 1
    description of return value 1

type of return value 2
    description of return value 2
```

or like [`pp.normalize_total`](https://scanpy.readthedocs.io/en/latest/api/scanpy.pp.normalize_total.html)

```rst
Returns
-------
Returns dictionary with normalized copies of `adata.X` and `adata.layers`
or updates `adata` with normalized version of the original
`adata.X` and `adata.layers`, depending on `inplace`.
```

Many functions also just modify parts of the passed AnnData object,
like e.g. [`tl.leiden`](https://scanpy.readthedocs.io/en/latest/api/scanpy.tl.leiden.html)

```rst
Returns
-------
`adata.obs[key_added]`
    Array of dim (number of samples) that stores the subgroup id (`'0'`, `'1'`, ...) for each cell.

`adata.uns['leiden']['params']`
    A dict with the values for the parameters `resolution`, `random_state`, and `n_iterations`.
```
<<<<<<< HEAD
=======
or from [`tl.dpt`](https://scanpy.readthedocs.io/en/latest/api/scanpy.tl.dpt.html)
```
Returns
-------
Depending on `copy`, returns or updates `adata` with the following fields.

If `n_branchings==0`, no field `dpt_groups` will be written.

dpt_pseudotime : `pd.Series` (`adata.obs`, dtype `float`)
    Array of dim (number of samples) that stores the pseudotime of each
    cell, that is, the DPT distance with respect to the root cell.
dpt_groups : `pd.Series` (`adata.obs`, dtype `category`)
    Array of dim (number of samples) that stores the subgroup id ('0',
    '1', ...) for each cell. The groups  typically correspond to
    'progenitor cells', 'undecided cells' or 'branches' of a process.
```

Whether a section is interpreted as `numpydoc` or prose depends on whether the second line of the section is indented or not.
>>>>>>> dceb8618


### Tests

Write tests for your functions! See [here](https://github.com/theislab/scanpy/tree/master/scanpy/tests) for examples.<|MERGE_RESOLUTION|>--- conflicted
+++ resolved
@@ -22,16 +22,11 @@
 
 The `Params` abbreviation is a legit replacement for `Parameters`.
 
-<<<<<<< HEAD
 The `Returns` section deserves special attention:
 While you can either use the standard numpydoc way of populating it,
-you can also just write any prose:
+e.g. as in [`pp.calculate_qc_metrics`](https://scanpy.readthedocs.io/en/latest/api/scanpy.pp.calculate_qc_metrics.html)
 
 ```rst
-=======
-The `Returns` section deserves special attention: you can either use the standard numpydoc way of populating it, e.g. as in [`pp.calculate_qc_metrics`](https://scanpy.readthedocs.io/en/latest/api/scanpy.pp.calculate_qc_metrics.html)
-```
->>>>>>> dceb8618
 Returns
 -------
 type of return value 1
@@ -41,7 +36,7 @@
     description of return value 2
 ```
 
-or like [`pp.normalize_total`](https://scanpy.readthedocs.io/en/latest/api/scanpy.pp.normalize_total.html)
+or use prose, like [`pp.normalize_total`](https://scanpy.readthedocs.io/en/latest/api/scanpy.pp.normalize_total.html)
 
 ```rst
 Returns
@@ -63,27 +58,6 @@
 `adata.uns['leiden']['params']`
     A dict with the values for the parameters `resolution`, `random_state`, and `n_iterations`.
 ```
-<<<<<<< HEAD
-=======
-or from [`tl.dpt`](https://scanpy.readthedocs.io/en/latest/api/scanpy.tl.dpt.html)
-```
-Returns
--------
-Depending on `copy`, returns or updates `adata` with the following fields.
-
-If `n_branchings==0`, no field `dpt_groups` will be written.
-
-dpt_pseudotime : `pd.Series` (`adata.obs`, dtype `float`)
-    Array of dim (number of samples) that stores the pseudotime of each
-    cell, that is, the DPT distance with respect to the root cell.
-dpt_groups : `pd.Series` (`adata.obs`, dtype `category`)
-    Array of dim (number of samples) that stores the subgroup id ('0',
-    '1', ...) for each cell. The groups  typically correspond to
-    'progenitor cells', 'undecided cells' or 'branches' of a process.
-```
-
-Whether a section is interpreted as `numpydoc` or prose depends on whether the second line of the section is indented or not.
->>>>>>> dceb8618
 
 
 ### Tests
