<<<<<<< HEAD
### 1.10.1 {small}`the future`
```{rubric} Development features
```

* Add performance benchmarking {pr}`2977` {smaller}`R Shrestha`, {smaller}`P Angerer`
=======
### 1.10.1 {small}`2024-04-09`
>>>>>>> 10f4ebc7

```{rubric} Docs
```

* Added {doc}`how-to example </how-to/plotting-with-marsilea>` on plotting with [Marsilea](https://marsilea.readthedocs.io) {pr}`2974` {smaller}`Y Zheng`

```{rubric} Bug fixes
```

* Fix `aggregate` when aggregating by more than two groups {pr}`2965` {smaller}`I Virshup`


```{rubric} Performance
```
* {func}`~scanpy.pp.scale` now uses numba kernels for `sparse.csr_matrix` and `sparse.csc_matrix` when `zero_center==False` and `mask_obs` is provided. This greatly speed up execution {pr}`2942` {smaller}`S Dicks`<|MERGE_RESOLUTION|>--- conflicted
+++ resolved
@@ -1,12 +1,4 @@
-<<<<<<< HEAD
-### 1.10.1 {small}`the future`
-```{rubric} Development features
-```
-
-* Add performance benchmarking {pr}`2977` {smaller}`R Shrestha`, {smaller}`P Angerer`
-=======
 ### 1.10.1 {small}`2024-04-09`
->>>>>>> 10f4ebc7
 
 ```{rubric} Docs
 ```
