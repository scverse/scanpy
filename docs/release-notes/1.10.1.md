### 1.10.1 {small}`the future`

<<<<<<< HEAD
```{rubric} Development features
```

* Add performance benchmarking {pr}`2977` {smaller}`R Shrestha`, {smaller}`P Angerer`

=======
>>>>>>> 3255fda6
```{rubric} Docs
```

* Added {doc}`how-to example </how-to/plotting-with-marsilea>` on plotting with [Marsilea](https://marsilea.readthedocs.io) {pr}`2974` {smaller}`Y Zheng`

```{rubric} Bug fixes
```

* Fix `aggregate` when aggregating by more than two groups {pr}`2965` {smaller}`I Virshup`


```{rubric} Performance
```
* {func}`~scanpy.pp.scale` now uses numba kernels for `sparse.csr_matrix` and `sparse.csc_matrix` when `zero_center==False` and `mask_obs` is provided. This greatly speed up execution {pr}`2942` {smaller}`S Dicks`<|MERGE_RESOLUTION|>--- conflicted
+++ resolved
@@ -1,13 +1,9 @@
 ### 1.10.1 {small}`the future`
-
-<<<<<<< HEAD
 ```{rubric} Development features
 ```
 
 * Add performance benchmarking {pr}`2977` {smaller}`R Shrestha`, {smaller}`P Angerer`
 
-=======
->>>>>>> 3255fda6
 ```{rubric} Docs
 ```
 
