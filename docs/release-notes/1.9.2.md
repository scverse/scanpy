--- conflicted
+++ resolved
@@ -6,12 +6,8 @@
 
 ```{rubric} Bug fixes
 ```
-<<<<<<< HEAD
+- {func}`~scanpy.pp.highly_variable_genes` `layer` argument now works in tandem with `batches` {pr}`2302` {smaller}`D Schaumont`
 - {func}`~scanpy.pp.highly_variable_genes` with `flavor='cell_ranger'` now handles the case in {issue}`2230` where the number of calculated dispersions is less than `n_top_genes` {pr}`2231` {smaller}`L Zappia`
-=======
-- {func}`~scanpy.pp.highly_variable_genes` `layer` argument now works in tandem with `batches` {pr}`2302` {smaller}`D Schaumont`
-
->>>>>>> 4623bb72
 
 ```{rubric} Performance
 ```