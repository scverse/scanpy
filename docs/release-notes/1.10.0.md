--- conflicted
+++ resolved
@@ -16,11 +16,8 @@
 * {func}`scanpy.pp.pca`, {func}`scanpy.pp.scale`, {func}`scanpy.pl.embedding`, and {func}`scanpy.experimental.pp.normalize_pearson_residuals_pca`
   now support a `mask` parameter {pr}`2272` {smaller}`C Bright, T Marcella, & P Angerer`
 * {func}`scanpy.tl.rank_genes_groups` no longer warns that it's default was changed from t-test_overestim_var to t-test {pr}`2798` {smaller}`L Heumos`
-<<<<<<< HEAD
+* {func}`scanpy.pp.highly_variable_genes` has new flavor `seurat_v3_paper` that is in its implementation consistent with the paper description in Stuart et al 2018. {pr}`2792` {smaller}`E Roellin`
 * {func}`scanpy.pp.highly_variable_genes` supports dask for the default `seurat` and `cell_ranger` flavors {pr}`2809` {smaller}`P Angerer`
-=======
-* {func}`scanpy.pp.highly_variable_genes` has new flavor `seurat_v3_paper` that is in its implementation consistent with the paper description in Stuart et al 2018. {pr}`2792` {smaller}`E Roellin`
->>>>>>> e7a12518
 
 ```{rubric} Docs
 ```
