--- conflicted
+++ resolved
@@ -11,13 +11,10 @@
   now uses numba for variance computation {pr}`2612` {smaller}`S Dicks & P Angerer`
 * {func}`scanpy.external.pp.harmony_integrate` now runs with 64 bit floats improving reproducibility {pr}`2655` {smaller}`S Dicks`
 * Enhanced dask support for some internal utilities, paving the way for more extensive dask support {pr}`2696` {smaller}`P Angerer`
+* {func}`scanpy.tl.dendrogram` now accepts and axis or dim argument to enable dendrograms on obs or var {pr}`2771` {smaller}`D Burkhardt`
 * {func}`scanpy.pp.pca`, {func}`scanpy.pp.scale`, {func}`scanpy.pl.embedding`, and {func}`scanpy.experimental.pp.normalize_pearson_residuals_pca`
   now support a `mask` parameter {pr}`2272` {smaller}`C Bright, T Marcella, & P Angerer`
-<<<<<<< HEAD
-* {func}`scanpy.tl.dendrogram` now accepts and axis or dim argument to enable dendrograms on obs or var {pr}`2771` {smaller}`D Burkhardt`
-=======
 * {func}`scanpy.tl.rank_genes_groups` no longer warns that it's default was changed from t-test_overestim_var to t-test {pr}`2798` {smaller}`L Heumos`
->>>>>>> b6d0fc48
 
 ```{rubric} Docs
 ```
