--- conflicted
+++ resolved
@@ -16,12 +16,9 @@
 * {func}`scanpy.pp.pca`, {func}`scanpy.pp.scale`, {func}`scanpy.pl.embedding`, and {func}`scanpy.experimental.pp.normalize_pearson_residuals_pca`
   now support a `mask` parameter {pr}`2272` {smaller}`C Bright, T Marcella, & P Angerer`
 * {func}`scanpy.tl.rank_genes_groups` no longer warns that it's default was changed from t-test_overestim_var to t-test {pr}`2798` {smaller}`L Heumos`
-<<<<<<< HEAD
-* {func}`scanpy.tl.leiden` now relies by default on `igraph` fully.  `leidenalg`'s implementation is still available via `flavor` when set to `leidenalg`, although other defaults have now changed.  {pr}`2815` {smaller}`I Gold`
-=======
+* {func}`scanpy.tl.leiden` now offers `igraph`'s implementation of the leiden algorithm via  via `flavor` when set to `igraph`.  `leidenalg`'s implementation is still default, but discouraged.  {pr}`2815` {smaller}`I Gold`
 * {func}`scanpy.pp.highly_variable_genes` has new flavor `seurat_v3_paper` that is in its implementation consistent with the paper description in Stuart et al 2018. {pr}`2792` {smaller}`E Roellin`
 * {func}`scanpy.pp.highly_variable_genes` supports dask for the default `seurat` and `cell_ranger` flavors {pr}`2809` {smaller}`P Angerer`
->>>>>>> 102b4ef0
 
 ```{rubric} Docs
 ```
