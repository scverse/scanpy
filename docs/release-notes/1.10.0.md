--- conflicted
+++ resolved
@@ -10,12 +10,9 @@
 * {func}`scanpy.experimental.pp.highly_variable_genes` using `flavor='pearson_residuals'`
   now uses numba for variance computation {pr}`2612` {smaller}`S Dicks & P Angerer`
 * {func}`scanpy.external.pp.harmony_integrate` now runs with 64 bit floats improving reproducibility {pr}`2655` {smaller}`S Dicks`
-<<<<<<< HEAD
 * {func}`~scanpy.pp.scrublet` and {func}`~scanpy.pp.scrublet_simulate_doublets` were moved from {mod}`scanpy.external.pp` to {mod}`scanpy.pp`.
   The `scrublet` implementation is now maintained as part of scanpy {pr}`2703` {smaller}`P Angerer`
-=======
 * Enhanced dask support for some internal utilities, paving the way for more extensive dask support {pr}`2696` {smaller}`P Angerer`
->>>>>>> 83694144
 
 ```{rubric} Docs
 ```
