--- conflicted
+++ resolved
@@ -6,12 +6,9 @@
 * {func}`scanpy.pp.pca` and {func}`scanpy.pp.regress_out` now accept a layer argument {pr}`2588` {smaller}`S Dicks`
 * {func}`scanpy.pp.subsample` with `copy=True` can now be called in backed mode {pr}`2624` {smaller}`E Roellin`
 * {func}`scanpy.pp.neighbors` now has a `transformer` argument allowing for more flexibility {pr}`2536` {smaller}`P Angerer`
-<<<<<<< HEAD
-* {func}`scanpy.external.pp.harmony_integrate` now runs with 64 bit floats improving reproducibility {pr}`2655` {smaller}`S Dicks`
-=======
 * {func}`scanpy.experimental.pp.highly_variable_genes` using `flavor='pearson_residuals'`
   now uses numba for variance computation {pr}`2612` {smaller}`S Dicks & P Angerer`
->>>>>>> 3a50e60a
+* {func}`scanpy.external.pp.harmony_integrate` now runs with 64 bit floats improving reproducibility {pr}`2655` {smaller}`S Dicks`
 
 ```{rubric} Docs
 ```
