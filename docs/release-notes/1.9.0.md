### 1.9.0 {small}`the future`

```{rubric} Features
```

- {func}`~scanpy.tl.filter_rank_genes_groups` now allows to filter with absolute values of log fold change {pr}`1649` {smaller}`S Rybakov`
- {func}`~scanpy.pl.embedding_density` now allows more than 10 groups {pr}`1936` {smaller}`A Wolf`
- {func}`~scanpy.logging.print_versions` now uses `session_info` {pr}`2089` {smaller}`P Angerer` {smaller}`I Virshup`
- `_choose_representation` now subsets the provided representation to n_pcs, regardless of the name of the provided representation (should affect mostly {func}`~scanpy.pp.neighbors`)  {pr}`2179`  {smaller}`I Virshup` {smaller}`PG Majev`
- Embedding plots now have a `dimensions` argument, which lets users select which dimensions of their embedding to plot and uses the same broadcasting rules as other arguments {pr}`1538` {smaller}`I Virshup`
- Number of variables plotted with {func}`~scanpy.pl.pca_loadings` can now be controlled with `n_points` argument. Additionally, variables are no longer repeated if the anndata has less than 30 variables {pr}`2075` {smaller}`Yves33`
<<<<<<< HEAD
- {func}`sc.external.pp.scrublet` (and related functions) can now be used on `AnnData` objects containing multiple batches {pr}`1965` {smaller}`J Manning`
- Dask arrays now work with :func:`scanpy.pp.normalize_total` {pr}`1663` {smaller}`G Buckley, I Virshup`

=======
- Embedding plots can now pass `colorbar_loc` to specify the location of colorbar legend, or pass `None` to not show a colorbar {pr}`1821` {smaller}`A Schaar` {smaller}`I Virshup`
>>>>>>> 19d2ab25

```{rubric} Experimental module
```

- Added {mod}`scanpy.experimental` module!

  - Added {func}`scanpy.experimental.pp.normalize_pearson_residuals` for Pearson Residuals normalization {pr}`1715` {smaller}`J Lause, G Palla, I Virshup`
  - Added {func}`scanpy.experimental.pp.normalize_pearson_residuals_pca` for Pearson Residuals normalization and PCA {pr}`1715` {smaller}`J Lause, G Palla, I Virshup`
  - Added {func}`scanpy.experimental.pp.highly_variable_genes` for HVG selection with Pearson Residuals {pr}`1715` {smaller}`J Lause, G Palla, I Virshup`
  - Added {func}`scanpy.experimental.pp.normalize_pearson_residuals_pca` for Pearson Residuals normalization and dimensionality reduction with PCA {pr}`1715` {smaller}`J Lause, G Palla, I Virshup`
  - Added {func}`scanpy.experimental.pp.recipe_pearson_residuals` for Pearson Residuals normalization, HVG selection and dimensionality reduction with PCA  {pr}`1715` {smaller}`J Lause, G Palla, I Virshup`

```{rubric} Bug fixes
```

- Fixed finding variables with `use_raw=True` and `basis=None` in {func}`scanpy.pl.scatter` {pr}`2027` {smaller}`E Rice`
- Fixed {func}`scanpy.external.pp.scrublet` to address {issue}`1957` {smaller}`FlMai` and ensure raw counts are used for simulation
- Functions in {mod}`scanpy.datasets` no longer throw `OldFormatWarnings` when using `anndata` `0.8` {pr}`2096` {smaller}`I Virshup`
- Fixed use of {func}`scanpy.pp.neighbors` with `method='rapids'`: RAPIDS cuML no longer returns a squared Euclidean distance matrix, so we should not square-root the kNN distance matrix. {pr}`1828` {smaller}`M Zaslavsky`
- Removed `pytables` dependency by implementing `read_10x_h5` with `h5py` due to installation errors on Windows {pr}`2064`
- Fixed bug in {func}`scanpy.external.pp.hashsolo` where default value was set improperly {pr}`2190` {smaller}`B Reiz`
- Fixed bug in {func}`scanpy.pl.embedding` functions where an error could be raised when there were missing values and large numbers of categories {pr}`2187` {smaller}`I Virshup`<|MERGE_RESOLUTION|>--- conflicted
+++ resolved
@@ -9,13 +9,10 @@
 - `_choose_representation` now subsets the provided representation to n_pcs, regardless of the name of the provided representation (should affect mostly {func}`~scanpy.pp.neighbors`)  {pr}`2179`  {smaller}`I Virshup` {smaller}`PG Majev`
 - Embedding plots now have a `dimensions` argument, which lets users select which dimensions of their embedding to plot and uses the same broadcasting rules as other arguments {pr}`1538` {smaller}`I Virshup`
 - Number of variables plotted with {func}`~scanpy.pl.pca_loadings` can now be controlled with `n_points` argument. Additionally, variables are no longer repeated if the anndata has less than 30 variables {pr}`2075` {smaller}`Yves33`
-<<<<<<< HEAD
 - {func}`sc.external.pp.scrublet` (and related functions) can now be used on `AnnData` objects containing multiple batches {pr}`1965` {smaller}`J Manning`
 - Dask arrays now work with :func:`scanpy.pp.normalize_total` {pr}`1663` {smaller}`G Buckley, I Virshup`
+- Embedding plots can now pass `colorbar_loc` to specify the location of colorbar legend, or pass `None` to not show a colorbar {pr}`1821` {smaller}`A Schaar` {smaller}`I Virshup`
 
-=======
-- Embedding plots can now pass `colorbar_loc` to specify the location of colorbar legend, or pass `None` to not show a colorbar {pr}`1821` {smaller}`A Schaar` {smaller}`I Virshup`
->>>>>>> 19d2ab25
 
 ```{rubric} Experimental module
 ```
