--- conflicted
+++ resolved
@@ -28,15 +28,10 @@
 
 - Deprecated `layers` and `layers_norm` kwargs to :func:`~scanpy.pp.normalize_total` :pr:`1667` :smaller:`I Virshup`
 
-<<<<<<< HEAD
 .. rubric:: Documentation
-
-- Integrated to DocSearch_, a find-as-you-type documentation index search. :pr:`1754` :smaller:`P Angerer`
-
-.. _docsearch: https://docsearch.algolia.com/
-=======
-.. rubric:: Docs
 
 - Clarified docs issues for :func:`~scanpy.pp.neighbors`, 
   :func:`~scanpy.tl.diffmap`, :func:`~scanpy.pp.calculate_qc_metrics` :pr:`1680` :smaller:`G Palla`
->>>>>>> 3fb1463a
+- Integrated to DocSearch_, a find-as-you-type documentation index search. :pr:`1754` :smaller:`P Angerer`
+
+.. _docsearch: https://docsearch.algolia.com/