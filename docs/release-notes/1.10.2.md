### 1.10.2 {small}`the future`

```{rubric} Development features
```

* Add performance benchmarking {pr}`2977` {smaller}`R Shrestha`, {smaller}`P Angerer`

```{rubric} Docs
```

* Fixed incorrect instructions in "testing" dev docs {pr}`2994` {smaller}`I Virshup`
* Update marsilea tutorial to use `group_` methods {pr}`3001` {smaller}`I Virshup`
* Fixed citations {pr}`3032` {smaller}`P Angerer`

```{rubric} Bug fixes
```

* Compatibility with `matplotlib` 3.9 {pr}`2999` {smaller}`I Virshup`
<<<<<<< HEAD
* Add clear errors where `backed` mode-like matrices (i.e., from `sparse_dataset`) are not supported {pr}`3048` {smaller}`I gold`
=======
* Fix deprecated use of `.A` with sparse matrices {pr}`3084` {smaller}`P Angerer`
>>>>>>> b3b9d057

```{rubric} Performance
```

* `sparse_mean_variance_axis` now uses all cores for the calculations {pr}`3015` {smaller}`S Dicks`
* Speed up {func}`~scanpy.pp.scrublet` {pr}`3044` {smaller}`S Dicks` and {pr}`3056` {smaller}`P Angerer`<|MERGE_RESOLUTION|>--- conflicted
+++ resolved
@@ -16,11 +16,8 @@
 ```
 
 * Compatibility with `matplotlib` 3.9 {pr}`2999` {smaller}`I Virshup`
-<<<<<<< HEAD
 * Add clear errors where `backed` mode-like matrices (i.e., from `sparse_dataset`) are not supported {pr}`3048` {smaller}`I gold`
-=======
 * Fix deprecated use of `.A` with sparse matrices {pr}`3084` {smaller}`P Angerer`
->>>>>>> b3b9d057
 
 ```{rubric} Performance
 ```
