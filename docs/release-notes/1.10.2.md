--- conflicted
+++ resolved
@@ -17,11 +17,8 @@
 
 * Compatibility with `matplotlib` 3.9 {pr}`2999` {smaller}`I Virshup`
 * Add clear errors where `backed` mode-like matrices (i.e., from `sparse_dataset`) are not supported {pr}`3048` {smaller}`I gold`
-<<<<<<< HEAD
 * Write out full pca results when `_choose_representation` is called i.e., `~sc.pp.neighbors` without `sc.pp.pca` {pr}`3078` {smaller}`I gold`
-=======
 * Fix deprecated use of `.A` with sparse matrices {pr}`3084` {smaller}`P Angerer`
->>>>>>> 874d99b3
 
 ```{rubric} Performance
 ```
