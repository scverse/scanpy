--- conflicted
+++ resolved
@@ -19,11 +19,7 @@
 
 ```{rubric} Performance
 ```
-<<<<<<< HEAD
+
 * `sparse_mean_variance_axis` now uses all cores for the calculations {pr}`3015` {smaller}`S Dicks`
 * `pp.highly_variable_genes` with `flavor=seurat_v3` now uses all cores for clipping {pr}`3017` {smaller}`S Dicks`
-=======
-
-* `sparse_mean_variance_axis` now uses all cores for the calculations {pr}`3015` {smaller}`S Dicks`
 * Speed up {func}`~scanpy.pp.scrublet` {pr}`3044` {smaller}`S Dicks` and {pr}`3056` {smaller}`P Angerer`
->>>>>>> 23c20bc4
