--- conflicted
+++ resolved
@@ -50,18 +50,7 @@
     # 'ipython_directive',
     # 'ipython_console_highlighting',
     'scanpydoc',
-<<<<<<< HEAD
-    "sphinx_search.extension",
-    # Locally defined
-    "debug_docstrings",
-    "github_links",
-    "param_police",
-    "typed_returns",
-    # "function_images",
-    # *[p.stem for p in (HERE / 'extensions').glob('*.py')],
-=======
     *[p.stem for p in (HERE / 'extensions').glob('*.py')],
->>>>>>> 4f2a79d9
 ]
 
 # Generate the API documentation when building
