import os
import sys
from pathlib import Path
from datetime import datetime
from typing import Any

import matplotlib  # noqa
from sphinx.application import Sphinx
from packaging.version import parse as parse_version

# Don’t use tkinter agg when importing scanpy → … → matplotlib
matplotlib.use('agg')

HERE = Path(__file__).parent
sys.path[:0] = [str(HERE.parent), str(HERE / 'extensions')]
import scanpy  # noqa


# -- General configuration ------------------------------------------------


nitpicky = True  # Warn about broken links. This is here for a reason: Do not change.
needs_sphinx = '4.0'  # Nicer param docs
suppress_warnings = [
    'ref.citation',
    'myst.header',  # https://github.com/executablebooks/MyST-Parser/issues/262
]

# General information
project = 'Scanpy'
author = 'Scanpy development team'
repository_url = "https://github.com/scverse/scanpy"
copyright = f'{datetime.now():%Y}, the Scanpy development team.'
version = scanpy.__version__.replace('.dirty', '')

# Bumping the version updates all docs, so don't do that
if parse_version(version).is_devrelease:
    parsed = parse_version(version)
    version = f"{parsed.major}.{parsed.minor}.{parsed.micro}.dev"

release = version

# default settings
templates_path = ['_templates']
master_doc = 'index'
default_role = 'literal'
exclude_patterns = ['_build', 'Thumbs.db', '.DS_Store', '**.ipynb_checkpoints']

extensions = [
    'myst_nb',
    'sphinx_copybutton',
    'sphinx.ext.autodoc',
    'sphinx.ext.intersphinx',
    'sphinx.ext.doctest',
    'sphinx.ext.coverage',
    'sphinx.ext.mathjax',
    'sphinx.ext.napoleon',
    'sphinx.ext.autosummary',
    'sphinx.ext.extlinks',
    'matplotlib.sphinxext.plot_directive',
    'sphinx_autodoc_typehints',  # needs to be after napoleon
    'git_ref',  # needs to be before scanpydoc.rtd_github_links
    'scanpydoc',  # needs to be before sphinx.ext.linkcode
    'sphinx.ext.linkcode',
    'sphinx_design',
    'sphinxext.opengraph',
    *[p.stem for p in (HERE / 'extensions').glob('*.py') if p.stem not in {'git_ref'}],
]

# Generate the API documentation when building
autosummary_generate = True
autodoc_member_order = 'bysource'
# autodoc_default_flags = ['members']
napoleon_google_docstring = False
napoleon_numpy_docstring = True
napoleon_include_init_with_doc = False
napoleon_use_rtype = True  # having a separate entry generally helps readability
napoleon_use_param = True
napoleon_custom_sections = [('Params', 'Parameters')]
todo_include_todos = False
api_dir = HERE / 'api'  # function_images
myst_enable_extensions = [
    "amsmath",
    "colon_fence",
    "deflist",
    "dollarmath",
    "html_image",
    "html_admonition",
]
myst_url_schemes = ("http", "https", "mailto")
nb_output_stderr = "remove"
nb_execution_mode = "off"
nb_merge_streams = True


ogp_site_url = "https://scanpy.readthedocs.io/en/stable/"
ogp_image = "https://scanpy.readthedocs.io/en/stable/_static/Scanpy_Logo_BrightFG.svg"

typehints_defaults = 'braces'

pygments_style = "default"
pygments_dark_style = "native"

intersphinx_mapping = dict(
    anndata=('https://anndata.readthedocs.io/en/stable/', None),
    bbknn=('https://bbknn.readthedocs.io/en/latest/', None),
    cycler=('https://matplotlib.org/cycler/', None),
    h5py=('https://docs.h5py.org/en/stable/', None),
    ipython=('https://ipython.readthedocs.io/en/stable/', None),
    leidenalg=('https://leidenalg.readthedocs.io/en/latest/', None),
    louvain=('https://louvain-igraph.readthedocs.io/en/latest/', None),
    matplotlib=('https://matplotlib.org/stable/', None),
    networkx=('https://networkx.org/documentation/stable/', None),
    numpy=('https://numpy.org/doc/stable/', None),
    pandas=('https://pandas.pydata.org/pandas-docs/stable/', None),
    pytest=('https://docs.pytest.org/en/latest/', None),
    python=('https://docs.python.org/3', None),
    scipy=('https://docs.scipy.org/doc/scipy/', None),
    seaborn=('https://seaborn.pydata.org/', None),
    sklearn=('https://scikit-learn.org/stable/', None),
    tutorials=('https://scanpy-tutorials.readthedocs.io/en/latest/', None),
)


# -- Options for HTML output ----------------------------------------------

html_theme = "sphinx_book_theme"
html_theme_options = {
    "repository_url": repository_url,
    "use_repository_button": True,
<<<<<<< HEAD
    "show_toc_level": 4,  # show all levels in the sidebar
=======
>>>>>>> 4e190b57
}
html_static_path = ['_static']
html_css_files = ["css/override.css"]
html_show_sphinx = False
html_logo = '_static/img/Scanpy_Logo_BrightFG.svg'
html_title = "scanpy"


def setup(app: Sphinx):
    """App setup hook."""
    app.add_config_value(
        "recommonmark_config",
        {
            "auto_toc_tree_section": "Contents",
            "enable_auto_toc_tree": True,
            "enable_math": True,
            "enable_inline_math": False,
            "enable_eval_rst": True,
        },
        True,
    )


# -- Options for other output formats ------------------------------------------

htmlhelp_basename = f'{project}doc'
doc_title = f'{project} Documentation'
latex_documents = [(master_doc, f'{project}.tex', doc_title, author, 'manual')]
man_pages = [(master_doc, project, doc_title, [author], 1)]
texinfo_documents = [
    (
        master_doc,
        project,
        doc_title,
        author,
        project,
        'One line description of project.',
        'Miscellaneous',
    )
]


# -- Suppress link warnings ----------------------------------------------------

qualname_overrides = {
    "sklearn.neighbors._dist_metrics.DistanceMetric": "sklearn.neighbors.DistanceMetric",
    # If the docs are built with an old version of numpy, this will make it work:
    "numpy.random.RandomState": "numpy.random.mtrand.RandomState",
    "scanpy.plotting._matrixplot.MatrixPlot": "scanpy.pl.MatrixPlot",
    "scanpy.plotting._dotplot.DotPlot": "scanpy.pl.DotPlot",
    "scanpy.plotting._stacked_violin.StackedViolin": "scanpy.pl.StackedViolin",
    "pandas.core.series.Series": "pandas.Series",
}

nitpick_ignore = [
    # Will probably be documented
    ('py:class', 'scanpy._settings.Verbosity'),
    # Currently undocumented: https://github.com/mwaskom/seaborn/issues/1810
    ('py:class', 'seaborn.ClusterGrid'),
    # Won’t be documented
    ('py:class', 'scanpy.plotting._utils._AxesSubplot'),
    ('py:class', 'scanpy._utils.Empty'),
    ('py:class', 'numpy.random.mtrand.RandomState'),
    # Will work once scipy 1.8 is released
    ('py:class', 'scipy.sparse.base.spmatrix'),
    ('py:class', 'scipy.sparse.csr.csr_matrix'),
]

# Options for plot examples

plot_include_source = True
plot_formats = [("png", 90)]
plot_html_show_formats = False
plot_html_show_source_link = False
plot_working_directory = HERE.parent  # Project root

# extlinks config
extlinks = {
    "issue": ("https://github.com/scverse/scanpy/issues/%s", "issue%s"),
    "pr": ("https://github.com/scverse/scanpy/pull/%s", "pr%s"),
}<|MERGE_RESOLUTION|>--- conflicted
+++ resolved
@@ -128,10 +128,6 @@
 html_theme_options = {
     "repository_url": repository_url,
     "use_repository_button": True,
-<<<<<<< HEAD
-    "show_toc_level": 4,  # show all levels in the sidebar
-=======
->>>>>>> 4e190b57
 }
 html_static_path = ['_static']
 html_css_files = ["css/override.css"]
