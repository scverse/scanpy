References
----------

<<<<<<< HEAD
.. [Amid19] Amid & Warmuth (2019),
   *TriMap: Large-scale Dimensionality Reduction Using Triplets*,
   `arXiv <https://arxiv.org/abs/1910.00204>`__.

.. [Amir13] Amir *et al.* (2013),
   *viSNE enables visualization of high dimensional single-cell data and reveals phenotypic heterogeneity of leukemia*,
   `Nature Biotechnology <https://doi.org/10.1038/nbt.2594>`__.

.. [Angerer16] Angerer *et al.* (2016),
   *destiny – diffusion maps for large-scale single-cell data in R*,
   `Bioinformatics <https://doi.org/10.1093/bioinformatics/btv715>`__.

.. [Bernstein20] Bernstein *et al.* (2020),
  *Solo: Doublet Identification in Single-Cell RNA-Seq via Semi-Supervised Deep Learning*,
  `Cell Systems  <https://doi.org/10.1016/j.cels.2020.05.010>`__.

.. [Blondel08] Blondel *et al.* (2008),
   *Fast unfolding of communities in large networks*,
   `J. Stat. Mech. <https://doi.org/10.1088/1742-5468/2008/10/P10008>`__.

.. [Chippada18]
   *ForceAtlas2 for Python and NetworkX*,
   `GitHub <https://github.com/bhargavchippada/forceatlas2>`__.

.. [Coifman05] Coifman *et al.* (2005),
   *Geometric diffusions as a tool for harmonic analysis and structure definition of data: Diffusion maps*,
   `PNAS <https://doi.org/10.1073/pnas.0500334102>`__.

.. [Csardi06] Csardi *et al.* (2006),
   *The igraph software package for complex network research*,
   `InterJournal Complex Systems <https://igraph.org/>`__.

.. [Eraslan18] Eraslan and Simon *et al.* (2018),
   *Single cell RNA-seq denoising using a deep count autoencoder*,
   `bioRxiv <https://doi.org/10.1101/300681>`__.

.. [Eulenberg17] Eulenberg *et al.* (2017),
   *Reconstructing cell cycle and disease progression using deep learning*
   `Nature Communications <https://doi.org/10.1101/081364>`__.

.. [Fechtner18]
   *PyPairs*,
   `GitHub <https://github.com/rfechtner/pypairs>`__.

.. [Fruchterman91] Fruchterman & Reingold (1991),
   *Graph drawing by force-directed placement*,
   `Software: Practice & Experience <https://doi.org/10.1002/spe.4380211102>`__.

.. [Gardner00] Gardner *et al.*, (2000)
   *Construction of a genetic toggle switch in Escherichia coli*,
   `Nature <https://doi.org/10.1038/35002131>`__.

.. [Haghverdi15] Haghverdi *et al.* (2015),
   *Diffusion maps for high-dimensional single-cell analysis of differentiation data*,
   `Bioinformatics <https://doi.org/10.1093/bioinformatics/btv325>`__.

.. [Haghverdi16] Haghverdi *et al.* (2016),
   *Diffusion pseudotime robustly reconstructs branching cellular lineages*,
   `Nature Methods <https://doi.org/10.1038/nmeth.3971>`__.

.. [Haghverdi18] Haghverdi *et al.* (2018),
   *Batch effects in single-cell RNA-sequencing data are corrected by matching mutual nearest neighbors*,
   `Nature Biotechnology <https://doi.org/10.1038/nbt.4091>`__.

.. [Hie19] Hie *et al.* (2019),
   *Efficient integration of heterogeneous single-cell transcriptomes using Scanorama*,
   `Nature Biotechnology <https://doi.org/10.1038/s41587-019-0113-3>`__.

.. [Islam11] Islam *et al.* (2011),
   *Characterization of the single-cell transcriptional landscape by highly multiplex RNA-seq*,
   `Genome Research <https://doi.org/10.1101/gr.110882.110>`__.

.. [Jacomy14] Jacomy *et al.* (2014),
   *ForceAtlas2, a Continuous Graph Layout Algorithm for Handy Network Visualization Designed for the Gephi Software*
   `PLOS One <https://doi.org/10.1371/journal.pone.0098679>`__.

.. [Johnson07] Johnson, Li & Rabinovic (2007),
   *Adjusting batch effects in microarray expression data using empirical Bayes methods*,
   `Biostatistics <https://doi.org/10.1093/biostatistics/kxj037>`__.

.. [Kang18] Kang *et al.* (2018),
   *Python Implementation of MNN correct*,
   `GitHub <https://github.com/chriscainx/mnnpy>`__.

.. [Korunsky19] Korunsky *et al.* (2019),
   *Fast, sensitive and accurate integration of single-cell data with Harmony*,
   `Nature Methods <https://doi.org/10.1038/s41592-019-0619-0>` __.

.. [Krumsiek11] Krumsiek *et al.* (2011),
   *Hierarchical Differentiation of Myeloid Progenitors Is Encoded in the Transcription Factor Network*,
   `PLoS ONE <https://doi.org/10.1371/journal.pone.0022649>`__.

.. [Lambiotte09] Lambiotte *et al.* (2009)
   *Laplacian Dynamics and Multiscale Modular Structure in Networks*
   `arXiv <https://arxiv.org/abs/0812.1770>`__.

.. [Lause21] Lause *et al.* (2021)
   *Analytic Pearson residuals for normalization of single-cell RNA-seq UMI data*,
   `Genome Biology <https://doi.org/10.1186/s13059-021-02451-7>`__.

.. [Leek12] Leek *et al.* (2012),
   *sva: Surrogate Variable Analysis. R package*
   `Bioconductor <https://doi.org/10.18129/B9.bioc.sva>`__.

.. [Levine15] Levine *et al.* (2015),
   *Data-Driven Phenotypic Dissection of AML Reveals Progenitor--like Cells that Correlate with Prognosis*,
   `Cell <https://doi.org/10.1016/j.cell.2015.05.047>`__.

.. [Maaten08] Maaten & Hinton (2008),
   *Visualizing data using t-SNE*,
   `JMLR <https://www.jmlr.org/papers/v9/vandermaaten08a.html>`__.

.. [McCarthy17] McCarthy *et al.* (2017),
   *scater: Single-cell analysis toolkit for gene expression data in R*,
   `Bioinformatics <https://doi.org/10.1093/bioinformatics/btw777>`__.

.. [Moon17] Moon *et al.* (2019),
   *PHATE: A Dimensionality Reduction Method for Visualizing Trajectory Structures in High-Dimensional Biological Data*,
   `Nature Biotechnology <https://doi.org/10.1038/s41587-019-0336-3>`__.

.. [Satija15] Satija *et al.* (2015),
   *Spatial reconstruction of single-cell gene expression data*,
   `Nature Biotechnology <https://doi.org/10.1038/nbt.3192>`__.

.. [Manno18] La Manno *et al.* (2018),
   *RNA velocity of single cells*,
   `Nature <https://doi.org/10.1038/s41586-018-0414-6>`__.

.. [McInnes18] McInnes & Healy (2018),
   *UMAP: Uniform Manifold Approximation and Projection for Dimension Reduction*,
   `arXiv <https://arxiv.org/abs/1802.03426>`__.

.. [Narayan21] Narayan *et al.* (2021),
   *Assessing single-cell transcriptomic variability through density-preserving data visualization*,
   `Nature Biotechnology <https://doi.org/10.1038/s41587-020-00801-7>`__.

.. [Moignard15] Moignard *et al.* (2015),
   *Decoding the regulatory network of early blood development from single-cell gene expression measurements*,
   `Nature Biotechnology <https://doi.org/10.1038/nbt.3154>`__.

.. [Ntranos18] Ntranos *et al.* (2018),
   *Identification of transcriptional signatures for cell types from single-cell RNA-Seq*,
   `bioRxiv <https://doi.org/10.1101/258566>`__.

.. [Paul15] Paul *et al.* (2015),
   *Transcriptional Heterogeneity and Lineage Commitment in Myeloid Progenitors*,
   `Cell <https://doi.org/10.1016/j.cell.2015.11.013>`__.

.. [Pedersen12] Pedersen (2012),
   *Python implementation of ComBat*
   `GitHub <https://github.com/brentp/combat.py>`__.

.. [Pedregosa11] Pedregosa *et al.* (2011),
   *Scikit-learn: Machine Learning in Python*,
   `JMLR <https://www.jmlr.org/papers/v12/pedregosa11a.html>`__.

.. [Polanski19] Polanski *et al.* (2019),
   *BBKNN: fast batch alignment of single cell transcriptomes*
   `Bioinformatics <https://doi.org/10.1093/bioinformatics/btz625>`__.

.. [Plass18] Plass (2018),
   *Cell type atlas and lineage tree of a whole complex animal by single-cell transcriptomics*
   `Science <https://doi.org/10.1126/science.aaq1723>`__.

.. [Scialdone15] Scialdone *et al.* (2015),
   *Computational assignment of cell-cycle stage from single-cell transcriptome data*
   `Methods <https://doi.org/10.1016/j.ymeth.2015.06.021>`__.

.. [Setty16] Setty *et al.* (2016),
   *Wishbone identifies bifurcating developmental trajectories from single-cell data*
   `Nature Biotechnology <https://doi.org/10.1038/nbt.3569>`__.

.. [Setty18] Setty *et al.* (2018),
   *Palantir characterizes cell fate continuities in human hematopoiesis*
   `Nature Biotechnology <https://www.nature.com/articles/s41587-019-0068-4>`__.

.. [Stuart19] Stuart *et al.* (2019),
   *Comprehensive integration of single-cell data*
   `Cell <https://www.sciencedirect.com/science/article/pii/S0092867419305598>`__.

.. [Nowotschin18i] Nowotschin *et al.* (2018),
   *The emergent landscape of the mouse gut endoderm at single-cell resolution*
   `Nature <https://www.nature.com/articles/s41586-019-1127-1>`__.

.. [Traag17]  (2017),
   *Louvain*,
   `GitHub <https://doi.org/10.5281/zenodo.35117>`__.

.. [Tarashansky19] Tarashansky (2019),
   *Self-assembling manifolds in single-cell RNA sequencing data*,
   `Elife <https://doi.org/10.7554/eLife.48994>`__.

.. [Traag18] Traag *et al.* (2018),
   *From Louvain to Leiden: guaranteeing well-connected communities*
   `arXiv <https://arxiv.org/abs/1810.08473>`__.

.. [Ulyanov16] Ulyanov (2016),
   *Multicore t-SNE*,
   `GitHub <https://github.com/DmitryUlyanov/Multicore-TSNE>`__.

.. [vanDijk18] Van Dijk D *et al.* (2018),
   *Recovering Gene Interactions from Single-Cell Data Using Data Diffusion*,
   `Cell <https://www.cell.com/cell/abstract/S0092-8674(18)30724-4>`__.

.. [Weinreb17] Weinreb *et al.* (2016),
   *SPRING: a kinetic interface for visualizing high dimensional single-cell expression data*,
   `bioRxiv <https://doi.org/10.1101/090332>`__.

.. [Wittmann09] Wittmann *et al.* (2009),
   *Transforming Boolean models to continuous models: methodology and application to T-cell receptor signaling*,
   `BMC Systems Biology <https://doi.org/10.1186/1752-0509-3-98>`__.

.. [Waskom16] Waskom *et al.* (2017),
   *Seaborn*,
   `Zenodo <https://doi.org/10.5281/zenodo.54844>`__.

.. [Wolf18] Wolf *et al.* (2018),
   *Scanpy: large-scale single-cell gene expression data analysis*,
   `Genome Biology <https://doi.org/10.1186/s13059-017-1382-0>`__.

.. [Wolf19] Wolf *et al.* (2019),
   *PAGA: Graph abstraction reconciles clustering with trajectory inference through a topology preserving map of single cells.*
   `Genome Biology <https://doi.org/10.1186/s13059-019-1663-x>`__,
   `bioRxiv <https://doi.org/10.1101/208819>`__.

.. [Wolock19] Wolock *et al.* (2019),
   *BBKNN: fast batch alignment of single cell transcriptomes*
   `Cell Systems  <https://doi.org/10.1016/j.cels.2018.11.005>`__.

.. [Zheng17] Zheng *et al.* (2017),
   *Massively parallel digital transcriptional profiling of single cells*,
   `Nature Communications <https://doi.org/10.1038/ncomms14049>`__.

.. [Zunder15] Zunder *et al.* (2015),
   *A continuous molecular roadmap to iPSC reprogramming through progression analysis of single-cell mass cytometry*,
   `Cell Stem Cell <https://doi.org/10.1016/j.stem.2015.01.015>`__.
=======
.. bibliography::
>>>>>>> 8fe4c3a3
<|MERGE_RESOLUTION|>--- conflicted
+++ resolved
@@ -1,243 +1,4 @@
 References
 ----------
 
-<<<<<<< HEAD
-.. [Amid19] Amid & Warmuth (2019),
-   *TriMap: Large-scale Dimensionality Reduction Using Triplets*,
-   `arXiv <https://arxiv.org/abs/1910.00204>`__.
-
-.. [Amir13] Amir *et al.* (2013),
-   *viSNE enables visualization of high dimensional single-cell data and reveals phenotypic heterogeneity of leukemia*,
-   `Nature Biotechnology <https://doi.org/10.1038/nbt.2594>`__.
-
-.. [Angerer16] Angerer *et al.* (2016),
-   *destiny – diffusion maps for large-scale single-cell data in R*,
-   `Bioinformatics <https://doi.org/10.1093/bioinformatics/btv715>`__.
-
-.. [Bernstein20] Bernstein *et al.* (2020),
-  *Solo: Doublet Identification in Single-Cell RNA-Seq via Semi-Supervised Deep Learning*,
-  `Cell Systems  <https://doi.org/10.1016/j.cels.2020.05.010>`__.
-
-.. [Blondel08] Blondel *et al.* (2008),
-   *Fast unfolding of communities in large networks*,
-   `J. Stat. Mech. <https://doi.org/10.1088/1742-5468/2008/10/P10008>`__.
-
-.. [Chippada18]
-   *ForceAtlas2 for Python and NetworkX*,
-   `GitHub <https://github.com/bhargavchippada/forceatlas2>`__.
-
-.. [Coifman05] Coifman *et al.* (2005),
-   *Geometric diffusions as a tool for harmonic analysis and structure definition of data: Diffusion maps*,
-   `PNAS <https://doi.org/10.1073/pnas.0500334102>`__.
-
-.. [Csardi06] Csardi *et al.* (2006),
-   *The igraph software package for complex network research*,
-   `InterJournal Complex Systems <https://igraph.org/>`__.
-
-.. [Eraslan18] Eraslan and Simon *et al.* (2018),
-   *Single cell RNA-seq denoising using a deep count autoencoder*,
-   `bioRxiv <https://doi.org/10.1101/300681>`__.
-
-.. [Eulenberg17] Eulenberg *et al.* (2017),
-   *Reconstructing cell cycle and disease progression using deep learning*
-   `Nature Communications <https://doi.org/10.1101/081364>`__.
-
-.. [Fechtner18]
-   *PyPairs*,
-   `GitHub <https://github.com/rfechtner/pypairs>`__.
-
-.. [Fruchterman91] Fruchterman & Reingold (1991),
-   *Graph drawing by force-directed placement*,
-   `Software: Practice & Experience <https://doi.org/10.1002/spe.4380211102>`__.
-
-.. [Gardner00] Gardner *et al.*, (2000)
-   *Construction of a genetic toggle switch in Escherichia coli*,
-   `Nature <https://doi.org/10.1038/35002131>`__.
-
-.. [Haghverdi15] Haghverdi *et al.* (2015),
-   *Diffusion maps for high-dimensional single-cell analysis of differentiation data*,
-   `Bioinformatics <https://doi.org/10.1093/bioinformatics/btv325>`__.
-
-.. [Haghverdi16] Haghverdi *et al.* (2016),
-   *Diffusion pseudotime robustly reconstructs branching cellular lineages*,
-   `Nature Methods <https://doi.org/10.1038/nmeth.3971>`__.
-
-.. [Haghverdi18] Haghverdi *et al.* (2018),
-   *Batch effects in single-cell RNA-sequencing data are corrected by matching mutual nearest neighbors*,
-   `Nature Biotechnology <https://doi.org/10.1038/nbt.4091>`__.
-
-.. [Hie19] Hie *et al.* (2019),
-   *Efficient integration of heterogeneous single-cell transcriptomes using Scanorama*,
-   `Nature Biotechnology <https://doi.org/10.1038/s41587-019-0113-3>`__.
-
-.. [Islam11] Islam *et al.* (2011),
-   *Characterization of the single-cell transcriptional landscape by highly multiplex RNA-seq*,
-   `Genome Research <https://doi.org/10.1101/gr.110882.110>`__.
-
-.. [Jacomy14] Jacomy *et al.* (2014),
-   *ForceAtlas2, a Continuous Graph Layout Algorithm for Handy Network Visualization Designed for the Gephi Software*
-   `PLOS One <https://doi.org/10.1371/journal.pone.0098679>`__.
-
-.. [Johnson07] Johnson, Li & Rabinovic (2007),
-   *Adjusting batch effects in microarray expression data using empirical Bayes methods*,
-   `Biostatistics <https://doi.org/10.1093/biostatistics/kxj037>`__.
-
-.. [Kang18] Kang *et al.* (2018),
-   *Python Implementation of MNN correct*,
-   `GitHub <https://github.com/chriscainx/mnnpy>`__.
-
-.. [Korunsky19] Korunsky *et al.* (2019),
-   *Fast, sensitive and accurate integration of single-cell data with Harmony*,
-   `Nature Methods <https://doi.org/10.1038/s41592-019-0619-0>` __.
-
-.. [Krumsiek11] Krumsiek *et al.* (2011),
-   *Hierarchical Differentiation of Myeloid Progenitors Is Encoded in the Transcription Factor Network*,
-   `PLoS ONE <https://doi.org/10.1371/journal.pone.0022649>`__.
-
-.. [Lambiotte09] Lambiotte *et al.* (2009)
-   *Laplacian Dynamics and Multiscale Modular Structure in Networks*
-   `arXiv <https://arxiv.org/abs/0812.1770>`__.
-
-.. [Lause21] Lause *et al.* (2021)
-   *Analytic Pearson residuals for normalization of single-cell RNA-seq UMI data*,
-   `Genome Biology <https://doi.org/10.1186/s13059-021-02451-7>`__.
-
-.. [Leek12] Leek *et al.* (2012),
-   *sva: Surrogate Variable Analysis. R package*
-   `Bioconductor <https://doi.org/10.18129/B9.bioc.sva>`__.
-
-.. [Levine15] Levine *et al.* (2015),
-   *Data-Driven Phenotypic Dissection of AML Reveals Progenitor--like Cells that Correlate with Prognosis*,
-   `Cell <https://doi.org/10.1016/j.cell.2015.05.047>`__.
-
-.. [Maaten08] Maaten & Hinton (2008),
-   *Visualizing data using t-SNE*,
-   `JMLR <https://www.jmlr.org/papers/v9/vandermaaten08a.html>`__.
-
-.. [McCarthy17] McCarthy *et al.* (2017),
-   *scater: Single-cell analysis toolkit for gene expression data in R*,
-   `Bioinformatics <https://doi.org/10.1093/bioinformatics/btw777>`__.
-
-.. [Moon17] Moon *et al.* (2019),
-   *PHATE: A Dimensionality Reduction Method for Visualizing Trajectory Structures in High-Dimensional Biological Data*,
-   `Nature Biotechnology <https://doi.org/10.1038/s41587-019-0336-3>`__.
-
-.. [Satija15] Satija *et al.* (2015),
-   *Spatial reconstruction of single-cell gene expression data*,
-   `Nature Biotechnology <https://doi.org/10.1038/nbt.3192>`__.
-
-.. [Manno18] La Manno *et al.* (2018),
-   *RNA velocity of single cells*,
-   `Nature <https://doi.org/10.1038/s41586-018-0414-6>`__.
-
-.. [McInnes18] McInnes & Healy (2018),
-   *UMAP: Uniform Manifold Approximation and Projection for Dimension Reduction*,
-   `arXiv <https://arxiv.org/abs/1802.03426>`__.
-
-.. [Narayan21] Narayan *et al.* (2021),
-   *Assessing single-cell transcriptomic variability through density-preserving data visualization*,
-   `Nature Biotechnology <https://doi.org/10.1038/s41587-020-00801-7>`__.
-
-.. [Moignard15] Moignard *et al.* (2015),
-   *Decoding the regulatory network of early blood development from single-cell gene expression measurements*,
-   `Nature Biotechnology <https://doi.org/10.1038/nbt.3154>`__.
-
-.. [Ntranos18] Ntranos *et al.* (2018),
-   *Identification of transcriptional signatures for cell types from single-cell RNA-Seq*,
-   `bioRxiv <https://doi.org/10.1101/258566>`__.
-
-.. [Paul15] Paul *et al.* (2015),
-   *Transcriptional Heterogeneity and Lineage Commitment in Myeloid Progenitors*,
-   `Cell <https://doi.org/10.1016/j.cell.2015.11.013>`__.
-
-.. [Pedersen12] Pedersen (2012),
-   *Python implementation of ComBat*
-   `GitHub <https://github.com/brentp/combat.py>`__.
-
-.. [Pedregosa11] Pedregosa *et al.* (2011),
-   *Scikit-learn: Machine Learning in Python*,
-   `JMLR <https://www.jmlr.org/papers/v12/pedregosa11a.html>`__.
-
-.. [Polanski19] Polanski *et al.* (2019),
-   *BBKNN: fast batch alignment of single cell transcriptomes*
-   `Bioinformatics <https://doi.org/10.1093/bioinformatics/btz625>`__.
-
-.. [Plass18] Plass (2018),
-   *Cell type atlas and lineage tree of a whole complex animal by single-cell transcriptomics*
-   `Science <https://doi.org/10.1126/science.aaq1723>`__.
-
-.. [Scialdone15] Scialdone *et al.* (2015),
-   *Computational assignment of cell-cycle stage from single-cell transcriptome data*
-   `Methods <https://doi.org/10.1016/j.ymeth.2015.06.021>`__.
-
-.. [Setty16] Setty *et al.* (2016),
-   *Wishbone identifies bifurcating developmental trajectories from single-cell data*
-   `Nature Biotechnology <https://doi.org/10.1038/nbt.3569>`__.
-
-.. [Setty18] Setty *et al.* (2018),
-   *Palantir characterizes cell fate continuities in human hematopoiesis*
-   `Nature Biotechnology <https://www.nature.com/articles/s41587-019-0068-4>`__.
-
-.. [Stuart19] Stuart *et al.* (2019),
-   *Comprehensive integration of single-cell data*
-   `Cell <https://www.sciencedirect.com/science/article/pii/S0092867419305598>`__.
-
-.. [Nowotschin18i] Nowotschin *et al.* (2018),
-   *The emergent landscape of the mouse gut endoderm at single-cell resolution*
-   `Nature <https://www.nature.com/articles/s41586-019-1127-1>`__.
-
-.. [Traag17]  (2017),
-   *Louvain*,
-   `GitHub <https://doi.org/10.5281/zenodo.35117>`__.
-
-.. [Tarashansky19] Tarashansky (2019),
-   *Self-assembling manifolds in single-cell RNA sequencing data*,
-   `Elife <https://doi.org/10.7554/eLife.48994>`__.
-
-.. [Traag18] Traag *et al.* (2018),
-   *From Louvain to Leiden: guaranteeing well-connected communities*
-   `arXiv <https://arxiv.org/abs/1810.08473>`__.
-
-.. [Ulyanov16] Ulyanov (2016),
-   *Multicore t-SNE*,
-   `GitHub <https://github.com/DmitryUlyanov/Multicore-TSNE>`__.
-
-.. [vanDijk18] Van Dijk D *et al.* (2018),
-   *Recovering Gene Interactions from Single-Cell Data Using Data Diffusion*,
-   `Cell <https://www.cell.com/cell/abstract/S0092-8674(18)30724-4>`__.
-
-.. [Weinreb17] Weinreb *et al.* (2016),
-   *SPRING: a kinetic interface for visualizing high dimensional single-cell expression data*,
-   `bioRxiv <https://doi.org/10.1101/090332>`__.
-
-.. [Wittmann09] Wittmann *et al.* (2009),
-   *Transforming Boolean models to continuous models: methodology and application to T-cell receptor signaling*,
-   `BMC Systems Biology <https://doi.org/10.1186/1752-0509-3-98>`__.
-
-.. [Waskom16] Waskom *et al.* (2017),
-   *Seaborn*,
-   `Zenodo <https://doi.org/10.5281/zenodo.54844>`__.
-
-.. [Wolf18] Wolf *et al.* (2018),
-   *Scanpy: large-scale single-cell gene expression data analysis*,
-   `Genome Biology <https://doi.org/10.1186/s13059-017-1382-0>`__.
-
-.. [Wolf19] Wolf *et al.* (2019),
-   *PAGA: Graph abstraction reconciles clustering with trajectory inference through a topology preserving map of single cells.*
-   `Genome Biology <https://doi.org/10.1186/s13059-019-1663-x>`__,
-   `bioRxiv <https://doi.org/10.1101/208819>`__.
-
-.. [Wolock19] Wolock *et al.* (2019),
-   *BBKNN: fast batch alignment of single cell transcriptomes*
-   `Cell Systems  <https://doi.org/10.1016/j.cels.2018.11.005>`__.
-
-.. [Zheng17] Zheng *et al.* (2017),
-   *Massively parallel digital transcriptional profiling of single cells*,
-   `Nature Communications <https://doi.org/10.1038/ncomms14049>`__.
-
-.. [Zunder15] Zunder *et al.* (2015),
-   *A continuous molecular roadmap to iPSC reprogramming through progression analysis of single-cell mass cytometry*,
-   `Cell Stem Cell <https://doi.org/10.1016/j.stem.2015.01.015>`__.
-=======
-.. bibliography::
->>>>>>> 8fe4c3a3
+.. bibliography::