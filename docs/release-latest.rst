--- conflicted
+++ resolved
@@ -10,16 +10,12 @@
 
 .. rubric:: External tools
 
+- Add `Scanorama <https://github.com/brianhie/scanorama>`_ integration to scanpy external API :pr:`1332` :smaller:`B Hie`
 - Scrublet [Wolock19]_ integration :func:`~scanpy.external.pp.scrublet` :pr:`1476` :smaller:`J Manning`
 
 .. rubric:: Features
 
-<<<<<<< HEAD
-* Enable download of source image for 10x visium datasets in :func:`~scanpy.datasets.visium_sge` :pr:`1506` :smaller:`H Spitzer`
-* Add `Scanorama <https://github.com/brianhie/scanorama>`_ integration to scanpy external API :pr:`1332` :smaller:`B Hie`
-=======
 - Enable download of source image for 10x visium datasets in :func:`~scanpy.datasets.visium_sge` :pr:`1506` :smaller:`H Spitzer`
->>>>>>> b9b4b93b
 
 .. rubric:: Bugfixes
 
