--- conflicted
+++ resolved
@@ -6,21 +6,17 @@
 .. role:: smaller
 .. role:: noteversion
 
+On Master :small:`May 7, 2019`
+------------------------------
+
+- :func:`~scanpy.pp.calculate_qc_metrics` is now single threaded by default for datasets under 300,000 cells -- allowing cached compilation. See :pr:`615` :smaller:`thanks to I Virshup`
 
 Version 1.4.2 :small:`May 6, 2019`
 ----------------------------------
 
 New functionality:
 
-<<<<<<< HEAD
-
-
-
-- :func:`~scanpy.pp.neighbors` and :func:`~scanpy.tl.umap` got rid of UMAP legacy code and introduced UMAP as a dependency, see :pr:`576` :smaller:`thanks to S Rybakov`
-- :func:`~scanpy.pp.combat` ComBat function now supports additional covariates which may include adjustment variables or biological condition, see :pr:`618` :smaller:`thanks to G Eraslan`
-- :func:`~scanpy.pp.highly_variable_gene` now has a `batch_key` option which performs the HVG selection in each batch separately in order to reduce the batch effects by avoiding the selection of batch-specific genes.  see :pr:`622` :smaller:`thanks to G Eraslan`
-- :func:`~scanpy.pp.calculate_qc_metrics` is now single threaded by default for datasets under 300,000 cells -- allowing cached compilation. See :pr:`615` :smaller:`thanks to I Virshup`
-=======
+
 - :func:`~scanpy.pp.combat` ComBat function now supports additional covariates which may include adjustment variables or biological condition, see :pr:`618` :smaller:`thanks to G Eraslan`
 - :func:`~scanpy.pp.highly_variable_genes` now has a `batch_key` option which performs HVG selection in each batch separately to avoid selecting genes that vary strongly across batches, see :pr:`622` :smaller:`thanks to G Eraslan`
 
@@ -28,7 +24,6 @@
 
 - :func:`~scanpy.pp.neighbors` and :func:`~scanpy.tl.umap` got rid of UMAP legacy code and introduced UMAP as a dependency, see :pr:`576` :smaller:`thanks to S Rybakov`
 
->>>>>>> fe2580cb
 Bug fixes:
 
 - :func:`~scanpy.tl.rank_genes_groups` t-test implementation doesn't return NaN when variance is 0, also changed to scipy's implementation, see :pr:`621` :smaller:`thanks to I Virshup`
