--- conflicted
+++ resolved
@@ -12,9 +12,6 @@
    pp.filter_genes_dispersion
    pp.normalize_per_cell
    pp.subsample
-<<<<<<< HEAD
+   tl.louvain
    logging.print_versions
-=======
-   tl.louvain
->>>>>>> 7dfe4856
 ```