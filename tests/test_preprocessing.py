--- conflicted
+++ resolved
@@ -288,6 +288,7 @@
     warn_ctx = pytest.warns(UserWarning, match=r"zero-centering.*densifies")
     with warn_ctx if zero_center else nullcontext():
         sc.pp.scale(adata, zero_center=zero_center, max_value=max_value)
+        adata.X = conv.to_dense(adata.X)
     with (
         (
             warn_ctx
@@ -298,22 +299,9 @@
         maybe_dask_process_context(),
     ):
         sc.pp.scale(adata_casted, zero_center=zero_center, max_value=max_value)
-<<<<<<< HEAD
-        X = adata_casted.X
-        if is_dask := ("dask" in array_type.__name__):
-            assert not isinstance(X._meta, np.matrix)
-            X = X.compute()
-    if isinstance(X, CSBase):
-        X = X.todense()
-    if isinstance(adata.X, CSBase):
-        adata.X = adata.X.todense()
-=======
         if is_dask := ("dask" in array_type.__name__):
             assert not isinstance(adata_casted.X._meta, np.matrix)
-            adata_casted.X.compute()  # make sure warning happens here
-    adata.X = conv.to_dense(adata.X)
-    adata_casted.X = conv.to_dense(adata_casted.X, to_cpu_memory=True)
->>>>>>> 93b8c4b3
+        adata_casted.X = conv.to_dense(adata_casted.X, to_cpu_memory=True)
     assert_allclose(
         adata_casted.X,
         adata.X,
