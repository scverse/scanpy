from typing import Union, List, Optional, Any, Tuple, Collection

import numpy as np
import matplotlib.pyplot as plt
from anndata import AnnData
from matplotlib.axes import Axes
from sklearn.utils import deprecated

from .._utils import _doc_params
from ..plotting import embedding
from ..plotting import _scrublet
from ..plotting._docs import (
    doc_adata_color_etc,
    doc_edges_arrows,
    doc_scatter_embedding,
    doc_show_save_ax,
)
from ..plotting._tools.scatterplots import _wraps_plot_scatter
from ..plotting import _utils
from .tl._wishbone import _anndata_to_wishbone


@_wraps_plot_scatter
@_doc_params(
    adata_color_etc=doc_adata_color_etc,
    edges_arrows=doc_edges_arrows,
    scatter_bulk=doc_scatter_embedding,
    show_save_ax=doc_show_save_ax,
)
def phate(adata, **kwargs) -> Union[List[Axes], None]:
    """\
    Scatter plot in PHATE basis.

    Parameters
    ----------
    {adata_color_etc}
    {edges_arrows}
    {scatter_bulk}
    {show_save_ax}

    Returns
    -------
    If `show==False`, a list of :class:`~matplotlib.axes.Axes` objects.
    Every second element corresponds to the 'right margin'
    drawing area for color bars and legends.

    Examples
    --------
    >>> from anndata import AnnData
    >>> import scanpy.external as sce
    >>> import phate
    >>> data, branches = phate.tree.gen_dla(
    ...     n_dim=100,
    ...     n_branch=20,
    ...     branch_length=100,
    ... )
    >>> data.shape
    (2000, 100)
    >>> adata = AnnData(data)
    >>> adata.obs['branches'] = branches
    >>> sce.tl.phate(adata, k=5, a=20, t=150)
    >>> adata.obsm['X_phate'].shape
    (2000, 2)
    >>> sce.pl.phate(
    ...     adata,
    ...     color='branches',
    ...     color_map='tab20',
    ... )
    """
    return embedding(adata, "phate", **kwargs)


@_wraps_plot_scatter
@_doc_params(
    adata_color_etc=doc_adata_color_etc,
    edges_arrows=doc_edges_arrows,
    scatter_bulk=doc_scatter_embedding,
    show_save_ax=doc_show_save_ax,
)
def trimap(adata, **kwargs) -> Union[Axes, List[Axes], None]:
    """\
    Scatter plot in TriMap basis.

    Parameters
    ----------
    {adata_color_etc}
    {edges_arrows}
    {scatter_bulk}
    {show_save_ax}

    Returns
    -------
    If `show==False` a :class:`~matplotlib.axes.Axes` or a list of it.
    """
    return embedding(adata, "trimap", **kwargs)


@_wraps_plot_scatter
@_doc_params(
    adata_color_etc=doc_adata_color_etc,
    edges_arrows=doc_edges_arrows,
    scatter_bulk=doc_scatter_embedding,
    show_save_ax=doc_show_save_ax,
)
def harmony_timeseries(
    adata, *, show: bool = True, return_fig: bool = False, **kwargs
) -> Union[Axes, List[Axes], None]:
    """\
    Scatter plot in Harmony force-directed layout basis.

    Parameters
    ----------
    {adata_color_etc}
    {edges_arrows}
    {scatter_bulk}
    {show_save_ax}

    Returns
    -------
    If `return_fig` is True, a :class:`~matplotlib.figure.Figure`.
    If `show==False` a :class:`~matplotlib.axes.Axes` or a list of it.
    """

    tp_name = adata.uns["harmony_timepoint_var"]
    tps = adata.obs[tp_name].unique()

    fig, axes = plt.subplots(1, len(tps))
    for i, tp in enumerate(tps):
        p = embedding(
            adata,
            "harmony",
            color=tp_name,
            groups=tp,
            title=tp,
            show=False,
            ax=axes[i],
            legend_loc="none",
        )
        p.set_axis_off()
    if return_fig:
        return fig
    elif not show:
        return axes


def sam(
    adata: AnnData,
    projection: Union[str, np.ndarray] = "X_umap",
    c: Optional[Union[str, np.ndarray]] = None,
    cmap: str = "Spectral_r",
    linewidth: float = 0.0,
    edgecolor: str = "k",
    axes: Optional[Axes] = None,
    colorbar: bool = True,
    s: float = 10.0,
    **kwargs: Any,
) -> Axes:
    """\
    Scatter plot using the SAM projection or another input projection.

    Parameters
    ----------
    projection
        A case-sensitive string indicating the projection to display (a key
        in adata.obsm) or a 2D numpy array with cell coordinates. If None,
        projection defaults to UMAP.
    c
        Cell color values overlaid on the projection. Can be a string from adata.obs
        to overlay cluster assignments / annotations or a 1D numpy array.
    axes
        Plot output to the specified, existing axes. If None, create new
        figure window.
    kwargs
        all keyword arguments in matplotlib.pyplot.scatter are eligible.
    """

    if isinstance(projection, str):
        try:
            dt = adata.obsm[projection]
        except KeyError:
            raise ValueError(
                "Please create a projection first using run_umap or run_tsne"
            )
    else:
        dt = projection

    if axes is None:
        plt.figure()
        axes = plt.gca()

    if c is None:
        axes.scatter(
            dt[:, 0], dt[:, 1], s=s, linewidth=linewidth, edgecolor=edgecolor, **kwargs
        )
        return axes

    if isinstance(c, str):
        try:
            c = np.array(list(adata.obs[c]))
        except KeyError:
            pass

    if isinstance(c[0], (str, np.str_)) and isinstance(c, (np.ndarray, list)):
        import samalg.utilities as ut

        i = ut.convert_annotations(c)
        ui, ai = np.unique(i, return_index=True)
        cax = axes.scatter(
            dt[:, 0],
            dt[:, 1],
            c=i,
            cmap=cmap,
            s=s,
            linewidth=linewidth,
            edgecolor=edgecolor,
            **kwargs,
        )

        if colorbar:
            cbar = plt.colorbar(cax, ax=axes, ticks=ui)
            cbar.ax.set_yticklabels(c[ai])
    else:
        if not isinstance(c, (np.ndarray, list)):
            colorbar = False
        i = c

        cax = axes.scatter(
            dt[:, 0],
            dt[:, 1],
            c=i,
            cmap=cmap,
            s=s,
            linewidth=linewidth,
            edgecolor=edgecolor,
            **kwargs,
        )

        if colorbar:
            plt.colorbar(cax, ax=axes)
    return axes


@_doc_params(show_save_ax=doc_show_save_ax)
def wishbone_marker_trajectory(
    adata: AnnData,
    markers: Collection[str],
    no_bins: int = 150,
    smoothing_factor: int = 1,
    min_delta: float = 0.1,
    show_variance: bool = False,
    figsize: Optional[Tuple[float, float]] = None,
    return_fig: bool = False,
    show: bool = True,
    save: Optional[Union[str, bool]] = None,
    ax: Optional[Axes] = None,
):
    """\
    Plot marker trends along trajectory, and return trajectory branches for further
    analysis and visualization (heatmap, etc..)

    Parameters
    ----------
    adata
        Annotated data matrix.
    markers
        Iterable of markers/genes to be plotted.
    show_variance
        Logical indicating if the trends should be accompanied with variance.
    no_bins
        Number of bins for calculating marker density.
    smoothing_factor
        Parameter controlling the degree of smoothing.
    min_delta
        Minimum difference in marker expression after normalization to show
        separate trends for the two branches.
    figsize
        width, height
    return_fig
        Return the matplotlib figure.
    {show_save_ax}

    Returns
    -------
    Updates `adata` with the following fields:

    `trunk_wishbone` : :class:`pandas.DataFrame` (`adata.uns`)
        Computed values before branching
    `branch1_wishbone` : :class:`pandas.DataFrame` (`adata.uns`)
        Computed values for the first branch
    `branch2_wishbone` : :class:`pandas.DataFrame` (`adata.uns`)
        Computed values for the second branch.
    """

    wb = _anndata_to_wishbone(adata)

    if figsize is None:
        width = 2 * len(markers)
        height = 0.75 * len(markers)
    else:
        width, height = figsize

    if ax:
        fig = ax.figure
    else:
        fig = plt.figure(figsize=(width, height))
        ax = plt.gca()

    ret_values, fig, ax = wb.plot_marker_trajectory(
        markers=markers,
        show_variance=show_variance,
        no_bins=no_bins,
        smoothing_factor=smoothing_factor,
        min_delta=min_delta,
        fig=fig,
        ax=ax,
    )

    adata.uns["trunk_wishbone"] = ret_values["Trunk"]
    adata.uns["branch1_wishbone"] = ret_values["Branch1"]
    adata.uns["branch2_wishbone"] = ret_values["Branch2"]

    _utils.savefig_or_show("wishbone_trajectory", show=show, save=save)

    if return_fig:
        return fig
    elif not show:
        return ax


<<<<<<< HEAD
scrublet_score_distribution = deprecated("Import from sc.pl instead")(
    _scrublet.scrublet_score_distribution
)
=======
def scrublet_score_distribution(
    adata,
    scale_hist_obs: str = "log",
    scale_hist_sim: str = "linear",
    figsize: Optional[Tuple[float, float]] = (8, 3),
    return_fig: bool = False,
    show: bool = True,
    save: Optional[Union[str, bool]] = None,
):
    """\
    Plot histogram of doublet scores for observed transcriptomes and simulated doublets.

    The histogram for simulated doublets is useful for determining the correct doublet
    score threshold.

    Scrublet must have been run previously with the input object.

    Parameters
    ----------
    adata
        An annData object resulting from func:`~scanpy.external.scrublet`.
    scale_hist_obs
        Set y axis scale transformation in matplotlib for the plot of observed
        transcriptomes (e.g. "linear", "log", "symlog", "logit")
    scale_hist_sim
        Set y axis scale transformation in matplotlib for the plot of simulated
        doublets (e.g. "linear", "log", "symlog", "logit")
    figsize
        width, height
    show
         Show the plot, do not return axis.
    save
        If `True` or a `str`, save the figure.
        A string is appended to the default filename.
        Infer the filetype if ending on {`'.pdf'`, `'.png'`, `'.svg'`}.

    Returns
    -------
    If `return_fig` is True, a :class:`~matplotlib.figure.Figure`.
    If `show==False` a list of :class:`~matplotlib.axes.Axes`.

    See also
    --------
    :func:`~scanpy.external.pp.scrublet`: Main way of running Scrublet, runs
        preprocessing, doublet simulation and calling.
    :func:`~scanpy.external.pp.scrublet_simulate_doublets`: Run Scrublet's doublet
        simulation separately for advanced usage.
    """

    def _plot_scores(
        ax: plt.Axes, scores: np.ndarray, scale: str, title: str, threshold=None
    ):
        ax.hist(
            scores,
            np.linspace(0, 1, 50),
            color="gray",
            linewidth=0,
            density=True,
        )
        ax.set_yscale(scale)
        yl = ax.get_ylim()
        ax.set_ylim(yl)

        if threshold is not None:
            ax.plot(threshold * np.ones(2), yl, c="black", linewidth=1)

        ax.set_title(title)
        ax.set_xlabel("Doublet score")
        ax.set_ylabel("Prob. density")

    if "scrublet" not in adata.uns:
        raise ValueError(
            "Please run scrublet before trying to generate the scrublet plot."
        )

    # If batched_by is populated, then we know Scrublet was run over multiple batches

    if "batched_by" in adata.uns["scrublet"]:
        batched_by = adata.uns["scrublet"]["batched_by"]
        batches = adata.obs[batched_by].astype("category", copy=False)
        n_batches = len(batches.cat.categories)
        figsize = (figsize[0], figsize[1] * n_batches)
    else:
        batches = pd.Series(
            np.broadcast_to(0, adata.n_obs), dtype="category", index=adata.obs_names
        )
        n_batches = 1

    fig, axs = plt.subplots(n_batches, 2, figsize=figsize)

    for idx, (batch_key, sub_obs) in enumerate(adata.obs.groupby(batches)):
        # We'll need multiple rows if Scrublet was run in multiple batches
        if "batched_by" in adata.uns["scrublet"]:
            threshold = adata.uns["scrublet"]["batches"][batch_key].get(
                "threshold", None
            )
            doublet_scores_sim = adata.uns["scrublet"]["batches"][batch_key][
                "doublet_scores_sim"
            ]
            axis_lab_suffix = " (%s)" % batch_key
            obs_ax = axs[idx][0]
            sim_ax = axs[idx][1]

        else:
            threshold = adata.uns["scrublet"].get("threshold", None)
            doublet_scores_sim = adata.uns["scrublet"]["doublet_scores_sim"]
            axis_lab_suffix = ""
            obs_ax = axs[0]
            sim_ax = axs[1]

        # Make the plots
        _plot_scores(
            obs_ax,
            sub_obs["doublet_score"],
            scale=scale_hist_obs,
            title=f"Observed transcriptomes {axis_lab_suffix}",
            threshold=threshold,
        )
        _plot_scores(
            sim_ax,
            doublet_scores_sim,
            scale=scale_hist_sim,
            title=f"Simulated doublets {axis_lab_suffix}",
            threshold=threshold,
        )

    fig.tight_layout()

    _utils.savefig_or_show("scrublet_score_distribution", show=show, save=save)
    if return_fig:
        return fig
    elif not show:
        return axs
>>>>>>> ec7f9252
<|MERGE_RESOLUTION|>--- conflicted
+++ resolved
@@ -327,142 +327,6 @@
         return ax
 
 
-<<<<<<< HEAD
 scrublet_score_distribution = deprecated("Import from sc.pl instead")(
     _scrublet.scrublet_score_distribution
-)
-=======
-def scrublet_score_distribution(
-    adata,
-    scale_hist_obs: str = "log",
-    scale_hist_sim: str = "linear",
-    figsize: Optional[Tuple[float, float]] = (8, 3),
-    return_fig: bool = False,
-    show: bool = True,
-    save: Optional[Union[str, bool]] = None,
-):
-    """\
-    Plot histogram of doublet scores for observed transcriptomes and simulated doublets.
-
-    The histogram for simulated doublets is useful for determining the correct doublet
-    score threshold.
-
-    Scrublet must have been run previously with the input object.
-
-    Parameters
-    ----------
-    adata
-        An annData object resulting from func:`~scanpy.external.scrublet`.
-    scale_hist_obs
-        Set y axis scale transformation in matplotlib for the plot of observed
-        transcriptomes (e.g. "linear", "log", "symlog", "logit")
-    scale_hist_sim
-        Set y axis scale transformation in matplotlib for the plot of simulated
-        doublets (e.g. "linear", "log", "symlog", "logit")
-    figsize
-        width, height
-    show
-         Show the plot, do not return axis.
-    save
-        If `True` or a `str`, save the figure.
-        A string is appended to the default filename.
-        Infer the filetype if ending on {`'.pdf'`, `'.png'`, `'.svg'`}.
-
-    Returns
-    -------
-    If `return_fig` is True, a :class:`~matplotlib.figure.Figure`.
-    If `show==False` a list of :class:`~matplotlib.axes.Axes`.
-
-    See also
-    --------
-    :func:`~scanpy.external.pp.scrublet`: Main way of running Scrublet, runs
-        preprocessing, doublet simulation and calling.
-    :func:`~scanpy.external.pp.scrublet_simulate_doublets`: Run Scrublet's doublet
-        simulation separately for advanced usage.
-    """
-
-    def _plot_scores(
-        ax: plt.Axes, scores: np.ndarray, scale: str, title: str, threshold=None
-    ):
-        ax.hist(
-            scores,
-            np.linspace(0, 1, 50),
-            color="gray",
-            linewidth=0,
-            density=True,
-        )
-        ax.set_yscale(scale)
-        yl = ax.get_ylim()
-        ax.set_ylim(yl)
-
-        if threshold is not None:
-            ax.plot(threshold * np.ones(2), yl, c="black", linewidth=1)
-
-        ax.set_title(title)
-        ax.set_xlabel("Doublet score")
-        ax.set_ylabel("Prob. density")
-
-    if "scrublet" not in adata.uns:
-        raise ValueError(
-            "Please run scrublet before trying to generate the scrublet plot."
-        )
-
-    # If batched_by is populated, then we know Scrublet was run over multiple batches
-
-    if "batched_by" in adata.uns["scrublet"]:
-        batched_by = adata.uns["scrublet"]["batched_by"]
-        batches = adata.obs[batched_by].astype("category", copy=False)
-        n_batches = len(batches.cat.categories)
-        figsize = (figsize[0], figsize[1] * n_batches)
-    else:
-        batches = pd.Series(
-            np.broadcast_to(0, adata.n_obs), dtype="category", index=adata.obs_names
-        )
-        n_batches = 1
-
-    fig, axs = plt.subplots(n_batches, 2, figsize=figsize)
-
-    for idx, (batch_key, sub_obs) in enumerate(adata.obs.groupby(batches)):
-        # We'll need multiple rows if Scrublet was run in multiple batches
-        if "batched_by" in adata.uns["scrublet"]:
-            threshold = adata.uns["scrublet"]["batches"][batch_key].get(
-                "threshold", None
-            )
-            doublet_scores_sim = adata.uns["scrublet"]["batches"][batch_key][
-                "doublet_scores_sim"
-            ]
-            axis_lab_suffix = " (%s)" % batch_key
-            obs_ax = axs[idx][0]
-            sim_ax = axs[idx][1]
-
-        else:
-            threshold = adata.uns["scrublet"].get("threshold", None)
-            doublet_scores_sim = adata.uns["scrublet"]["doublet_scores_sim"]
-            axis_lab_suffix = ""
-            obs_ax = axs[0]
-            sim_ax = axs[1]
-
-        # Make the plots
-        _plot_scores(
-            obs_ax,
-            sub_obs["doublet_score"],
-            scale=scale_hist_obs,
-            title=f"Observed transcriptomes {axis_lab_suffix}",
-            threshold=threshold,
-        )
-        _plot_scores(
-            sim_ax,
-            doublet_scores_sim,
-            scale=scale_hist_sim,
-            title=f"Simulated doublets {axis_lab_suffix}",
-            threshold=threshold,
-        )
-
-    fig.tight_layout()
-
-    _utils.savefig_or_show("scrublet_score_distribution", show=show, save=save)
-    if return_fig:
-        return fig
-    elif not show:
-        return axs
->>>>>>> ec7f9252
+)