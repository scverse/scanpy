from ._pypairs import cyclone, sandbag
from ._phate import phate
from ._phenograph import phenograph
from ._palantir import palantir
from ._trimap import trimap
<<<<<<< HEAD
from ._sam import sam
=======
from ._harmony_timeseries import harmony_timeseries
>>>>>>> 21a33f78
<|MERGE_RESOLUTION|>--- conflicted
+++ resolved
@@ -3,8 +3,5 @@
 from ._phenograph import phenograph
 from ._palantir import palantir
 from ._trimap import trimap
-<<<<<<< HEAD
+from ._harmony_timeseries import harmony_timeseries
 from ._sam import sam
-=======
-from ._harmony_timeseries import harmony_timeseries
->>>>>>> 21a33f78
