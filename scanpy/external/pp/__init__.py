<<<<<<< HEAD
from sklearn.utils import deprecated

from ._mnn_correct import mnn_correct
=======
from __future__ import annotations

>>>>>>> bc349b99
from ._bbknn import bbknn
from ._dca import dca
from ._harmony_integrate import harmony_integrate
from ._hashsolo import hashsolo
from ._magic import magic
from ._mnn_correct import mnn_correct
from ._scanorama_integrate import scanorama_integrate
<<<<<<< HEAD
from ._hashsolo import hashsolo
from ...preprocessing import _scrublet

scrublet = deprecated("Import from sc.pp instead")(_scrublet.scrublet)
scrublet_simulate_doublets = deprecated("Import from sc.pp instead")(
    _scrublet.scrublet_simulate_doublets
)
=======
from ._scrublet import scrublet, scrublet_simulate_doublets

__all__ = [
    "bbknn",
    "dca",
    "harmony_integrate",
    "hashsolo",
    "magic",
    "mnn_correct",
    "scanorama_integrate",
    "scrublet",
    "scrublet_simulate_doublets",
]
>>>>>>> bc349b99
<|MERGE_RESOLUTION|>--- conflicted
+++ resolved
@@ -1,11 +1,8 @@
-<<<<<<< HEAD
+from __future__ import annotations
+
 from sklearn.utils import deprecated
 
-from ._mnn_correct import mnn_correct
-=======
-from __future__ import annotations
-
->>>>>>> bc349b99
+from ...preprocessing import _scrublet
 from ._bbknn import bbknn
 from ._dca import dca
 from ._harmony_integrate import harmony_integrate
@@ -13,16 +10,11 @@
 from ._magic import magic
 from ._mnn_correct import mnn_correct
 from ._scanorama_integrate import scanorama_integrate
-<<<<<<< HEAD
-from ._hashsolo import hashsolo
-from ...preprocessing import _scrublet
 
 scrublet = deprecated("Import from sc.pp instead")(_scrublet.scrublet)
 scrublet_simulate_doublets = deprecated("Import from sc.pp instead")(
     _scrublet.scrublet_simulate_doublets
 )
-=======
-from ._scrublet import scrublet, scrublet_simulate_doublets
 
 __all__ = [
     "bbknn",
@@ -34,5 +26,4 @@
     "scanorama_integrate",
     "scrublet",
     "scrublet_simulate_doublets",
-]
->>>>>>> bc349b99
+]