--- conflicted
+++ resolved
@@ -121,11 +121,7 @@
         from statsmodels import robust
         df['mean_bin'] = pd.cut(df['means'], np.r_[
             -np.inf,
-<<<<<<< HEAD
             np.percentile(df['mean'], [k*100/n_bins for k in range(1,n_bins)]),
-=======
-            np.percentile(df['means'], np.arange(10, 105, 5)),
->>>>>>> 73f1e6ad
             np.inf
         ])
         disp_grouped = df.groupby('mean_bin')['dispersions']
