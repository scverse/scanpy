--- conflicted
+++ resolved
@@ -57,10 +57,7 @@
         )
     df = pd.DataFrame(index=adata.var_names)
     X = adata.layers[layer] if layer is not None else adata.X
-<<<<<<< HEAD
-
-=======
->>>>>>> 1eafe3d0
+
     if check_values and not check_nonnegative_integers(X):
         warnings.warn(
             "`flavor='seurat_v3'` expects raw count data, but non-integers were found.",
