--- conflicted
+++ resolved
@@ -752,31 +752,6 @@
     Depending on `copy` returns or updates `adata` with a scaled `adata.X`,
     annotated with `'mean'` and `'std'` in `adata.var`.
     """
-<<<<<<< HEAD
-    if isinstance(data, AnnData):
-        adata = data.copy() if copy else data
-        view_to_actual(adata)
-        # need to add the following here to make inplace logic work
-        if zero_center and issparse(adata.X):
-            logg.debug(
-                '... scale_data: as `zero_center=True`, sparse input is '
-                'densified and may lead to large memory consumption.'
-            )
-            adata.X = adata.X.toarray()
-        if np.issubdtype(adata.X.dtype, np.integer):
-            logg.debug(
-                '... scale_data: as scaling leads to float results, integer '
-                'input is cast to float, returning copy.'
-            )
-            if issparse(adata.X):
-                adata.X = adata.X.__class__(adata.X, dtype=np.float) # keep the identical sparse matrix type but with float data
-            else:
-                adata.X = np.array(adata.X, dtype=np.float) # keep dense array but with float data
-        scale(adata.X, zero_center=zero_center, max_value=max_value, copy=False)
-        return adata if copy else None
-    X = data.copy() if copy else data  # proceed with the data matrix
-    zero_center = not issparse(X) if zero_center is None else zero_center
-=======
     _check_array_function_arguments(layer=layer, obsm=obsm)
     return scale_array(data, zero_center=zero_center, max_value=max_value, copy=copy)
 
@@ -792,21 +767,31 @@
 ):
     if copy:
         X = X.copy()
->>>>>>> 127c8b2c
     if not zero_center and max_value is not None:
         logg.info(  # Be careful of what? This should be more specific
             "... be careful when using `max_value` " "without `zero_center`."
         )
+      
+    if np.issubdtype(X.dtype, np.integer):
+        logg.info(
+            '... scale_data: as scaling leads to float results, integer '
+            'input is cast to float, returning copy.'
+        )
+        if issparse(X): # TODO: never reaches this codepath, as we are in the np.ndarray specialization
+            X = X.__class__(X, dtype=np.float) # keep the identical sparse matrix type but with float data
+        else:
+            X = np.array(X, dtype=np.float) # keep dense array but with float data
 
     mean, var = _get_mean_var(X)
     std = np.sqrt(var)
-    if issparse(X):
+    std[std == 0] = 1
+    if issparse(X): # TODO: never reaches this codepath, as we are in the np.ndarray specialization
         if zero_center:
             raise ValueError("Cannot zero-center sparse matrix.")
         sparsefuncs.inplace_column_scale(X, 1 / std)
     else:
-        X -= mean
-        std[std == 0] = 1e-12
+        if zero_center:
+            X -= mean
         X /= std
 
     # do the clipping
@@ -836,32 +821,14 @@
             "densified and may lead to large memory consumption"
         )
         X = X.toarray()
-<<<<<<< HEAD
-        copy = True
-    if np.issubdtype(X.dtype, np.integer):
-        logg.debug(
-            '... scale_data: as scaling leads to float results, integer '
-            'input is cast to float, returning copy.'
-        )
-        if issparse(X):
-            X = X.__class__(X, dtype=np.float) # keep the identical sparse matrix type but with float data
-        else:
-            X = np.array(X, dtype=np.float) # keep dense array but with float data
-        copy = True
-    _scale(X, zero_center)
-    if max_value is not None:
-        X[X > max_value] = max_value
-    return X if copy else None
-=======
         copy = False  # Since the data has been copied
-    return scale_array(
+    return scale_array( # TODO: should lead to infinity loop, if zero_center == False
         X,
         zero_center=zero_center,
         copy=copy,
         max_value=max_value,
         return_mean_std=return_mean_std,
     )
-
 
 @scale.register(AnnData)
 def scale_anndata(
@@ -886,7 +853,6 @@
     _set_obs_rep(adata, X, layer=layer, obsm=obsm)
     if copy:
         return adata
->>>>>>> 127c8b2c
 
 
 def subsample(
@@ -1162,30 +1128,3 @@
     evecs = evecs[:, :n_comps]
     # project data points on eigenvectors
     return np.dot(evecs.T, data.T).T
-<<<<<<< HEAD
-
-
-def _scale(X, zero_center=True):
-    # - using sklearn.StandardScaler throws an error related to
-    #   int to long trafo for very large matrices
-    # - using X.multiply is slower
-    #   the result differs very slightly, why?
-    if True:
-        mean, var = _get_mean_var(X)
-        scale = np.sqrt(var)
-        scale[scale == 0] = 1
-        if issparse(X):
-            if zero_center: raise ValueError('Cannot zero-center sparse matrix.')
-            sparsefuncs.inplace_column_scale(X, 1/scale)
-        else:
-            if zero_center:
-                X -= mean
-            X /= scale
-    else:
-        from sklearn.preprocessing import StandardScaler
-        scaler = StandardScaler(with_mean=zero_center, copy=False).partial_fit(X)
-        # user R convention (unbiased estimator)
-        scaler.scale_ *= np.sqrt(X.shape[0]/(X.shape[0]-1))
-        scaler.transform(X)
-=======
->>>>>>> 127c8b2c
