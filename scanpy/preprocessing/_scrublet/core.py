from __future__ import annotations

import sys
from dataclasses import InitVar, dataclass, field
from typing import TYPE_CHECKING, cast

import numpy as np
import pandas as pd
from anndata import AnnData, concat
from scipy import sparse

from ... import logging as logg
from ..._utils import AnyRandom, get_random_state
<<<<<<< HEAD
from ...neighbors import (
    Neighbors,
    _get_indices_distances_from_sparse_matrix,
    _Metric,
    _MetricFn,
)
=======
from .._utils import sample_comb
from .neighbors import AnnoyDist, get_knn_graph
>>>>>>> 42143d88
from .sparse_utils import subsample_counts

if TYPE_CHECKING:
    from numpy.random import RandomState
    from numpy.typing import NDArray

__all__ = ["Scrublet"]


if sys.version_info > (3, 10):
    kw_only = lambda yes: {"kw_only": yes}  # noqa: E731
else:
    kw_only = lambda _: {}  # noqa: E731


@dataclass(**kw_only(True))
class Scrublet:
    """\
    Initialize Scrublet object with counts matrix and doublet prediction parameters

    Parameters
    ----------
    counts_obs
        Matrix with shape (n_cells, n_genes) containing raw (unnormalized)
        UMI-based transcript counts.
        Converted into a :class:`scipy.sparse.csc_matrix`.

    total_counts_obs
        Array with shape (n_cells,) of total UMI counts per cell.
        If `None`, this is calculated as the row sums of `counts_obs`.

    sim_doublet_ratio
        Number of doublets to simulate relative to the number of observed
        transcriptomes.

    n_neighbors
        Number of neighbors used to construct the KNN graph of observed
        transcriptomes and simulated doublets.
        If `None`, this is set to round(0.5 * sqrt(n_cells))

    expected_doublet_rate
        The estimated doublet rate for the experiment.

    stdev_doublet_rate
        Uncertainty in the expected doublet rate.

    random_state
        Random state for doublet simulation, approximate
        nearest neighbor search, and PCA/TruncatedSVD.
    """

    # init fields

    counts_obs: InitVar[
        sparse.csr_matrix | sparse.csc_matrix | NDArray[np.integer]
    ] = field(**kw_only(False))
    total_counts_obs: InitVar[NDArray[np.integer] | None] = None
    sim_doublet_ratio: float = 2.0
    n_neighbors: InitVar[int | None] = None
    expected_doublet_rate: float = 0.1
    stdev_doublet_rate: float = 0.02
    random_state: InitVar[AnyRandom] = 0

    # private fields

    _n_neighbors: int = field(init=False, repr=False)
    _random_state: RandomState = field(init=False, repr=False)

    _counts_obs: sparse.csc_matrix = field(init=False, repr=False)
    _total_counts_obs: NDArray[np.integer] = field(init=False, repr=False)
    _counts_obs_norm: sparse.csr_matrix | sparse.csc_matrix = field(
        init=False, repr=False
    )

    _counts_sim: sparse.csr_matrix | sparse.csc_matrix = field(init=False, repr=False)
    _total_counts_sim: NDArray[np.integer] = field(init=False, repr=False)
    _counts_sim_norm: sparse.csr_matrix | sparse.csc_matrix | None = field(
        default=None, init=False, repr=False
    )

    # Fields set by methods

    predicted_doublets_: NDArray[np.bool_] | None = field(init=False)
    """(shape: n_cells)
    Boolean mask of predicted doublets in the observed transcriptomes.
    """

    doublet_scores_obs_: NDArray[np.float64] = field(init=False)
    """(shape: n_cells)
    Doublet scores for observed transcriptomes.
    """

    doublet_scores_sim_: NDArray[np.float64] = field(init=False)
    """(shape: n_doublets)
    Doublet scores for simulated doublets.
    """

    doublet_errors_obs_: NDArray[np.float64] = field(init=False)
    """(shape: n_cells)
    Standard error in the doublet scores for observed transcriptomes.
    """

    doublet_errors_sim_: NDArray[np.float64] = field(init=False)
    """(shape: n_doublets)
    Standard error in the doublet scores for simulated doublets.
    """

    threshold_: float = field(init=False)
    """Doublet score threshold for calling a transcriptome a doublet."""

    z_scores_: NDArray[np.float64] = field(init=False)
    """(shape: n_cells)
    Z-score conveying confidence in doublet calls.
    Z = `(doublet_score_obs_ - threhsold_) / doublet_errors_obs_`
    """

    detected_doublet_rate_: float = field(init=False)
    """Fraction of observed transcriptomes that have been called doublets."""

    detectable_doublet_fraction_: float = field(init=False)
    """Estimated fraction of doublets that are detectable, i.e.,
    fraction of simulated doublets with doublet scores above `threshold_`
    """

    overall_doublet_rate_: float = field(init=False)
    """Estimated overall doublet rate,
    `detected_doublet_rate_ / detectable_doublet_fraction_`.
    Should agree (roughly) with `expected_doublet_rate`.
    """

    manifold_obs_: NDArray[np.float64] = field(init=False)
    """(shape: n_cells × n_features)
    The single-cell "manifold" coordinates (e.g., PCA coordinates)
    for observed transcriptomes. Nearest neighbors are found using
    the union of `manifold_obs_` and `manifold_sim_` (see below).
    """

    manifold_sim_: NDArray[np.float64] = field(init=False)
    """shape (n_doublets × n_features)
    The single-cell "manifold" coordinates (e.g., PCA coordinates)
    for simulated doublets. Nearest neighbors are found using
    the union of `manifold_obs_` (see above) and `manifold_sim_`.
    """

    doublet_parents_: NDArray[np.intp] = field(init=False)
    """(shape: n_doublets × 2)
    Indices of the observed transcriptomes used to generate the
    simulated doublets.
    """

    doublet_neighbor_parents_: list[NDArray[np.intp]] = field(init=False)
    """(length: n_cells)
    A list of arrays of the indices of the doublet neighbors of
    each observed transcriptome (the ith entry is an array of
    the doublet neighbors of transcriptome i).
    """

    def __post_init__(
        self,
        counts_obs: sparse.csr_matrix | sparse.csc_matrix | NDArray[np.integer],
        total_counts_obs: NDArray[np.integer] | None,
        n_neighbors: int | None,
        random_state: AnyRandom,
    ) -> None:
        self._counts_obs = sparse.csc_matrix(counts_obs)
        self._total_counts_obs = (
            self._counts_obs.sum(1).A.squeeze()
            if total_counts_obs is None
            else total_counts_obs
        )
        self._n_neighbors = (
            int(round(0.5 * np.sqrt(self._counts_obs.shape[0])))
            if n_neighbors is None
            else n_neighbors
        )
        self._random_state = get_random_state(random_state)

    def simulate_doublets(
        self,
        *,
        sim_doublet_ratio: float | None = None,
        synthetic_doublet_umi_subsampling: float = 1.0,
    ) -> None:
        """Simulate doublets by adding the counts of random observed transcriptome pairs.

        Arguments
        ---------
        sim_doublet_ratio
            Number of doublets to simulate relative to the number of observed
            transcriptomes. If `None`, self.sim_doublet_ratio is used.

        synthetic_doublet_umi_subsampling
            Rate for sampling UMIs when creating synthetic doublets.
            If 1.0, each doublet is created by simply adding the UMIs from two randomly
            sampled observed transcriptomes.
            For values less than 1, the UMI counts are added and then randomly sampled
            at the specified rate.

        Sets
        ----
        doublet_parents_
        """

        if sim_doublet_ratio is None:
            sim_doublet_ratio = self.sim_doublet_ratio
        else:
            self.sim_doublet_ratio = sim_doublet_ratio

        n_obs = self._counts_obs.shape[0]
        n_sim = int(n_obs * sim_doublet_ratio)

        pair_ix = sample_comb((n_obs, n_obs), n_sim, random_state=self._random_state)

        E1 = cast(sparse.csc_matrix, self._counts_obs[pair_ix[:, 0], :])
        E2 = cast(sparse.csc_matrix, self._counts_obs[pair_ix[:, 1], :])
        tots1 = self._total_counts_obs[pair_ix[:, 0]]
        tots2 = self._total_counts_obs[pair_ix[:, 1]]
        if synthetic_doublet_umi_subsampling < 1:
            self._counts_sim, self._total_counts_sim = subsample_counts(
                E1 + E2,
                rate=synthetic_doublet_umi_subsampling,
                original_totals=tots1 + tots2,
                random_seed=self._random_state,
            )
        else:
            self._counts_sim = E1 + E2
            self._total_counts_sim = tots1 + tots2
        self.doublet_parents_ = pair_ix

    def set_manifold(
        self, manifold_obs: NDArray[np.float64], manifold_sim: NDArray[np.float64]
    ) -> None:
        """\
        Set the manifold coordinates used in k-nearest-neighbor graph construction

        Arguments
        ---------
        manifold_obs
            (shape: n_cells × n_features)
            The single-cell "manifold" coordinates (e.g., PCA coordinates)
            for observed transcriptomes. Nearest neighbors are found using
            the union of `manifold_obs` and `manifold_sim` (see below).

        manifold_sim
            (shape: n_doublets × n_features)
            The single-cell "manifold" coordinates (e.g., PCA coordinates)
            for simulated doublets. Nearest neighbors are found using
            the union of `manifold_obs` (see above) and `manifold_sim`.

        Sets
        ----
        manifold_obs_, manifold_sim_,
        """

        self.manifold_obs_ = manifold_obs
        self.manifold_sim_ = manifold_sim

    def calculate_doublet_scores(
        self,
        use_approx_neighbors: bool = True,
        distance_metric: _Metric | _MetricFn = "euclidean",
        get_doublet_neighbor_parents: bool = False,
    ) -> NDArray[np.float64]:
        """\
        Calculate doublet scores for observed transcriptomes and simulated doublets

        Requires that manifold_obs_ and manifold_sim_ have already been set.

        Arguments
        ---------
        use_approx_neighbors
            Use approximate nearest neighbor method (annoy) for the KNN
            classifier.

        distance_metric
            Distance metric used when finding nearest neighbors. For list of
            valid values, see the documentation for annoy (if `use_approx_neighbors`
            is True) or sklearn.neighbors.NearestNeighbors (if `use_approx_neighbors`
            is False).

        get_doublet_neighbor_parents
            If True, return the parent transcriptomes that generated the
            doublet neighbors of each observed transcriptome. This information can
            be used to infer the cell states that generated a given
            doublet state.

        Sets
        ----
        doublet_scores_obs_, doublet_scores_sim_,
        doublet_errors_obs_, doublet_errors_sim_,
        doublet_neighbor_parents_
        """

        self._nearest_neighbor_classifier(
            k=self._n_neighbors,
            exp_doub_rate=self.expected_doublet_rate,
            stdev_doub_rate=self.stdev_doublet_rate,
            use_approx_nn=use_approx_neighbors,
            distance_metric=distance_metric,
            get_neighbor_parents=get_doublet_neighbor_parents,
        )
        return self.doublet_scores_obs_

    def _nearest_neighbor_classifier(
        self,
        k: int = 40,
        *,
        use_approx_nn: bool = True,
        distance_metric: _Metric | _MetricFn = "euclidean",
        exp_doub_rate: float = 0.1,
        stdev_doub_rate: float = 0.03,
        get_neighbor_parents: bool = False,
    ) -> None:
        adatas = [
            AnnData(
                (arr := getattr(self, f"manifold_{n}_")),
                obs=dict(
                    obs_names=pd.RangeIndex(arr.shape[0]).astype("string") + n,
                    doub_labels=n,
                ),
            )
            for n in ["obs", "sim"]
        ]
        manifold = concat(adatas)

        n_obs: int = (manifold.obs["doub_labels"] == "obs").sum()
        n_sim: int = (manifold.obs["doub_labels"] == "sim").sum()

        # Adjust k (number of nearest neighbors) based on the ratio of simulated to observed cells
        k_adj = int(round(k * (1 + n_sim / float(n_obs)))) + 2

        # add a small amount of random noise to the duplicates
        _, dupe_counts = np.unique(
            cast(np.ndarray, manifold.X), axis=0, return_counts=True
        )
        dupes = np.flatnonzero(dupe_counts == 2)
        eps = np.finfo(np.float64).eps
        manifold.X[dupes, 0] += np.random.default_rng().uniform(
            -eps, eps, size=len(dupes)
        )

        # Find k_adj nearest neighbors
        knn = Neighbors(manifold)
        knn.compute_neighbors(
            k_adj,
            metric=distance_metric,
            knn=True,
            transformer="pynndescent" if use_approx_nn else "sklearn",
            method=None,
            random_state=self._random_state,
        )
        neighbors, _ = _get_indices_distances_from_sparse_matrix(knn.distances, k_adj)
        neighbors = neighbors[:, 1:]

        # Calculate doublet score based on ratio of simulated cell neighbors vs. observed cell neighbors
        doub_neigh_mask: NDArray[np.bool_] = (
            manifold.obs["doub_labels"].to_numpy()[neighbors] == "sim"
        )
        n_sim_neigh: NDArray[np.int64] = doub_neigh_mask.sum(axis=1)

        rho = exp_doub_rate
        r = n_sim / float(n_obs)
        nd = n_sim_neigh.astype(np.float64)
        N = float(k_adj)

        # Bayesian
        q = (nd + 1) / (N + 2)
        Ld = q * rho / r / (1 - rho - q * (1 - rho - rho / r))

        se_q = np.sqrt(q * (1 - q) / (N + 3))
        se_rho = stdev_doub_rate

        se_Ld = (
            q
            * rho
            / r
            / (1 - rho - q * (1 - rho - rho / r)) ** 2
            * np.sqrt((se_q / q * (1 - rho)) ** 2 + (se_rho / rho * (1 - q)) ** 2)
        )

        self.doublet_scores_obs_ = Ld[manifold.obs["doub_labels"] == "obs"]
        self.doublet_scores_sim_ = Ld[manifold.obs["doub_labels"] == "sim"]
        self.doublet_errors_obs_ = se_Ld[manifold.obs["doub_labels"] == "obs"]
        self.doublet_errors_sim_ = se_Ld[manifold.obs["doub_labels"] == "sim"]

        # get parents of doublet neighbors, if requested
        neighbor_parents = None
        if get_neighbor_parents:
            parent_cells = self.doublet_parents_
            neighbors = neighbors - n_obs
            neighbor_parents = []
            for iCell in range(n_obs):
                this_doub_neigh = neighbors[iCell, :][neighbors[iCell, :] > -1]
                if len(this_doub_neigh) > 0:
                    this_doub_neigh_parents = np.unique(
                        parent_cells[this_doub_neigh, :].flatten()
                    )
                    neighbor_parents.append(this_doub_neigh_parents)
                else:
                    neighbor_parents.append(np.array([], dtype=np.intp))
            self.doublet_neighbor_parents_ = neighbor_parents

    def call_doublets(
        self, *, threshold: float | None = None, verbose: bool = True
    ) -> NDArray[np.bool_] | None:
        """\
        Call trancriptomes as doublets or singlets

        Arguments
        ---------
        threshold
            Doublet score threshold for calling a transcriptome
            a doublet. If `None`, this is set automatically by looking
            for the minimum between the two modes of the `doublet_scores_sim_`
            histogram. It is best practice to check the threshold visually
            using the `doublet_scores_sim_` histogram and/or based on
            co-localization of predicted doublets in a 2-D embedding.

        verbose
            If True, log summary statistics.

        Sets
        ----
        predicted_doublets_, z_scores_, threshold_,
        detected_doublet_rate_, detectable_doublet_fraction,
        overall_doublet_rate_
        """

        if threshold is None:
            # automatic threshold detection
            # http://scikit-image.org/docs/dev/api/skimage.filters.html
            from skimage.filters import threshold_minimum

            try:
                threshold = cast(float, threshold_minimum(self.doublet_scores_sim_))
                if verbose:
                    logg.info(
                        f"Automatically set threshold at doublet score = {threshold:.2f}"
                    )
            except Exception:
                self.predicted_doublets_ = None
                if verbose:
                    logg.warning(
                        "Failed to automatically identify doublet score threshold. "
                        "Run `call_doublets` with user-specified threshold."
                    )
                return self.predicted_doublets_

        Ld_obs = self.doublet_scores_obs_
        Ld_sim = self.doublet_scores_sim_
        se_obs = self.doublet_errors_obs_
        Z = (Ld_obs - threshold) / se_obs
        self.predicted_doublets_ = Ld_obs > threshold
        self.z_scores_ = Z
        self.threshold_ = threshold
        self.detected_doublet_rate_ = (Ld_obs > threshold).sum() / float(len(Ld_obs))
        self.detectable_doublet_fraction_ = (Ld_sim > threshold).sum() / float(
            len(Ld_sim)
        )
        self.overall_doublet_rate_ = (
            self.detected_doublet_rate_ / self.detectable_doublet_fraction_
        )

        if verbose:
            logg.info(
                f"Detected doublet rate = {100 * self.detected_doublet_rate_:.1f}%\n"
                f"Estimated detectable doublet fraction = {100 * self.detectable_doublet_fraction_:.1f}%\n"
                "Overall doublet rate:\n"
                f"\tExpected   = {100 * self.expected_doublet_rate:.1f}%\n"
                f"\tEstimated  = {100 * self.overall_doublet_rate_:.1f}%"
            )

        return self.predicted_doublets_<|MERGE_RESOLUTION|>--- conflicted
+++ resolved
@@ -11,17 +11,14 @@
 
 from ... import logging as logg
 from ..._utils import AnyRandom, get_random_state
-<<<<<<< HEAD
 from ...neighbors import (
     Neighbors,
     _get_indices_distances_from_sparse_matrix,
     _Metric,
     _MetricFn,
 )
-=======
 from .._utils import sample_comb
 from .neighbors import AnnoyDist, get_knn_graph
->>>>>>> 42143d88
 from .sparse_utils import subsample_counts
 
 if TYPE_CHECKING:
