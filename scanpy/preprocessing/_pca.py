--- conflicted
+++ resolved
@@ -9,18 +9,13 @@
 
 from anndata import AnnData
 
-# from sphinx.ext.autodoc import _Empty
-
 from .. import logging as logg
 from ._utils import _get_mean_var
 from scanpy.get.get import _check_mask, _get_obs_rep
 from .._utils import AnyRandom
 from .. import settings
+
 from .._utils import Empty, _empty
-
-# from ..get.get import _check_mask
-
-# from ..get.get import _check_mask
 
 
 def pca(
@@ -32,11 +27,7 @@
     return_info: bool = False,
     use_highly_variable: Optional[bool] = None,
     # layer: str = None,
-<<<<<<< HEAD
     mask: Union[np.ndarray, str, None, Empty] = _empty,
-=======
-    mask: Union[np.ndarray, str, None] = None,
->>>>>>> 2c472821
     dtype: str = 'float32',
     copy: bool = False,
     chunked: bool = False,
@@ -157,11 +148,7 @@
             'Use_highly_variable=False can be called through mask=None',
             FutureWarning,
         )
-<<<<<<< HEAD
     if use_highly_variable is not None and mask is not _empty:
-=======
-    if use_highly_variable is not None and mask is not None:
->>>>>>> 2c472821
         raise ValueError(
             'These arguments are incompatible.'
             'Use_highly_variable=True can be called through mask="highly_variable"'
@@ -169,25 +156,15 @@
         )
     if use_highly_variable:
         mask = "highly_variable"
-<<<<<<< HEAD
     if use_highly_variable is None and mask is _empty:
-=======
-    if use_highly_variable is None and mask is None:
->>>>>>> 2c472821
         if "highly_variable" in adata.var.keys():
             mask = "highly_variable"
             use_highly_variable = True
 
-<<<<<<< HEAD
     if mask is _empty:
         mask = None
 
-=======
-    # if mask is _Empty:
-    #    mask = None
-
     # Check mask, change to boolean array and apply masking
->>>>>>> 2c472821
     '''
     use_raw = False
     if layer is not None:
