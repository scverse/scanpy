--- conflicted
+++ resolved
@@ -14,7 +14,6 @@
 from scanpy.get.get import _check_mask, _get_obs_rep
 from .._utils import AnyRandom
 from .. import settings
-from ..get import _get_obs_rep
 
 from .._utils import Empty, _empty
 
@@ -277,17 +276,8 @@
 
     if data_is_AnnData:
         adata.obsm['X_pca'] = X_pca
-<<<<<<< HEAD
-        adata.uns['pca'] = {}
-        adata.uns['pca']['params'] = {
-            'zero_center': zero_center,
-            'mask': save_to_uns,
-            'use_highly_variable': use_highly_variable,
-        }
+
         if mask is not None:
-=======
-        if use_highly_variable:
->>>>>>> f1681a42
             adata.varm['PCs'] = np.zeros(shape=(adata.n_vars, n_comps))
             adata.varm['PCs'][mask] = pca_.components_.T
         else:
@@ -297,6 +287,7 @@
             'params': {
                 'zero_center': zero_center,
                 'use_highly_variable': use_highly_variable,
+                'mask': save_to_uns,
             },
             'variance': pca_.explained_variance_,
             'variance_ratio': pca_.explained_variance_ratio_,
