from __future__ import annotations

import warnings
from typing import TYPE_CHECKING
from warnings import warn

import anndata as ad
import numpy as np
from anndata import AnnData
from packaging.version import Version
from scipy.sparse import issparse
from scipy.sparse.linalg import LinearOperator, svds
from sklearn.utils import check_array, check_random_state
from sklearn.utils.extmath import svd_flip

from .. import logging as logg
from .._compat import DaskArray, pkg_version
from .._settings import settings
<<<<<<< HEAD
from .._utils import AnyRandom, Empty, _doc_params, _empty, is_backed_type
=======
from .._utils import _doc_params, _empty
>>>>>>> 23c20bc4
from ..get import _check_mask, _get_obs_rep
from ._docs import doc_mask_var_hvg
from ._utils import _get_mean_var

if TYPE_CHECKING:
    from numpy.typing import DTypeLike, NDArray
    from scipy.sparse import spmatrix

    from .._utils import AnyRandom, Empty


@_doc_params(
    mask_var_hvg=doc_mask_var_hvg,
)
def pca(
    data: AnnData | np.ndarray | spmatrix,
    n_comps: int | None = None,
    *,
    layer: str | None = None,
    zero_center: bool | None = True,
    svd_solver: str | None = None,
    random_state: AnyRandom = 0,
    return_info: bool = False,
    mask_var: NDArray[np.bool_] | str | None | Empty = _empty,
    use_highly_variable: bool | None = None,
    dtype: DTypeLike = "float32",
    copy: bool = False,
    chunked: bool = False,
    chunk_size: int | None = None,
) -> AnnData | np.ndarray | spmatrix | None:
    """\
    Principal component analysis :cite:p:`Pedregosa2011`.

    Computes PCA coordinates, loadings and variance decomposition.
    Uses the implementation of *scikit-learn* :cite:p:`Pedregosa2011`.

    .. versionchanged:: 1.5.0

        In previous versions, computing a PCA on a sparse matrix would make
        a dense copy of the array for mean centering.
        As of scanpy 1.5.0, mean centering is implicit.
        While results are extremely similar, they are not exactly the same.
        If you would like to reproduce the old results, pass a dense array.

    Parameters
    ----------
    data
        The (annotated) data matrix of shape `n_obs` × `n_vars`.
        Rows correspond to cells and columns to genes.
    n_comps
        Number of principal components to compute. Defaults to 50, or 1 - minimum
        dimension size of selected representation.
    layer
        If provided, which element of layers to use for PCA.
    zero_center
        If `True`, compute standard PCA from covariance matrix.
        If `False`, omit zero-centering variables
        (uses *scikit-learn* :class:`~sklearn.decomposition.TruncatedSVD` or
        *dask-ml* :class:`~dask_ml.decomposition.TruncatedSVD`),
        which allows to handle sparse input efficiently.
        Passing `None` decides automatically based on sparseness of the data.
    svd_solver
        SVD solver to use:

        `None`
            See `chunked` and `zero_center` descriptions to determine which class will be used.
            Depending on the class and the type of X different values for default will be set.
            If *scikit-learn* :class:`~sklearn.decomposition.PCA` is used, will give `'arpack'`,
            if *scikit-learn* :class:`~sklearn.decomposition.TruncatedSVD` is used, will give `'randomized'`,
            if *dask-ml* :class:`~dask_ml.decomposition.PCA` or :class:`~dask_ml.decomposition.IncrementalPCA` is used, will give `'auto'`,
            if *dask-ml* :class:`~dask_ml.decomposition.TruncatedSVD` is used, will give `'tsqr'`
        `'arpack'`
            for the ARPACK wrapper in SciPy (:func:`~scipy.sparse.linalg.svds`)
            Not available with *dask* arrays.
        `'randomized'`
            for the randomized algorithm due to Halko (2009). For *dask* arrays,
            this will use :func:`~dask.array.linalg.svd_compressed`.
        `'auto'`
            chooses automatically depending on the size of the problem.
        `'lobpcg'`
            An alternative SciPy solver. Not available with dask arrays.
        `'tsqr'`
            Only available with *dask* arrays. "tsqr"
            algorithm from Benson et. al. (2013).

        .. versionchanged:: 1.9.3
           Default value changed from `'arpack'` to None.
        .. versionchanged:: 1.4.5
           Default value changed from `'auto'` to `'arpack'`.

        Efficient computation of the principal components of a sparse matrix
        currently only works with the `'arpack`' or `'lobpcg'` solvers.

        If X is a *dask* array, *dask-ml* classes :class:`~dask_ml.decomposition.PCA`,
        :class:`~dask_ml.decomposition.IncrementalPCA`, or
        :class:`~dask_ml.decomposition.TruncatedSVD` will be used.
        Otherwise their *scikit-learn* counterparts :class:`~sklearn.decomposition.PCA`,
        :class:`~sklearn.decomposition.IncrementalPCA`, or
        :class:`~sklearn.decomposition.TruncatedSVD` will be used.
    random_state
        Change to use different initial states for the optimization.
    return_info
        Only relevant when not passing an :class:`~anndata.AnnData`:
        see “Returns”.
    {mask_var_hvg}
    layer
        Layer of `adata` to use as expression values.
    dtype
        Numpy data type string to which to convert the result.
    copy
        If an :class:`~anndata.AnnData` is passed, determines whether a copy
        is returned. Is ignored otherwise.
    chunked
        If `True`, perform an incremental PCA on segments of `chunk_size`.
        The incremental PCA automatically zero centers and ignores settings of
        `random_seed` and `svd_solver`. Uses sklearn :class:`~sklearn.decomposition.IncrementalPCA` or
        *dask-ml* :class:`~dask_ml.decomposition.IncrementalPCA`. If `False`, perform a full PCA and
        use sklearn :class:`~sklearn.decomposition.PCA` or
        *dask-ml* :class:`~dask_ml.decomposition.PCA`
    chunk_size
        Number of observations to include in each chunk.
        Required if `chunked=True` was passed.

    Returns
    -------
    If `data` is array-like and `return_info=False` was passed,
    this function returns the PCA representation of `data` as an
    array of the same type as the input array.

    Otherwise, it returns `None` if `copy=False`, else an updated `AnnData` object.
    Sets the following fields:

    `.obsm['X_pca']` : :class:`~scipy.sparse.spmatrix` | :class:`~numpy.ndarray` (shape `(adata.n_obs, n_comps)`)
        PCA representation of data.
    `.varm['PCs']` : :class:`~numpy.ndarray` (shape `(adata.n_vars, n_comps)`)
        The principal components containing the loadings.
    `.uns['pca']['variance_ratio']` : :class:`~numpy.ndarray` (shape `(n_comps,)`)
        Ratio of explained variance.
    `.uns['pca']['variance']` : :class:`~numpy.ndarray` (shape `(n_comps,)`)
        Explained variance, equivalent to the eigenvalues of the
        covariance matrix.
    """
    logg_start = logg.info("computing PCA")
    if layer is not None and chunked:
        # Current chunking implementation relies on pca being called on X
        raise NotImplementedError("Cannot use `layer` and `chunked` at the same time.")

    # chunked calculation is not randomized, anyways
    if svd_solver in {"auto", "randomized"} and not chunked:
        logg.info(
            "Note that scikit-learn's randomized PCA might not be exactly "
            "reproducible across different computational platforms. For exact "
            "reproducibility, choose `svd_solver='arpack'.`"
        )
    data_is_AnnData = isinstance(data, AnnData)
    if data_is_AnnData:
        if layer is None and not chunked and is_backed_type(data.X):
            raise NotImplementedError(
                f"PCA is not implemented for matrices of type {type(data.X)} with chunked as False"
            )
        adata = data.copy() if copy else data
    else:
        if pkg_version("anndata") < Version("0.8.0rc1"):
            adata = AnnData(data, dtype=data.dtype)
        else:
            adata = AnnData(data)

    # Unify new mask argument and deprecated use_highly_varible argument
    mask_var_param, mask_var = _handle_mask_var(adata, mask_var, use_highly_variable)
    del use_highly_variable
    adata_comp = adata[:, mask_var] if mask_var is not None else adata

    if n_comps is None:
        min_dim = min(adata_comp.n_vars, adata_comp.n_obs)
        if settings.N_PCS >= min_dim:
            n_comps = min_dim - 1
        else:
            n_comps = settings.N_PCS

    logg.info(f"    with n_comps={n_comps}")

    X = _get_obs_rep(adata_comp, layer=layer)
    if is_backed_type(X) and layer is not None:
        raise NotImplementedError(
            f"PCA is not implemented for matrices of type {type(X)} from layers"
        )
    # See: https://github.com/scverse/scanpy/pull/2816#issuecomment-1932650529
    if (
        Version(ad.__version__) < Version("0.9")
        and mask_var is not None
        and isinstance(X, np.ndarray)
    ):
        warnings.warn(
            "When using a mask parameter with anndata<0.9 on a dense array, the PCA"
            "can have slightly different results due the array being column major "
            "instead of row major.",
            UserWarning,
        )

    is_dask = isinstance(X, DaskArray)

    # check_random_state returns a numpy RandomState when passed an int but
    # dask needs an int for random state
    if not is_dask:
        random_state = check_random_state(random_state)
    elif not isinstance(random_state, int):
        msg = f"random_state needs to be an int, not a {type(random_state).__name__} when passing a dask array"
        raise TypeError(msg)

    if chunked:
        if (
            not zero_center
            or random_state
            or (svd_solver is not None and svd_solver != "arpack")
        ):
            logg.debug("Ignoring zero_center, random_state, svd_solver")

        incremental_pca_kwargs = dict()
        if is_dask:
            from dask.array import zeros
            from dask_ml.decomposition import IncrementalPCA

            incremental_pca_kwargs["svd_solver"] = _handle_dask_ml_args(
                svd_solver, "IncrementalPCA"
            )
        else:
            from numpy import zeros
            from sklearn.decomposition import IncrementalPCA

        X_pca = zeros((X.shape[0], n_comps), X.dtype)

        pca_ = IncrementalPCA(n_components=n_comps, **incremental_pca_kwargs)

        for chunk, _, _ in adata_comp.chunked_X(chunk_size):
            chunk = chunk.toarray() if issparse(chunk) else chunk
            pca_.partial_fit(chunk)

        for chunk, start, end in adata_comp.chunked_X(chunk_size):
            chunk = chunk.toarray() if issparse(chunk) else chunk
            X_pca[start:end] = pca_.transform(chunk)
    elif (not issparse(X) or svd_solver == "randomized") and zero_center:
        if is_dask:
            from dask_ml.decomposition import PCA

            svd_solver = _handle_dask_ml_args(svd_solver, "PCA")
        else:
            from sklearn.decomposition import PCA

            svd_solver = _handle_sklearn_args(svd_solver, "PCA")

        if issparse(X) and svd_solver == "randomized":
            # This  is for backwards compat. Better behaviour would be to either error or use arpack.
            warnings.warn(
                "svd_solver 'randomized' does not work with sparse input. Densifying the array. "
                "This may take a very large amount of memory."
            )
            X = X.toarray()
        pca_ = PCA(
            n_components=n_comps, svd_solver=svd_solver, random_state=random_state
        )
        X_pca = pca_.fit_transform(X)
    elif issparse(X) and zero_center:
        from sklearn.decomposition import PCA

        svd_solver = _handle_sklearn_args(svd_solver, "PCA (with sparse input)")

        output = _pca_with_sparse(
            X, n_comps, solver=svd_solver, random_state=random_state
        )
        # this is just a wrapper for the results
        X_pca = output["X_pca"]
        pca_ = PCA(
            n_components=n_comps, svd_solver=svd_solver, random_state=random_state
        )
        pca_.components_ = output["components"]
        pca_.explained_variance_ = output["variance"]
        pca_.explained_variance_ratio_ = output["variance_ratio"]
    elif not zero_center:
        if is_dask:
            from dask_ml.decomposition import TruncatedSVD

            svd_solver = _handle_dask_ml_args(svd_solver, "TruncatedSVD")
        else:
            from sklearn.decomposition import TruncatedSVD

            svd_solver = _handle_sklearn_args(svd_solver, "TruncatedSVD")

        logg.debug(
            "    without zero-centering: \n"
            "    the explained variance does not correspond to the exact statistical defintion\n"
            "    the first component, e.g., might be heavily influenced by different means\n"
            "    the following components often resemble the exact PCA very closely"
        )
        pca_ = TruncatedSVD(
            n_components=n_comps, random_state=random_state, algorithm=svd_solver
        )
        X_pca = pca_.fit_transform(X)
    else:
        msg = "This shouldn’t happen. Please open a bug report."
        raise AssertionError(msg)

    if X_pca.dtype.descr != np.dtype(dtype).descr:
        X_pca = X_pca.astype(dtype)

    if data_is_AnnData:
        adata.obsm["X_pca"] = X_pca

        if mask_var is not None:
            adata.varm["PCs"] = np.zeros(shape=(adata.n_vars, n_comps))
            adata.varm["PCs"][mask_var] = pca_.components_.T
        else:
            adata.varm["PCs"] = pca_.components_.T

        uns_entry = {
            "params": {
                "zero_center": zero_center,
                "use_highly_variable": mask_var_param == "highly_variable",
                "mask_var": mask_var_param,
            },
            "variance": pca_.explained_variance_,
            "variance_ratio": pca_.explained_variance_ratio_,
        }
        if layer is not None:
            uns_entry["params"]["layer"] = layer
        adata.uns["pca"] = uns_entry

        logg.info("    finished", time=logg_start)
        logg.debug(
            "and added\n"
            "    'X_pca', the PCA coordinates (adata.obs)\n"
            "    'PC1', 'PC2', ..., the loadings (adata.var)\n"
            "    'pca_variance', the variance / eigenvalues (adata.uns)\n"
            "    'pca_variance_ratio', the variance ratio (adata.uns)"
        )
        return adata if copy else None
    else:
        logg.info("    finished", time=logg_start)
        if return_info:
            return (
                X_pca,
                pca_.components_,
                pca_.explained_variance_ratio_,
                pca_.explained_variance_,
            )
        else:
            return X_pca


def _handle_mask_var(
    adata: AnnData,
    mask_var: NDArray[np.bool_] | str | Empty | None,
    use_highly_variable: bool | None,
) -> tuple[np.ndarray | str | None, np.ndarray | None]:
    """\
    Unify new mask argument and deprecated use_highly_varible argument.

    Returns both the normalized mask parameter and the validated mask array.
    """
    # First, verify and possibly warn
    if use_highly_variable is not None:
        hint = (
            'Use_highly_variable=True can be called through mask_var="highly_variable". '
            "Use_highly_variable=False can be called through mask_var=None"
        )
        msg = f"Argument `use_highly_variable` is deprecated, consider using the mask argument. {hint}"
        warn(msg, FutureWarning)
        if mask_var is not _empty:
            msg = f"These arguments are incompatible. {hint}"
            raise ValueError(msg)

    # Handle default case and explicit use_highly_variable=True
    if use_highly_variable or (
        use_highly_variable is None
        and mask_var is _empty
        and "highly_variable" in adata.var.keys()
    ):
        mask_var = "highly_variable"

    # Without highly variable genes, we don’t use a mask by default
    if mask_var is _empty or mask_var is None:
        return None, None
    return mask_var, _check_mask(adata, mask_var, "var")


def _pca_with_sparse(
    X: spmatrix,
    n_pcs: int,
    *,
    solver: str = "arpack",
    mu: NDArray[np.floating] | None = None,
    random_state: AnyRandom = None,
):
    random_state = check_random_state(random_state)
    np.random.set_state(random_state.get_state())
    random_init = np.random.rand(np.min(X.shape))
    X = check_array(X, accept_sparse=["csr", "csc"])

    if mu is None:
        mu = X.mean(0).A.flatten()[None, :]
    mdot = mu.dot
    mmat = mdot
    mhdot = mu.T.dot
    mhmat = mu.T.dot
    Xdot = X.dot
    Xmat = Xdot
    XHdot = X.T.conj().dot
    XHmat = XHdot
    ones = np.ones(X.shape[0])[None, :].dot

    def matvec(x):
        return Xdot(x) - mdot(x)

    def matmat(x):
        return Xmat(x) - mmat(x)

    def rmatvec(x):
        return XHdot(x) - mhdot(ones(x))

    def rmatmat(x):
        return XHmat(x) - mhmat(ones(x))

    XL = LinearOperator(
        matvec=matvec,
        dtype=X.dtype,
        matmat=matmat,
        shape=X.shape,
        rmatvec=rmatvec,
        rmatmat=rmatmat,
    )

    u, s, v = svds(XL, solver=solver, k=n_pcs, v0=random_init)
    # u_based_decision was changed in https://github.com/scikit-learn/scikit-learn/pull/27491
    u, v = svd_flip(
        u, v, u_based_decision=pkg_version("scikit-learn") < Version("1.5.0rc1")
    )
    idx = np.argsort(-s)
    v = v[idx, :]

    X_pca = (u * s)[:, idx]
    ev = s[idx] ** 2 / (X.shape[0] - 1)

    total_var = _get_mean_var(X)[1].sum()
    ev_ratio = ev / total_var

    output = {
        "X_pca": X_pca,
        "variance": ev,
        "variance_ratio": ev_ratio,
        "components": v,
    }
    return output


def _handle_dask_ml_args(svd_solver: str, method: str) -> str:
    method2args = {
        "PCA": {"auto", "full", "tsqr", "randomized"},
        "IncrementalPCA": {"auto", "full", "tsqr", "randomized"},
        "TruncatedSVD": {"tsqr", "randomized"},
    }
    method2default = {
        "PCA": "auto",
        "IncrementalPCA": "auto",
        "TruncatedSVD": "tsqr",
    }

    return _handle_x_args("dask_ml", svd_solver, method, method2args, method2default)


def _handle_sklearn_args(svd_solver: str, method: str) -> str:
    method2args = {
        "PCA": {"auto", "full", "arpack", "randomized"},
        "TruncatedSVD": {"arpack", "randomized"},
        "PCA (with sparse input)": {"lobpcg", "arpack"},
    }
    method2default = {
        "PCA": "arpack",
        "TruncatedSVD": "randomized",
        "PCA (with sparse input)": "arpack",
    }

    return _handle_x_args("sklearn", svd_solver, method, method2args, method2default)


def _handle_x_args(lib, svd_solver, method, method2args, method2default):
    if svd_solver not in method2args[method]:
        if svd_solver is not None:
            warnings.warn(
                f"Ignoring {svd_solver} and using {method2default[method]}, {lib}.decomposition.{method} only supports {method2args[method]}"
            )
        svd_solver = method2default[method]
    return svd_solver<|MERGE_RESOLUTION|>--- conflicted
+++ resolved
@@ -16,11 +16,7 @@
 from .. import logging as logg
 from .._compat import DaskArray, pkg_version
 from .._settings import settings
-<<<<<<< HEAD
-from .._utils import AnyRandom, Empty, _doc_params, _empty, is_backed_type
-=======
-from .._utils import _doc_params, _empty
->>>>>>> 23c20bc4
+from .._utils import _doc_params, _empty, is_backed_type
 from ..get import _check_mask, _get_obs_rep
 from ._docs import doc_mask_var_hvg
 from ._utils import _get_mean_var
