from typing import Optional, Union

import numpy as np
from scipy.sparse import issparse, spmatrix
from scipy.sparse.linalg import LinearOperator, svds
from sklearn.utils import check_array, check_random_state
from sklearn.utils.extmath import svd_flip

from anndata import AnnData

from .. import logging as logg
from .. import settings
<<<<<<< HEAD
from .._compat import DaskArray
from .._utils import AnyRandom
from ._utils import _get_mean_var
=======
from ..get import _get_obs_rep
>>>>>>> 8aa4b110


def pca(
    data: Union[AnnData, np.ndarray, spmatrix],
    n_comps: Optional[int] = None,
    *,
    layer: Optional[str] = None,
    zero_center: Optional[bool] = True,
    svd_solver: Optional[str] = None,
    random_state: AnyRandom = 0,
    return_info: bool = False,
    use_highly_variable: Optional[bool] = None,
    dtype: str = 'float32',
    copy: bool = False,
    chunked: bool = False,
    chunk_size: Optional[int] = None,
) -> Union[AnnData, np.ndarray, spmatrix]:
    """\
    Principal component analysis [Pedregosa11]_.

    Computes PCA coordinates, loadings and variance decomposition.
    Uses the implementation of *scikit-learn* [Pedregosa11]_.

    .. versionchanged:: 1.5.0

        In previous versions, computing a PCA on a sparse matrix would make
        a dense copy of the array for mean centering.
        As of scanpy 1.5.0, mean centering is implicit.
        While results are extremely similar, they are not exactly the same.
        If you would like to reproduce the old results, pass a dense array.

    Parameters
    ----------
    data
        The (annotated) data matrix of shape `n_obs` × `n_vars`.
        Rows correspond to cells and columns to genes.
    n_comps
<<<<<<< HEAD
        Number of principal components to compute. Defaults to 50, or
        1 - minimum dimension size of selected representation.
=======
        Number of principal components to compute. Defaults to 50, or 1 - minimum
        dimension size of selected representation.
    layer
        If provided, which element of layers to use for PCA.
>>>>>>> 8aa4b110
    zero_center
        If `True`, compute standard PCA from covariance matrix.
        If `False`, omit zero-centering variables
        (uses *scikit-learn* :class:`~sklearn.decomposition.TruncatedSVD` or
        *dask-ml* :class:`~dask_ml.decomposition.TruncatedSVD`),
        which allows to handle sparse input efficiently.
        Passing `None` decides automatically based on sparseness of the data.
    svd_solver
        SVD solver to use:

        `None`
            See `chunked` and `zero_center` descriptions to determine which class will be used.
            Depending on the class and the type of X different values for default will be set.
            If *scikit-learn* :class:`~sklearn.decomposition.PCA` is used, will give `'arpack'`,
            if *scikit-learn* :class:`~sklearn.decomposition.TruncatedSVD` is used, will give `'randomized'`,
            if *dask-ml* :class:`~dask_ml.decomposition.PCA` or :class:`~dask_ml.decomposition.IncrementalPCA` is used, will give `'auto'`,
            if *dask-ml* :class:`~dask_ml.decomposition.TruncatedSVD` is used, will give `'tsqr'`
        `'arpack'`
            for the ARPACK wrapper in SciPy (:func:`~scipy.sparse.linalg.svds`)
            Not available with *dask* arrays.
        `'randomized'`
            for the randomized algorithm due to Halko (2009). For *dask* arrays,
            this will use :func:`~dask.arrays.linalg.svd_compressed`.
        `'auto'`
            chooses automatically depending on the size of the problem.
        `'lobpcg'`
            An alternative SciPy solver. Not available with dask arrays.
        `'tsqr'`
            Only available with *dask* arrays. "tsqr"
            algorithm from Benson et. al. (2013).

        .. versionchanged:: 1.9.3
           Default value changed from `'arpack'` to None.
        .. versionchanged:: 1.4.5
           Default value changed from `'auto'` to `'arpack'`.

        Efficient computation of the principal components of a sparse matrix
        currently only works with the `'arpack`' or `'lobpcg'` solvers.

        If X is a *dask* array, *dask-ml* classes :class:`~dask_ml.decomposition.PCA`, :class:`~dask_ml.decomposition.IncrementalPCA`,
        or :class:`~dask_ml.decomposition.TruncatedSVD` will be used. Otherwise their *scikit-learn* counterparts :class:`~sklearn.decomposition.PCA`, :class:`~sklearn.decomposition.IncrementalPCA`, or :class:`~sklearn.decomposition.TruncatedSVD`
        will be used.


    random_state
        Change to use different initial states for the optimization.
    return_info
        Only relevant when not passing an :class:`~anndata.AnnData`:
        see “**Returns**”.
    use_highly_variable
        Whether to use highly variable genes only, stored in
        `.var['highly_variable']`.
        By default uses them if they have been determined beforehand.
    dtype
        Numpy data type string to which to convert the result.
    copy
        If an :class:`~anndata.AnnData` is passed, determines whether a copy
        is returned. Is ignored otherwise.
    chunked
        If `True`, perform an incremental PCA on segments of `chunk_size`.
        The incremental PCA automatically zero centers and ignores settings of
        `random_seed` and `svd_solver`. Uses sklearn :class:`~sklearn.decomposition.IncrementalPCA` or
        *dask-ml* :class:`~dask_ml.decomposition.IncrementalPCA`. If `False`, perform a full PCA and
        use sklearn :class:`~sklearn.decomposition.PCA` or
        *dask-ml* :class:`~dask_ml.decomposition.PCA`
    chunk_size
        Number of observations to include in each chunk.
        Required if `chunked=True` was passed.

    Returns
    -------
    X_pca : :class:`~scipy.sparse.spmatrix`, :class:`~numpy.ndarray`
        If `data` is array-like and `return_info=False` was passed,
        this function only returns `X_pca`…
    adata : anndata.AnnData
        …otherwise if `copy=True` it returns or else adds fields to `adata`:

        `.obsm['X_pca']`
             PCA representation of data.
        `.varm['PCs']`
             The principal components containing the loadings.
        `.uns['pca']['variance_ratio']`
             Ratio of explained variance.
        `.uns['pca']['variance']`
             Explained variance, equivalent to the eigenvalues of the
             covariance matrix.
    """
    logg_start = logg.info('computing PCA')

    # chunked calculation is not randomized, anyways
    if svd_solver in {'auto', 'randomized'} and not chunked:
        logg.info(
            'Note that scikit-learn\'s randomized PCA might not be exactly '
            'reproducible across different computational platforms. For exact '
            'reproducibility, choose `svd_solver=\'arpack\'.`'
        )
    data_is_AnnData = isinstance(data, AnnData)
    if data_is_AnnData:
        adata = data.copy() if copy else data
    else:
        adata = AnnData(data, dtype=data.dtype)

    if use_highly_variable is True and 'highly_variable' not in adata.var.keys():
        raise ValueError(
            'Did not find adata.var[\'highly_variable\']. '
            'Either your data already only consists of highly-variable genes '
            'or consider running `pp.highly_variable_genes` first.'
        )
    if use_highly_variable is None:
        use_highly_variable = True if 'highly_variable' in adata.var.keys() else False
    if use_highly_variable:
        logg.info('    on highly variable genes')
    adata_comp = (
        adata[:, adata.var['highly_variable']] if use_highly_variable else adata
    )

    if n_comps is None:
        min_dim = min(adata_comp.n_vars, adata_comp.n_obs)
        if settings.N_PCS >= min_dim:
            n_comps = min_dim - 1
        else:
            n_comps = settings.N_PCS

    logg.info(f'    with n_comps={n_comps}')

<<<<<<< HEAD
    X = adata_comp.X
=======
    random_state = check_random_state(random_state)

    X = _get_obs_rep(adata_comp, layer=layer)
>>>>>>> 8aa4b110

    is_dask = isinstance(X, DaskArray)

    # check_random_state returns a numpy RandomState when passed an int but
    # dask needs an int for random state
    if not is_dask:
        random_state = check_random_state(random_state)
    elif not isinstance(random_state, int):
        msg = f'random_state needs to be an int, not a {type(random_state).__name__} when passing a dask array'
        raise TypeError(msg)

    if chunked:
        if (
            not zero_center
            or random_state
            or (svd_solver is not None and svd_solver != 'arpack')
        ):
            logg.debug('Ignoring zero_center, random_state, svd_solver')

        incremental_pca_kwargs = dict()
        if is_dask:
            from dask_ml.decomposition import IncrementalPCA
            from dask.array import zeros

            incremental_pca_kwargs['svd_solver'] = _handle_dask_ml_args(
                svd_solver, 'IncrementalPCA'
            )
        else:
            from sklearn.decomposition import IncrementalPCA
            from numpy import zeros

        X_pca = zeros((X.shape[0], n_comps), X.dtype)

        pca_ = IncrementalPCA(n_components=n_comps, **incremental_pca_kwargs)

        for chunk, _, _ in adata_comp.chunked_X(chunk_size):
            chunk = chunk.toarray() if issparse(chunk) else chunk
            pca_.partial_fit(chunk)

        for chunk, start, end in adata_comp.chunked_X(chunk_size):
            chunk = chunk.toarray() if issparse(chunk) else chunk
            X_pca[start:end] = pca_.transform(chunk)
    elif (not issparse(X) or svd_solver == "randomized") and zero_center:
        if is_dask:
            from dask_ml.decomposition import PCA

            svd_solver = _handle_dask_ml_args(svd_solver, 'PCA')
        else:
            from sklearn.decomposition import PCA

            svd_solver = _handle_sklearn_args(svd_solver, 'PCA')

        if issparse(X) and svd_solver == "randomized":
            # This  is for backwards compat. Better behaviour would be to either error or use arpack.
            logg.warning(
                "svd_solver 'randomized' does not work with sparse input. Densifying the array. "
                "This may take a very large amount of memory."
            )
            X = X.toarray()
        pca_ = PCA(
            n_components=n_comps, svd_solver=svd_solver, random_state=random_state
        )
        X_pca = pca_.fit_transform(X)
    elif issparse(X) and zero_center:
        from sklearn.decomposition import PCA

        svd_solver = _handle_sklearn_args(svd_solver, 'PCA (with sparse input)')

        output = _pca_with_sparse(
            X, n_comps, solver=svd_solver, random_state=random_state
        )
        # this is just a wrapper for the results
        X_pca = output['X_pca']
        pca_ = PCA(
            n_components=n_comps, svd_solver=svd_solver, random_state=random_state
        )
        pca_.components_ = output['components']
        pca_.explained_variance_ = output['variance']
        pca_.explained_variance_ratio_ = output['variance_ratio']
    elif not zero_center:
        if is_dask:
            from dask_ml.decomposition import TruncatedSVD

            svd_solver = _handle_dask_ml_args(svd_solver, 'TruncatedSVD')
        else:
            from sklearn.decomposition import TruncatedSVD

            svd_solver = _handle_sklearn_args(svd_solver, 'TruncatedSVD')

        logg.debug(
            '    without zero-centering: \n'
            '    the explained variance does not correspond to the exact statistical defintion\n'
            '    the first component, e.g., might be heavily influenced by different means\n'
            '    the following components often resemble the exact PCA very closely'
        )
        pca_ = TruncatedSVD(
            n_components=n_comps, random_state=random_state, algorithm=svd_solver
        )
        X_pca = pca_.fit_transform(X)
    else:
        raise Exception("This shouldn't happen. Please open a bug report.")

    if X_pca.dtype.descr != np.dtype(dtype).descr:
        X_pca = X_pca.astype(dtype)

    if data_is_AnnData:
        adata.obsm['X_pca'] = X_pca
        if use_highly_variable:
            adata.varm['PCs'] = np.zeros(shape=(adata.n_vars, n_comps))
            adata.varm['PCs'][adata.var['highly_variable']] = pca_.components_.T
        else:
            adata.varm['PCs'] = pca_.components_.T

        uns_entry = {
            'params': {
                'zero_center': zero_center,
                'use_highly_variable': use_highly_variable,
            },
            'variance': pca_.explained_variance_,
            'variance_ratio': pca_.explained_variance_ratio_,
        }
        if layer is not None:
            uns_entry['params']['layer'] = layer
        adata.uns['pca'] = uns_entry

        logg.info('    finished', time=logg_start)
        logg.debug(
            'and added\n'
            '    \'X_pca\', the PCA coordinates (adata.obs)\n'
            '    \'PC1\', \'PC2\', ..., the loadings (adata.var)\n'
            '    \'pca_variance\', the variance / eigenvalues (adata.uns)\n'
            '    \'pca_variance_ratio\', the variance ratio (adata.uns)'
        )
        return adata if copy else None
    else:
        logg.info('    finished', time=logg_start)
        if return_info:
            return (
                X_pca,
                pca_.components_,
                pca_.explained_variance_ratio_,
                pca_.explained_variance_,
            )
        else:
            return X_pca


def _pca_with_sparse(X, npcs, solver='arpack', mu=None, random_state=None):
    random_state = check_random_state(random_state)
    np.random.set_state(random_state.get_state())
    random_init = np.random.rand(np.min(X.shape))
    X = check_array(X, accept_sparse=['csr', 'csc'])

    if mu is None:
        mu = X.mean(0).A.flatten()[None, :]
    mdot = mu.dot
    mmat = mdot
    mhdot = mu.T.dot
    mhmat = mu.T.dot
    Xdot = X.dot
    Xmat = Xdot
    XHdot = X.T.conj().dot
    XHmat = XHdot
    ones = np.ones(X.shape[0])[None, :].dot

    def matvec(x):
        return Xdot(x) - mdot(x)

    def matmat(x):
        return Xmat(x) - mmat(x)

    def rmatvec(x):
        return XHdot(x) - mhdot(ones(x))

    def rmatmat(x):
        return XHmat(x) - mhmat(ones(x))

    XL = LinearOperator(
        matvec=matvec,
        dtype=X.dtype,
        matmat=matmat,
        shape=X.shape,
        rmatvec=rmatvec,
        rmatmat=rmatmat,
    )

    u, s, v = svds(XL, solver=solver, k=npcs, v0=random_init)
    u, v = svd_flip(u, v)
    idx = np.argsort(-s)
    v = v[idx, :]

    X_pca = (u * s)[:, idx]
    ev = s[idx] ** 2 / (X.shape[0] - 1)

    total_var = _get_mean_var(X)[1].sum()
    ev_ratio = ev / total_var

    output = {
        'X_pca': X_pca,
        'variance': ev,
        'variance_ratio': ev_ratio,
        'components': v,
    }
    return output


def _handle_dask_ml_args(svd_solver: str, method: str) -> str:
    method2args = {
        'PCA': {'auto', 'full', 'tsqr', 'randomized'},
        'IncrementalPCA': {'auto', 'full', 'tsqr', 'randomized'},
        'TruncatedSVD': {'tsqr', 'randomized'},
    }
    method2default = {
        'PCA': 'auto',
        'IncrementalPCA': 'auto',
        'TruncatedSVD': 'tsqr',
    }

    return _handle_x_args('dask_ml', svd_solver, method, method2args, method2default)


def _handle_sklearn_args(svd_solver: str, method: str) -> str:
    method2args = {
        'PCA': {'auto', 'full', 'arpack', 'randomized'},
        'TruncatedSVD': {'arpack', 'randomized'},
        'PCA (with sparse input)': {'lobpcg', 'arpack'},
    }
    method2default = {
        'PCA': 'arpack',
        'TruncatedSVD': 'randomized',
        'PCA (with sparse input)': 'arpack',
    }

    return _handle_x_args('sklearn', svd_solver, method, method2args, method2default)


def _handle_x_args(lib, svd_solver, method, method2args, method2default):
    if svd_solver not in method2args[method]:
        if svd_solver is not None:
            logg.warning(
                f'Ignoring svd_solver and using {method2default[method]}, {lib}.decomposition.{method} only supports {method2args[method]}'
            )
        svd_solver = method2default[method]
    return svd_solver<|MERGE_RESOLUTION|>--- conflicted
+++ resolved
@@ -10,13 +10,11 @@
 
 from .. import logging as logg
 from .. import settings
-<<<<<<< HEAD
 from .._compat import DaskArray
 from .._utils import AnyRandom
 from ._utils import _get_mean_var
-=======
 from ..get import _get_obs_rep
->>>>>>> 8aa4b110
+
 
 
 def pca(
@@ -54,15 +52,10 @@
         The (annotated) data matrix of shape `n_obs` × `n_vars`.
         Rows correspond to cells and columns to genes.
     n_comps
-<<<<<<< HEAD
-        Number of principal components to compute. Defaults to 50, or
-        1 - minimum dimension size of selected representation.
-=======
         Number of principal components to compute. Defaults to 50, or 1 - minimum
         dimension size of selected representation.
     layer
         If provided, which element of layers to use for PCA.
->>>>>>> 8aa4b110
     zero_center
         If `True`, compute standard PCA from covariance matrix.
         If `False`, omit zero-centering variables
@@ -188,13 +181,8 @@
 
     logg.info(f'    with n_comps={n_comps}')
 
-<<<<<<< HEAD
-    X = adata_comp.X
-=======
-    random_state = check_random_state(random_state)
-
+    
     X = _get_obs_rep(adata_comp, layer=layer)
->>>>>>> 8aa4b110
 
     is_dask = isinstance(X, DaskArray)
 
