--- conflicted
+++ resolved
@@ -68,15 +68,9 @@
     blood mononuclear cells"
     J Mol Diagn 8, 51 (2006). PMID:16436634.
     """
-<<<<<<< HEAD
     filename = settings.datasetdir / "burczynski06/GDS1615_full.soft.gz"
     url = "ftp://ftp.ncbi.nlm.nih.gov/geo/datasets/GDS1nnn/GDS1615/soft/GDS1615_full.soft.gz"
     adata = sc.read(filename, backup_url=url)
-=======
-    filename = settings.datasetdir / 'burczynski06/GDS1615_full.soft.gz'
-    url = 'ftp://ftp.ncbi.nlm.nih.gov/geo/datasets/GDS1nnn/GDS1615/soft/GDS1615_full.soft.gz'
-    adata = read(filename, backup_url=url)
->>>>>>> da0ffd78
     return adata
 
 
@@ -96,23 +90,6 @@
     -------
     Annotated data matrix.
     """
-<<<<<<< HEAD
-    filename = HERE / "krumsiek11.txt"
-    verbosity_save = sc.settings.verbosity
-    sc.settings.verbosity = "error"  # suppress output...
-    adata = sc.read(filename, first_column_names=True)
-    sc.settings.verbosity = verbosity_save
-    adata.uns["iroot"] = 0
-    fate_labels = {0: "Stem", 159: "Mo", 319: "Ery", 459: "Mk", 619: "Neu"}
-    adata.uns["highlights"] = fate_labels
-    cell_type = np.array(["progenitor" for i in range(adata.n_obs)])
-    cell_type[80:160] = "Mo"
-    cell_type[240:320] = "Ery"
-    cell_type[400:480] = "Mk"
-    cell_type[560:640] = "Neu"
-    adata.obs["cell_type"] = cell_type
-    sc._utils.sanitize_anndata(adata)
-=======
     filename = HERE / 'krumsiek11.txt'
     verbosity_save = settings.verbosity
     settings.verbosity = 'error'  # suppress output...
@@ -128,7 +105,6 @@
     cell_type[560:640] = 'Neu'
     adata.obs['cell_type'] = cell_type
     _utils.sanitize_anndata(adata)
->>>>>>> da0ffd78
     return adata
 
 
@@ -140,13 +116,6 @@
     -------
     Annotated data matrix.
     """
-<<<<<<< HEAD
-    filename = settings.datasetdir / "moignard15/nbt.3154-S3.xlsx"
-    backup_url = "http://www.nature.com/nbt/journal/v33/n3/extref/nbt.3154-S3.xlsx"
-    adata = sc.read(filename, sheet="dCt_values.txt", backup_url=backup_url)
-    # filter out 4 genes as in Haghverdi et al. (2016)
-    gene_subset = ~np.in1d(adata.var_names, ["Eif2b1", "Mrpl19", "Polr2a", "Ubc"])
-=======
     filename = settings.datasetdir / 'moignard15/nbt.3154-S3.xlsx'
     backup_url = (
         'http://www.nature.com/nbt/journal/v33/n3/extref/nbt.3154-S3.xlsx'
@@ -156,30 +125,10 @@
     gene_subset = ~np.in1d(
         adata.var_names, ['Eif2b1', 'Mrpl19', 'Polr2a', 'Ubc']
     )
->>>>>>> da0ffd78
     adata = adata[:, gene_subset]  # retain non-removed genes
     # choose root cell for DPT analysis as in Haghverdi et al. (2016)
     adata.uns["iroot"] = 532  # note that in Matlab/R, counting starts at 1
     # annotate with Moignard et al. (2015) experimental cell groups
-<<<<<<< HEAD
-    groups_order = ["HF", "NP", "PS", "4SG", "4SFG"]
-    # annotate each observation/cell
-    adata.obs["exp_groups"] = [
-        next(gname for gname in groups_order if sname.startswith(gname))
-        for sname in adata.obs_names
-    ]
-    # fix the order and colors of names in "groups"
-    adata.obs["exp_groups"] = pd.Categorical(
-        adata.obs["exp_groups"], categories=groups_order
-    )
-    adata.uns["exp_groups_colors"] = [
-        "#D7A83E",
-        "#7AAE5D",
-        "#497ABC",
-        "#AF353A",
-        "#765099",
-    ]
-=======
     groups = {
         'HF': '#D7A83E',
         'NP': '#7AAE5D',
@@ -197,7 +146,6 @@
         adata.obs['exp_groups'], categories=list(groups.keys())
     )
     adata.uns['exp_groups_colors'] = list(groups.values())
->>>>>>> da0ffd78
     return adata
 
 
@@ -221,17 +169,6 @@
     )
     import h5py
 
-<<<<<<< HEAD
-    filename = settings.datasetdir / "paul15/paul15.h5"
-    backup_url = "http://falexwolf.de/data/paul15.h5"
-    sc._utils.check_presence_download(filename, backup_url)
-    with h5py.File(filename, "r") as f:
-        X = f["data.debatched"][()]
-        gene_names = f["data.debatched_rownames"][()].astype(str)
-        cell_names = f["data.debatched_colnames"][()].astype(str)
-        clusters = f["cluster.id"][()].flatten()
-        infogenes_names = f["info.genes_strings"][()].astype(str)
-=======
     filename = settings.datasetdir / 'paul15/paul15.h5'
     backup_url = 'http://falexwolf.de/data/paul15.h5'
     _utils.check_presence_download(filename, backup_url)
@@ -241,35 +178,14 @@
         cell_names = f['data.debatched_colnames'][()].astype(str)
         clusters = f['cluster.id'][()].flatten().astype(int)
         infogenes_names = f['info.genes_strings'][()].astype(str)
->>>>>>> da0ffd78
     # each row has to correspond to a observation, therefore transpose
     adata = AnnData(X.transpose())
     adata.var_names = gene_names
     adata.row_names = cell_names
     # names reflecting the cell type identifications from the paper
-<<<<<<< HEAD
-    cell_type = {
-        7: "MEP",
-        8: "Mk",
-        9: "GMP",
-        10: "GMP",
-        11: "DC",
-        12: "Baso",
-        13: "Baso",
-        14: "Mo",
-        15: "Mo",
-        16: "Neu",
-        17: "Neu",
-        18: "Eos",
-        19: "Lymph",
-    }
-    cell_type.update({i: "Ery" for i in range(1, 7)})
-    adata.obs["paul15_clusters"] = [str(i) + cell_type[i] for i in clusters.astype(int)]
-=======
     cell_type = 6 * ['Ery']
     cell_type += 'MEP Mk GMP GMP DC Baso Baso Mo Mo Neu Neu Eos Lymph'.split()
     adata.obs['paul15_clusters'] = [f'{i}{cell_type[i-1]}' for i in clusters]
->>>>>>> da0ffd78
     # make string annotations categorical (optional)
     _utils.sanitize_anndata(adata)
     # just keep the first of the two equivalent names per gene
@@ -281,12 +197,8 @@
     # usually we'd set the root cell to an arbitrary cell in the MEP cluster
     # adata.uns['iroot'] = np.flatnonzero(adata.obs['paul15_clusters'] == '7MEP')[0]
     # here, set the root cell as in Haghverdi et al. (2016)
-<<<<<<< HEAD
-    adata.uns["iroot"] = 840  # note that other than in Matlab/R, counting starts at 1
-=======
     # note that other than in Matlab/R, counting starts at 0
     adata.uns['iroot'] = 840
->>>>>>> da0ffd78
     return adata
 
 
@@ -302,15 +214,9 @@
     -------
     Annotated data matrix.
     """
-<<<<<<< HEAD
-    filename = HERE / "toggleswitch.txt"
-    adata = sc.read(filename, first_column_names=True)
-    adata.uns["iroot"] = 0
-=======
     filename = HERE / 'toggleswitch.txt'
     adata = read(filename, first_column_names=True)
     adata.uns['iroot'] = 0
->>>>>>> da0ffd78
     return adata
 
 
@@ -333,15 +239,10 @@
     Annotated data matrix.
     """
 
-<<<<<<< HEAD
-    filename = HERE / "10x_pbmc68k_reduced.h5ad"
-    return sc.read(filename)
-=======
     filename = HERE / '10x_pbmc68k_reduced.h5ad'
     return read(filename)
->>>>>>> da0ffd78
-
-
+
+ 
 def pbmc3k() -> AnnData:
     """\
     3k PBMCs from 10x Genomics.
@@ -379,11 +280,8 @@
     -------
     Annotated data matrix.
     """
-<<<<<<< HEAD
-    adata = sc.read(
-        settings.datasetdir / "pbmc3k_raw.h5ad",
-        backup_url="http://falexwolf.de/data/pbmc3k_raw.h5ad",
-    )
+    url = 'http://falexwolf.de/data/pbmc3k_raw.h5ad'
+    adata = read(settings.datasetdir / 'pbmc3k_raw.h5ad', backup_url=url)
     return adata
 
 
@@ -396,12 +294,7 @@
     -------
     Annotated data matrix.
     """
-    adata = sc.read(
+    adata = read(
         settings.datasetdir / "pbmc3k_processed.h5ad",
         backup_url="https://raw.githubusercontent.com/chanzuckerberg/cellxgene/master/example-dataset/pbmc3k.h5ad",
-    )
-=======
-    url = 'http://falexwolf.de/data/pbmc3k_raw.h5ad'
-    adata = read(settings.datasetdir / 'pbmc3k_raw.h5ad', backup_url=url)
->>>>>>> da0ffd78
-    return adata+    )