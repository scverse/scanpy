--- conflicted
+++ resolved
@@ -44,36 +44,6 @@
 N_DCS = 15  # default number of diffusion components
 # Backwards compat, constants should be defined in only one place.
 N_PCS = settings.N_PCS
-<<<<<<< HEAD
-=======
-
-_Method = Literal['umap', 'gauss', 'rapids']
-_MetricFn = Callable[[np.ndarray, np.ndarray], float]
-# from sklearn.metrics.pairwise_distances.__doc__:
-_MetricSparseCapable = Literal[
-    'cityblock', 'cosine', 'euclidean', 'l1', 'l2', 'manhattan'
-]
-_MetricScipySpatial = Literal[
-    'braycurtis',
-    'canberra',
-    'chebyshev',
-    'correlation',
-    'dice',
-    'hamming',
-    'jaccard',
-    'kulsinski',
-    'mahalanobis',
-    'minkowski',
-    'rogerstanimoto',
-    'russellrao',
-    'seuclidean',
-    'sokalmichener',
-    'sokalsneath',
-    'sqeuclidean',
-    'yule',
-]
-_Metric = Union[_MetricSparseCapable, _MetricScipySpatial]
->>>>>>> 6fa1753e
 
 
 @_doc_params(n_pcs=doc_n_pcs, use_rep=doc_use_rep)
