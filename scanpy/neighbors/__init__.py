from __future__ import annotations

import sys
from types import MappingProxyType
from typing import (
    TYPE_CHECKING,
    TypedDict,
    Union,
    Optional,
    Any,
    NamedTuple,
    Literal,
    get_args,
)
from collections.abc import Mapping, MutableMapping, Callable
from warnings import warn

import numpy as np
import scipy
from anndata import AnnData
from scipy.sparse import issparse, csr_matrix
from sklearn.utils import check_random_state
from pynndescent import NNDescent, PyNNDescentTransformer

if TYPE_CHECKING:
    from igraph import Graph
    from ._types import KnnTransformerLike

from . import _connectivity
from ._types import _Metric, _MetricFn, _Method, _KnownTransformer
from ._common import (
    _get_indices_distances_from_sparse_matrix,
    _get_sparse_matrix_from_indices_distances,
)
from .. import logging as logg
from .. import _utils, settings
from .._utils import _doc_params, AnyRandom, NeighborsView
from ..tools._utils import _choose_representation, doc_use_rep, doc_n_pcs

RPForestDict = Mapping[str, Mapping[str, np.ndarray]]


N_DCS = 15  # default number of diffusion components
# Backwards compat, constants should be defined in only one place.
N_PCS = settings.N_PCS


class KwdsForTransformer(TypedDict):
    """Keyword arguments passed to a _KnownTransformer.

    IMPORTANT: when changing the parameters set here,
    update the “*ignored*” part in the parameter docs!
    """

    n_neighbors: int
    metric: Union[_Metric, _MetricFn]
    metric_params: Mapping[str, Any]
    random_state: AnyRandom


@_doc_params(n_pcs=doc_n_pcs, use_rep=doc_use_rep)
def neighbors(
    adata: AnnData,
    n_neighbors: int = 15,
    n_pcs: Optional[int] = None,
    *,
    use_rep: Optional[str] = None,
    knn: bool = True,
    method: _Method = "umap",
    transformer: KnnTransformerLike | _KnownTransformer | None = None,
    metric: Union[_Metric, _MetricFn] = "euclidean",
    metric_kwds: Mapping[str, Any] = MappingProxyType({}),
    random_state: AnyRandom = 0,
    key_added: Optional[str] = None,
    copy: bool = False,
) -> Optional[AnnData]:
    """\
    Computes the nearest neighbors distance matrix and a neighborhood graph of observations [McInnes18]_.

    The neighbor search efficiency of this heavily relies on UMAP [McInnes18]_,
    which also provides a method for estimating connectivities of data points -
    the connectivity of the manifold (`method=='umap'`). If `method=='gauss'`,
    connectivities are computed according to [Coifman05]_, in the adaption of
    [Haghverdi16]_.

    Parameters
    ----------
    adata
        Annotated data matrix.
    n_neighbors
        The size of local neighborhood (in terms of number of neighboring data
        points) used for manifold approximation. Larger values result in more
        global views of the manifold, while smaller values result in more local
        data being preserved. In general values should be in the range 2 to 100.
        If `knn` is `True`, number of nearest neighbors to be searched. If `knn`
        is `False`, a Gaussian kernel width is set to the distance of the
        `n_neighbors` neighbor.

        *ignored if ``transformer`` is an instance.*
    {n_pcs}
    {use_rep}
    knn
        If `True`, use a hard threshold to restrict the number of neighbors to
        `n_neighbors`, that is, consider a knn graph. Otherwise, use a Gaussian
        Kernel to assign low weights to neighbors more distant than the
        `n_neighbors` nearest neighbor.
    method
        Use 'umap' [McInnes18]_ or 'gauss' (Gauss kernel following [Coifman05]_
        with adaptive width [Haghverdi16]_) for computing connectivities.
    transformer
        Approximate kNN search implementation following the API of
        :class:`~sklearn.neighbors.KNeighborsTransformer`.
        Also accepts the following known options:

        `None` (the default)
            Behavior depends on data size.
            For small data, we will calculate exact kNN, otherwise we use
            :class:`~pynndescent.pynndescent_.PyNNDescentTransformer`
        `'pynndescent'`
            :class:`~pynndescent.pynndescent_.PyNNDescentTransformer`
        `'rapids'`
            A transformer based on :class:`cuml.neighbors.NearestNeighbors`.

            .. deprecated:: 1.10.0
               Use :func:`rapids_singlecell.pp.neighbors` instead.
    metric
        A known metric’s name or a callable that returns a distance.

        *ignored if ``transformer`` is an instance.*
    metric_kwds
        Options for the metric.

        *ignored if ``transformer`` is an instance.*
    random_state
        A numpy random seed.

        *ignored if ``transformer`` is an instance.*
    key_added
        If not specified, the neighbors data is stored in `.uns['neighbors']`,
        distances and connectivities are stored in `.obsp['distances']` and
        `.obsp['connectivities']` respectively.
        If specified, the neighbors data is added to .uns[key_added],
        distances are stored in `.obsp[key_added+'_distances']` and
        connectivities in `.obsp[key_added+'_connectivities']`.
    copy
        Return a copy instead of writing to adata.

    Returns
    -------
    Depending on `copy`, updates or returns `adata` with the following:

    See `key_added` parameter description for the storage path of
    connectivities and distances.

    **connectivities** : sparse matrix of dtype `float32`.
        Weighted adjacency matrix of the neighborhood graph of data
        points. Weights should be interpreted as connectivities.
    **distances** : sparse matrix of dtype `float64`.
        Stores the distance matrix of the nearest neighbors search.

    Examples
    --------
    >>> import scanpy as sc
    >>> adata = sc.datasets.pbmc68k_reduced()
    >>> # Basic usage
    >>> sc.pp.neighbors(adata, 20, metric='cosine')
    >>> # Provide your own transformer for more control and flexibility
    >>> from sklearn.neighbors import KNeighborsTransformer
    >>> transformer = KNeighborsTransformer(n_neighbors=10, metric='manhattan', algorithm='kd_tree')
    >>> sc.pp.neighbors(adata, transformer=transformer)
    >>> # now you can e.g. access the index: `transformer._tree`
    """
    start = logg.info("computing neighbors")
    adata = adata.copy() if copy else adata
    if adata.is_view:  # we shouldn't need this here...
        adata._init_as_actual(adata.copy())
    neighbors = Neighbors(adata)
    neighbors.compute_neighbors(
        n_neighbors,
        n_pcs=n_pcs,
        use_rep=use_rep,
        knn=knn,
        method=method,
        transformer=transformer,
        metric=metric,
        metric_kwds=metric_kwds,
        random_state=random_state,
    )

    if key_added is None:
        key_added = "neighbors"
        conns_key = "connectivities"
        dists_key = "distances"
    else:
        conns_key = key_added + "_connectivities"
        dists_key = key_added + "_distances"

    adata.uns[key_added] = {}

    neighbors_dict = adata.uns[key_added]

    neighbors_dict["connectivities_key"] = conns_key
    neighbors_dict["distances_key"] = dists_key

    neighbors_dict["params"] = dict(
        n_neighbors=neighbors.n_neighbors,
        method=method,
        random_state=random_state,
        metric=metric,
    )
    if metric_kwds:
        neighbors_dict["params"]["metric_kwds"] = metric_kwds
    if use_rep is not None:
        neighbors_dict["params"]["use_rep"] = use_rep
    if n_pcs is not None:
        neighbors_dict["params"]["n_pcs"] = n_pcs

    adata.obsp[dists_key] = neighbors.distances
    adata.obsp[conns_key] = neighbors.connectivities

    if neighbors.rp_forest is not None:
        neighbors_dict["rp_forest"] = neighbors.rp_forest
    logg.info(
        "    finished",
        time=start,
        deep=(
            f"added to `.uns[{key_added!r}]`\n"
            f"    `.obsp[{dists_key!r}]`, distances for each pair of neighbors\n"
            f"    `.obsp[{conns_key!r}]`, weighted adjacency matrix"
        ),
    )
    return adata if copy else None


class FlatTree(NamedTuple):
    hyperplanes: None
    offsets: None
    children: None
    indices: None


def _backwards_compat_get_full_X_diffmap(adata: AnnData) -> np.ndarray:
    if "X_diffmap0" in adata.obs:
        return np.c_[adata.obs["X_diffmap0"].values[:, None], adata.obsm["X_diffmap"]]
    else:
        return adata.obsm["X_diffmap"]


def _backwards_compat_get_full_eval(adata: AnnData):
    if "X_diffmap0" in adata.obs:
        return np.r_[1, adata.uns["diffmap_evals"]]
    else:
        return adata.uns["diffmap_evals"]


def _make_forest_dict(forest):
    d = {}
    props = ("hyperplanes", "offsets", "children", "indices")
    for prop in props:
        d[prop] = {}
        sizes = np.fromiter(
            (getattr(tree, prop).shape[0] for tree in forest), dtype=int
        )
        d[prop]["start"] = np.zeros_like(sizes)
        if prop == "offsets":
            dims = sizes.sum()
        else:
            dims = (sizes.sum(), getattr(forest[0], prop).shape[1])
        dtype = getattr(forest[0], prop).dtype
        dat = np.empty(dims, dtype=dtype)
        start = 0
        for i, size in enumerate(sizes):
            d[prop]["start"][i] = start
            end = start + size
            dat[start:end] = getattr(forest[i], prop)
            start = end
        d[prop]["data"] = dat
    return d


class OnFlySymMatrix:
    """Emulate a matrix where elements are calculated on the fly."""

    def __init__(
        self,
        get_row: Callable[[Any], np.ndarray],
        shape: tuple[int, int],
        DC_start: int = 0,
        DC_end: int = -1,
        rows: Optional[MutableMapping[Any, np.ndarray]] = None,
        restrict_array: Optional[np.ndarray] = None,
    ):
        self.get_row = get_row
        self.shape = shape
        self.DC_start = DC_start
        self.DC_end = DC_end
        self.rows = {} if rows is None else rows
        self.restrict_array = restrict_array  # restrict the array to a subset

    def __getitem__(self, index):
        if isinstance(index, (int, np.integer)):
            if self.restrict_array is None:
                glob_index = index
            else:
                # map the index back to the global index
                glob_index = self.restrict_array[index]
            if glob_index not in self.rows:
                self.rows[glob_index] = self.get_row(glob_index)
            row = self.rows[glob_index]
            if self.restrict_array is None:
                return row
            else:
                return row[self.restrict_array]
        else:
            if self.restrict_array is None:
                glob_index_0, glob_index_1 = index
            else:
                glob_index_0 = self.restrict_array[index[0]]
                glob_index_1 = self.restrict_array[index[1]]
            if glob_index_0 not in self.rows:
                self.rows[glob_index_0] = self.get_row(glob_index_0)
            return self.rows[glob_index_0][glob_index_1]

    def restrict(self, index_array):
        """Generate a view restricted to a subset of indices."""
        new_shape = index_array.shape[0], index_array.shape[0]
        return OnFlySymMatrix(
            self.get_row,
            new_shape,
            DC_start=self.DC_start,
            DC_end=self.DC_end,
            rows=self.rows,
            restrict_array=index_array,
        )


class Neighbors:
    """\
    Data represented as graph of nearest neighbors.

    Represent a data matrix as a graph of nearest neighbor relations (edges)
    among data points (nodes).

    Parameters
    ----------
    adata
        Annotated data object.
    n_dcs
        Number of diffusion components to use.
    neighbors_key
        Where to look in `.uns` and `.obsp` for neighbors data
    """

    def __init__(
        self,
        adata: AnnData,
        n_dcs: Optional[int] = None,
        neighbors_key: Optional[str] = None,
    ):
        self._adata = adata
        self._init_iroot()
        # use the graph in adata
        info_str = ""
        self.knn: Optional[bool] = None
        self._distances: Union[np.ndarray, csr_matrix, None] = None
        self._connectivities: Union[np.ndarray, csr_matrix, None] = None
        self._transitions_sym: Union[np.ndarray, csr_matrix, None] = None
        self._number_connected_components: Optional[int] = None
        self._rp_forest: Optional[RPForestDict] = None
        if neighbors_key is None:
            neighbors_key = "neighbors"
        if neighbors_key in adata.uns:
            neighbors = NeighborsView(adata, neighbors_key)
            if "distances" in neighbors:
                self.knn = issparse(neighbors["distances"])
                self._distances = neighbors["distances"]
            if "connectivities" in neighbors:
                self.knn = issparse(neighbors["connectivities"])
                self._connectivities = neighbors["connectivities"]
            if "rp_forest" in neighbors:
                self._rp_forest = neighbors["rp_forest"]
            if "params" in neighbors:
                self.n_neighbors = neighbors["params"]["n_neighbors"]
            else:

                def count_nonzero(a: Union[np.ndarray, csr_matrix]) -> int:
                    return a.count_nonzero() if issparse(a) else np.count_nonzero(a)

                # estimating n_neighbors
                if self._connectivities is None:
                    self.n_neighbors = int(
                        count_nonzero(self._distances) / self._distances.shape[0]
                    )
                else:
                    self.n_neighbors = int(
                        count_nonzero(self._connectivities)
                        / self._connectivities.shape[0]
                        / 2
                    )
            info_str += "`.distances` `.connectivities` "
            self._number_connected_components = 1
            if issparse(self._connectivities):
                from scipy.sparse.csgraph import connected_components

                self._connected_components = connected_components(self._connectivities)
                self._number_connected_components = self._connected_components[0]
        if "X_diffmap" in adata.obsm_keys():
            self._eigen_values = _backwards_compat_get_full_eval(adata)
            self._eigen_basis = _backwards_compat_get_full_X_diffmap(adata)
            if n_dcs is not None:
                if n_dcs > len(self._eigen_values):
                    raise ValueError(
                        "Cannot instantiate using `n_dcs`={}. "
                        "Compute diffmap/spectrum with more components first.".format(
                            n_dcs
                        )
                    )
                self._eigen_values = self._eigen_values[:n_dcs]
                self._eigen_basis = self._eigen_basis[:, :n_dcs]
            self.n_dcs = len(self._eigen_values)
            info_str += "`.eigen_values` `.eigen_basis` `.distances_dpt`"
        else:
            self._eigen_values = None
            self._eigen_basis = None
            self.n_dcs = None
        if info_str != "":
            logg.debug(f"    initialized {info_str}")

    @property
    def rp_forest(self) -> Optional[RPForestDict]:
        return self._rp_forest

    @property
    def distances(self) -> Union[np.ndarray, csr_matrix, None]:
        """Distances between data points (sparse matrix)."""
        return self._distances

    @property
    def connectivities(self) -> Union[np.ndarray, csr_matrix, None]:
        """Connectivities between data points (sparse matrix)."""
        return self._connectivities

    @property
    def transitions(self) -> Union[np.ndarray, csr_matrix]:
        """Transition matrix (sparse matrix).

        Is conjugate to the symmetrized transition matrix via::

            self.transitions = self.Z *  self.transitions_sym / self.Z

        where ``self.Z`` is the diagonal matrix storing the normalization of the
        underlying kernel matrix.

        Notes
        -----
        This has not been tested, in contrast to `transitions_sym`.
        """
        if issparse(self.Z):
            Zinv = self.Z.power(-1)
        else:
            Zinv = np.diag(1.0 / np.diag(self.Z))
        return self.Z @ self.transitions_sym @ Zinv

    @property
    def transitions_sym(self) -> Union[np.ndarray, csr_matrix, None]:
        """Symmetrized transition matrix (sparse matrix).

        Is conjugate to the transition matrix via::

            self.transitions_sym = self.Z /  self.transitions * self.Z

        where ``self.Z`` is the diagonal matrix storing the normalization of the
        underlying kernel matrix.
        """
        return self._transitions_sym

    @property
    def eigen_values(self) -> np.ndarray:
        """Eigen values of transition matrix."""
        return self._eigen_values

    @property
    def eigen_basis(self) -> np.ndarray:
        """Eigen basis of transition matrix."""
        return self._eigen_basis

    @property
    def distances_dpt(self) -> OnFlySymMatrix:
        """DPT distances.

        This is yields [Haghverdi16]_, Eq. 15 from the supplement with the
        extensions of [Wolf19]_, supplement on random-walk based distance
        measures.
        """
        return OnFlySymMatrix(self._get_dpt_row, shape=self._adata.shape)

    def to_igraph(self) -> Graph:
        """Generate igraph from connectiviies."""
        return _utils.get_igraph_from_adjacency(self.connectivities)

    @_doc_params(n_pcs=doc_n_pcs, use_rep=doc_use_rep)
    def compute_neighbors(
        self,
        n_neighbors: int = 30,
        n_pcs: Optional[int] = None,
        *,
        use_rep: Optional[str] = None,
        knn: bool = True,
        method: _Method = "umap",
        transformer: KnnTransformerLike | _KnownTransformer | None = None,
        metric: Union[_Metric, _MetricFn] = "euclidean",
        metric_kwds: Mapping[str, Any] = MappingProxyType({}),
        random_state: AnyRandom = 0,
    ) -> None:
        """\
        Compute distances and connectivities of neighbors.

        Parameters
        ----------
        n_neighbors
            Use this number of nearest neighbors.
        {n_pcs}
        {use_rep}
        knn
            Restrict result to `n_neighbors` nearest neighbors.

        Returns
        -------
        Writes sparse graph attributes `.distances` and `.connectivities`.
        """
<<<<<<< HEAD
        start_neighbors = logg.debug('computing neighbors')
        if transformer is not None and not isinstance(transformer, str):
            n_neighbors = transformer.get_params()['n_neighbors']
        elif n_neighbors > self._adata.shape[0]:  # very small datasets
=======
        start_neighbors = logg.debug("computing neighbors")
        if n_neighbors > self._adata.shape[0]:  # very small datasets
>>>>>>> ec7f9252
            n_neighbors = 1 + int(0.5 * self._adata.shape[0])
            logg.warning(f"n_obs too small: adjusting to `n_neighbors = {n_neighbors}`")

        # default keyword arguments when `transformer` is not an instance
        transformer_kwds_default = KwdsForTransformer(
            n_neighbors=n_neighbors,
            metric=metric,
            metric_params=metric_kwds,  # most use _params, not _kwds
            random_state=random_state,
        )
        method, transformer, shortcut = self._handle_transformer(
            method, transformer, knn=knn, kwds=transformer_kwds_default
        )

        if self._adata.shape[0] >= 10000 and not knn:
            logg.warning("Using high n_obs without `knn=True` takes a lot of memory...")
        # do not use the cached rp_forest
        self._rp_forest = None
        self.n_neighbors = n_neighbors
        self.knn = knn
        X = _choose_representation(self._adata, use_rep=use_rep, n_pcs=n_pcs)
        self._distances = transformer.fit_transform(X)
        knn_indices, knn_distances = _get_indices_distances_from_sparse_matrix(
            self._distances, n_neighbors
        )
        if shortcut:
            # self._distances is a sparse matrix with a diag of 1, fix that
            self._distances[np.diag_indices_from(self.distances)] = 0
            if knn:  # remove too far away entries and keep as sparse
                self._distances = _get_sparse_matrix_from_indices_distances(
                    knn_indices, knn_distances, self._adata.n_obs, n_neighbors
                )
            else:  # convert to dense
                self._distances = self._distances.toarray()
        if (index := getattr(transformer, "index_", None)) and isinstance(
            index, NNDescent
        ):
            # very cautious here
            try:
                self._rp_forest = _make_forest_dict(index)
            except Exception:  # TODO catch the correct exception
                pass

        start_connect = logg.debug("computed neighbors", time=start_neighbors)
        if method == "umap":
            self._connectivities = _connectivity.umap(
                knn_indices,
                knn_distances,
                n_obs=self._adata.shape[0],
                n_neighbors=self.n_neighbors,
            )
        elif method == "gauss":
            self._connectivities = _connectivity.gauss(
                self._distances, self.n_neighbors, knn=self.knn
            )
        else:
            msg = f"{method!r} should have been coerced in _handle_transform_args"
            raise AssertionError(msg)
        logg.debug("computed connectivities", time=start_connect)
        self._number_connected_components = 1
        if issparse(self._connectivities):
            from scipy.sparse.csgraph import connected_components

            self._connected_components = connected_components(self._connectivities)
            self._number_connected_components = self._connected_components[0]

    def _handle_transformer(
        self,
        method: _Method | Literal["gauss"],
        transformer: KnnTransformerLike | _KnownTransformer | None,
        *,
        knn: bool,
        kwds: KwdsForTransformer,
    ) -> tuple[_Method, KnnTransformerLike, bool]:
        """Return effective `method` and transformer.

        `method` will be coerced to `'gauss'` or `'umap'`.
        `transformer` is coerced from a str or instance to an instance class.

        If `transformer` is `None` and there are few data points,
        `transformer` will be set to a brute force
        :class:`~sklearn.neighbors.KNeighborsTransformer`.

        If `transformer` is `None` and there are many data points,
        `transformer` will be set like `umap` does (i.e. to a
        ~`pynndescent.PyNNDescentTransformer` with custom `n_trees` and `n_iter`).
        """
        # legacy logic
        use_dense_distances = (
            kwds["metric"] == "euclidean" and self._adata.n_obs < 8192
        ) or not knn
        shortcut = transformer is None and (
            use_dense_distances or self._adata.n_obs < 4096
        )

        # Coerce `method` to 'gauss' or 'umap'
        if method == "rapids":
            if transformer is not None:
                msg = "Can’t specify both `method = 'rapids'` and `transformer`."
                raise ValueError(msg)
            method = "umap"
            transformer = "rapids"
        elif method not in (methods := set(get_args(_Method))):
            msg = f"`method` needs to be one of {methods}."
            raise ValueError(msg)

        # Validate `knn`
        conn_method = "gauss" if method == "gauss" else "umap"
        if not knn and not (conn_method == "gauss" and transformer is None):
            # “knn=False” seems to be only intended for method “gauss”
            msg = f"`method = {method!r} only with `knn = True`."
            raise ValueError(msg)

        # Coerce `transformer` to an instance
        if shortcut:
            from sklearn.neighbors import KNeighborsTransformer

            assert transformer is None
            transformer = KNeighborsTransformer(
                algorithm="brute",
                n_jobs=settings.n_jobs,
                n_neighbors=self._adata.n_obs - 1,  # ignore n_neighbors
                metric=kwds["metric"],
                metric_params=dict(kwds["metric_params"]),  # needs dict
                # no random_state
            )
        elif transformer is None or transformer == "pynndescent":
            kwds = kwds.copy()
            kwds["metric_kwds"] = kwds.pop("metric_params")
            if transformer is None:
                # Use defaults from UMAP’s `nearest_neighbors` function
                kwds.update(
                    n_jobs=settings.n_jobs,
                    n_trees=min(64, 5 + int(round((self._adata.n_obs) ** 0.5 / 20.0))),
                    n_iters=max(5, int(round(np.log2(self._adata.n_obs)))),
                )
            transformer = PyNNDescentTransformer(**kwds)
        elif transformer == "rapids":
            msg = (
                "`transformer='rapids'` is deprecated. "
                "Use `rapids_singlecell.tl.neighbors` instead."
            )
            warn(msg, FutureWarning)
            from scanpy.neighbors._backends.rapids import RapidsKNNTransformer

            transformer = RapidsKNNTransformer(**kwds)
        elif isinstance(transformer, str):
            msg = (
                f"Unknown transformer: {transformer}. "
                f"Try passing a class or one of {set(get_args(_KnownTransformer))}"
            )
            raise ValueError(msg)
        # else `transformer` is probably an instance
        return conn_method, transformer, shortcut

    def compute_transitions(self, density_normalize: bool = True):
        """\
        Compute transition matrix.

        Parameters
        ----------
        density_normalize
            The density rescaling of Coifman and Lafon (2006): Then only the
            geometry of the data matters, not the sampled density.

        Returns
        -------
        Makes attributes `.transitions_sym` and `.transitions` available.
        """
        start = logg.info("computing transitions")
        W = self._connectivities
        # density normalization as of Coifman et al. (2005)
        # ensures that kernel matrix is independent of sampling density
        if density_normalize:
            # q[i] is an estimate for the sampling density at point i
            # it's also the degree of the underlying graph
            q = np.asarray(W.sum(axis=0))
            if not issparse(W):
                Q = np.diag(1.0 / q)
            else:
                Q = scipy.sparse.spdiags(1.0 / q, 0, W.shape[0], W.shape[0])
            K = Q @ W @ Q
        else:
            K = W

        # z[i] is the square root of the row sum of K
        z = np.sqrt(np.asarray(K.sum(axis=0)))
        if not issparse(K):
            self.Z = np.diag(1.0 / z)
        else:
            self.Z = scipy.sparse.spdiags(1.0 / z, 0, K.shape[0], K.shape[0])
        self._transitions_sym = self.Z @ K @ self.Z
        logg.info("    finished", time=start)

    def compute_eigen(
        self,
        n_comps: int = 15,
        sym: Optional[bool] = None,
        sort: Literal["decrease", "increase"] = "decrease",
        random_state: AnyRandom = 0,
    ):
        """\
        Compute eigen decomposition of transition matrix.

        Parameters
        ----------
        n_comps
            Number of eigenvalues/vectors to be computed, set `n_comps = 0` if
            you need all eigenvectors.
        sym
            Instead of computing the eigendecomposition of the assymetric
            transition matrix, computed the eigendecomposition of the symmetric
            Ktilde matrix.
        random_state
            A numpy random seed

        Returns
        -------
        Writes the following attributes.

        eigen_values : numpy.ndarray
            Eigenvalues of transition matrix.
        eigen_basis : numpy.ndarray
             Matrix of eigenvectors (stored in columns).  `.eigen_basis` is
             projection of data matrix on right eigenvectors, that is, the
             projection on the diffusion components.  these are simply the
             components of the right eigenvectors and can directly be used for
             plotting.
        """
        np.set_printoptions(precision=10)
        if self._transitions_sym is None:
            raise ValueError("Run `.compute_transitions` first.")
        matrix = self._transitions_sym
        # compute the spectrum
        if n_comps == 0:
            evals, evecs = scipy.linalg.eigh(matrix)
        else:
            n_comps = min(matrix.shape[0] - 1, n_comps)
            # ncv = max(2 * n_comps + 1, int(np.sqrt(matrix.shape[0])))
            ncv = None
            which = "LM" if sort == "decrease" else "SM"
            # it pays off to increase the stability with a bit more precision
            matrix = matrix.astype(np.float64)

            # Setting the random initial vector
            random_state = check_random_state(random_state)
            v0 = random_state.standard_normal(matrix.shape[0])
            evals, evecs = scipy.sparse.linalg.eigsh(
                matrix, k=n_comps, which=which, ncv=ncv, v0=v0
            )
            evals, evecs = evals.astype(np.float32), evecs.astype(np.float32)
        if sort == "decrease":
            evals = evals[::-1]
            evecs = evecs[:, ::-1]
        logg.info(
            "    eigenvalues of transition matrix\n"
            "    {}".format(str(evals).replace("\n", "\n    "))
        )
        if self._number_connected_components > len(evals) / 2:
            logg.warning("Transition matrix has many disconnected components!")
        self._eigen_values = evals
        self._eigen_basis = evecs

    def _init_iroot(self):
        self.iroot = None
        # set iroot directly
        if "iroot" in self._adata.uns:
            if self._adata.uns["iroot"] >= self._adata.n_obs:
                logg.warning(
                    f'Root cell index {self._adata.uns["iroot"]} does not '
                    f"exist for {self._adata.n_obs} samples. It’s ignored."
                )
            else:
                self.iroot = self._adata.uns["iroot"]
            return
        # set iroot via xroot
        xroot = None
        if "xroot" in self._adata.uns:
            xroot = self._adata.uns["xroot"]
        elif "xroot" in self._adata.var:
            xroot = self._adata.var["xroot"]
        # see whether we can set self.iroot using the full data matrix
        if xroot is not None and xroot.size == self._adata.shape[1]:
            self._set_iroot_via_xroot(xroot)

    def _get_dpt_row(self, i: int) -> np.ndarray:
        mask = None
        if self._number_connected_components > 1:
            label = self._connected_components[1][i]
            mask = self._connected_components[1] == label
        row = sum(
            (
                self.eigen_values[j]
                / (1 - self.eigen_values[j])
                * (self.eigen_basis[i, j] - self.eigen_basis[:, j])
            )
            ** 2
            # account for float32 precision
            for j in range(0, self.eigen_values.size)
            if self.eigen_values[j] < 0.9994
        )
        # thanks to Marius Lange for pointing Alex to this:
        # we will likely remove the contributions from the stationary state below when making
        # backwards compat breaking changes, they originate from an early implementation in 2015
        # they never seem to have deteriorated results, but also other distance measures (see e.g.
        # PAGA paper) don't have it, which makes sense
        row += sum(
            (self.eigen_basis[i, k] - self.eigen_basis[:, k]) ** 2
            for k in range(0, self.eigen_values.size)
            if self.eigen_values[k] >= 0.9994
        )
        if mask is not None:
            row[~mask] = np.inf
        return np.sqrt(row)

    def _set_pseudotime(self):
        """Return pseudotime with respect to root point."""
        self.pseudotime = self.distances_dpt[self.iroot].copy()
        self.pseudotime /= np.max(self.pseudotime[self.pseudotime < np.inf])

    def _set_iroot_via_xroot(self, xroot):
        """Determine the index of the root cell.

        Given an expression vector, find the observation index that is closest
        to this vector.

        Parameters
        ----------
        xroot : np.ndarray
            Vector that marks the root cell, the vector storing the initial
            condition, only relevant for computing pseudotime.
        """
        if self._adata.shape[1] != xroot.size:
            raise ValueError(
                "The root vector you provided does not have the " "correct dimension."
            )
        # this is the squared distance
        dsqroot = 1e10
        iroot = 0
        for i in range(self._adata.shape[0]):
            diff = self._adata.X[i, :] - xroot
            dsq = diff @ diff
            if dsq < dsqroot:
                dsqroot = dsq
                iroot = i
                if np.sqrt(dsqroot) < 1e-10:
                    break
        logg.debug(f"setting root index to {iroot}")
        if self.iroot is not None and iroot != self.iroot:
            logg.warning(f"Changing index of iroot from {self.iroot} to {iroot}.")
        self.iroot = iroot<|MERGE_RESOLUTION|>--- conflicted
+++ resolved
@@ -528,15 +528,10 @@
         -------
         Writes sparse graph attributes `.distances` and `.connectivities`.
         """
-<<<<<<< HEAD
-        start_neighbors = logg.debug('computing neighbors')
+        start_neighbors = logg.debug("computing neighbors")
         if transformer is not None and not isinstance(transformer, str):
-            n_neighbors = transformer.get_params()['n_neighbors']
+            n_neighbors = transformer.get_params()["n_neighbors"]
         elif n_neighbors > self._adata.shape[0]:  # very small datasets
-=======
-        start_neighbors = logg.debug("computing neighbors")
-        if n_neighbors > self._adata.shape[0]:  # very small datasets
->>>>>>> ec7f9252
             n_neighbors = 1 + int(0.5 * self._adata.shape[0])
             logg.warning(f"n_obs too small: adjusting to `n_neighbors = {n_neighbors}`")
 
