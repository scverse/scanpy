"""Utility functions and classes

This file largely consists of the old _utils.py file. Over time, these functions
should be moved of this file.
"""
from __future__ import annotations

import importlib.util
import inspect
import sys
import warnings
from collections import namedtuple
from enum import Enum
from functools import partial, singledispatch, wraps
from textwrap import dedent
from types import MethodType, ModuleType
from typing import TYPE_CHECKING, Any, Callable, Literal, Union
from weakref import WeakSet

import numpy as np
from anndata import AnnData
from anndata import __version__ as anndata_version
from numpy import random
from numpy.typing import NDArray
from packaging import version
from scipy import sparse

from .. import logging as logg
from .._compat import DaskArray
from .._settings import settings
from .compute.is_constant import is_constant  # noqa: F401

if TYPE_CHECKING:
    from collections.abc import Mapping
    from pathlib import Path


class Empty(Enum):
    token = 0

    def __repr__(self) -> str:
        return "_empty"


_empty = Empty.token

# e.g. https://scikit-learn.org/stable/modules/generated/sklearn.decomposition.PCA.html
AnyRandom = Union[None, int, random.RandomState]  # maybe in the future random.Generator

EPS = 1e-15


def check_versions():
    from .._compat import pkg_version

    umap_version = pkg_version("umap-learn")

    if version.parse(anndata_version) < version.parse("0.6.10"):
        from .. import __version__

        raise ImportError(
            f"Scanpy {__version__} needs anndata version >=0.6.10, "
            f"not {anndata_version}.\nRun `pip install anndata -U --no-deps`."
        )

    if umap_version < version.parse("0.3.0"):
        from . import __version__

        # make this a warning, not an error
        # it might be useful for people to still be able to run it
        logg.warning(
            f"Scanpy {__version__} needs umap " f"version >=0.3.0, not {umap_version}."
        )


def getdoc(c_or_f: Callable | type) -> str | None:
    if getattr(c_or_f, "__doc__", None) is None:
        return None
    doc = inspect.getdoc(c_or_f)
    if isinstance(c_or_f, type) and hasattr(c_or_f, "__init__"):
        sig = inspect.signature(c_or_f.__init__)
    else:
        sig = inspect.signature(c_or_f)

    def type_doc(name: str):
        param: inspect.Parameter = sig.parameters[name]
        cls = getattr(param.annotation, "__qualname__", repr(param.annotation))
        if param.default is not param.empty:
            return f"{cls}, optional (default: {param.default!r})"
        else:
            return cls

    return "\n".join(
        f"{line} : {type_doc(line)}" if line.strip() in sig.parameters else line
        for line in doc.split("\n")
    )


def deprecated_arg_names(arg_mapping: Mapping[str, str]):
    """
    Decorator which marks a functions keyword arguments as deprecated. It will
    result in a warning being emitted when the deprecated keyword argument is
    used, and the function being called with the new argument.

    Parameters
    ----------
    arg_mapping
        Mapping from deprecated argument name to current argument name.
    """

    def decorator(func):
        @wraps(func)
        def func_wrapper(*args, **kwargs):
            warnings.simplefilter("always", DeprecationWarning)  # turn off filter
            for old, new in arg_mapping.items():
                if old in kwargs:
                    warnings.warn(
                        f"Keyword argument '{old}' has been "
                        f"deprecated in favour of '{new}'. "
                        f"'{old}' will be removed in a future version.",
                        category=DeprecationWarning,
                        stacklevel=2,
                    )
                    val = kwargs.pop(old)
                    kwargs[new] = val
            # reset filter
            warnings.simplefilter("default", DeprecationWarning)
            return func(*args, **kwargs)

        return func_wrapper

    return decorator


def _one_of_ours(obj, root: str):
    return (
        hasattr(obj, "__name__")
        and not obj.__name__.split(".")[-1].startswith("_")
        and getattr(
            obj, "__module__", getattr(obj, "__qualname__", obj.__name__)
        ).startswith(root)
    )


def descend_classes_and_funcs(mod: ModuleType, root: str, encountered=None):
    if encountered is None:
        encountered = WeakSet()
    for obj in vars(mod).values():
        if not _one_of_ours(obj, root) or obj in encountered:
            continue
        encountered.add(obj)
        if callable(obj) and not isinstance(obj, MethodType):
            yield obj
            if isinstance(obj, type):
                for m in vars(obj).values():
                    if callable(m) and _one_of_ours(m, root):
                        yield m
<<<<<<< HEAD
        elif isinstance(obj, ModuleType):
            if obj.__name__.startswith('scanpy.tests'):
=======
        elif isinstance(obj, ModuleType) and obj not in encountered:
            if obj.__name__.startswith("scanpy.tests"):
>>>>>>> bc349b99
                # Python’s import mechanism seems to add this to `scanpy`’s attributes
                continue
            yield from descend_classes_and_funcs(obj, root, encountered)


def annotate_doc_types(mod: ModuleType, root: str):
    for c_or_f in descend_classes_and_funcs(mod, root):
        c_or_f.getdoc = partial(getdoc, c_or_f)


def _doc_params(**kwds):
    """\
    Docstrings should start with ``\\`` in the first line for proper formatting.
    """

    def dec(obj):
        obj.__orig_doc__ = obj.__doc__
        obj.__doc__ = dedent(obj.__doc__).format_map(kwds)
        return obj

    return dec


def _check_array_function_arguments(**kwargs):
    """Checks for invalid arguments when an array is passed.

    Helper for functions that work on either AnnData objects or array-likes.
    """
    # TODO: Figure out a better solution for documenting dispatched functions
    invalid_args = [k for k, v in kwargs.items() if v is not None]
    if len(invalid_args) > 0:
        raise TypeError(
            f"Arguments {invalid_args} are only valid if an AnnData object is passed."
        )


def _check_use_raw(adata: AnnData, use_raw: None | bool) -> bool:
    """
    Normalize checking `use_raw`.

    My intentention here is to also provide a single place to throw a deprecation warning from in future.
    """
    if use_raw is not None:
        return use_raw
    else:
        if adata.raw is not None:
            return True
        else:
            return False


# --------------------------------------------------------------------------------
# Graph stuff
# --------------------------------------------------------------------------------


def get_igraph_from_adjacency(adjacency, directed=None):
    """Get igraph graph from adjacency matrix."""
    import igraph as ig

    sources, targets = adjacency.nonzero()
    weights = adjacency[sources, targets]
    if isinstance(weights, np.matrix):
        weights = weights.A1
    g = ig.Graph(directed=directed)
    g.add_vertices(adjacency.shape[0])  # this adds adjacency.shape[0] vertices
    g.add_edges(list(zip(sources, targets)))
    try:
        g.es["weight"] = weights
    except KeyError:
        pass
    if g.vcount() != adjacency.shape[0]:
        logg.warning(
            f"The constructed graph has only {g.vcount()} nodes. "
            "Your adjacency matrix contained redundant nodes."
        )
    return g


def get_sparse_from_igraph(graph, weight_attr=None):
    from scipy.sparse import csr_matrix

    edges = graph.get_edgelist()
    if weight_attr is None:
        weights = [1] * len(edges)
    else:
        weights = graph.es[weight_attr]
    if not graph.is_directed():
        edges.extend([(v, u) for u, v in edges])
        weights.extend(weights)
    shape = graph.vcount()
    shape = (shape, shape)
    if len(edges) > 0:
        return csr_matrix((weights, zip(*edges)), shape=shape)
    else:
        return csr_matrix(shape)


# --------------------------------------------------------------------------------
# Group stuff
# --------------------------------------------------------------------------------


def compute_association_matrix_of_groups(
    adata: AnnData,
    prediction: str,
    reference: str,
    normalization: Literal["prediction", "reference"] = "prediction",
    threshold: float = 0.01,
    max_n_names: int | None = 2,
):
    """Compute overlaps between groups.

    See ``identify_groups`` for identifying the groups.

    Parameters
    ----------
    adata
    prediction
        Field name of adata.obs.
    reference
        Field name of adata.obs.
    normalization
        Whether to normalize with respect to the predicted groups or the
        reference groups.
    threshold
        Do not consider associations whose overlap is below this fraction.
    max_n_names
        Control how many reference names you want to be associated with per
        predicted name. Set to `None`, if you want all.

    Returns
    -------
    asso_names
        List of associated reference names
        (`max_n_names` for each predicted name).
    asso_matrix
        Matrix where rows correspond to the predicted labels and columns to the
        reference labels, entries are proportional to degree of association.
    """
    if normalization not in {"prediction", "reference"}:
        raise ValueError(
            '`normalization` needs to be either "prediction" or "reference".'
        )
    sanitize_anndata(adata)
    cats = adata.obs[reference].cat.categories
    for cat in cats:
        if cat in settings.categories_to_ignore:
            logg.info(
                f"Ignoring category {cat!r} "
                "as it’s in `settings.categories_to_ignore`."
            )
    asso_names = []
    asso_matrix = []
    for ipred_group, pred_group in enumerate(adata.obs[prediction].cat.categories):
        if "?" in pred_group:
            pred_group = str(ipred_group)
        # starting from numpy version 1.13, subtractions of boolean arrays are deprecated
        mask_pred = adata.obs[prediction].values == pred_group
        mask_pred_int = mask_pred.astype(np.int8)
        asso_matrix += [[]]
        for ref_group in adata.obs[reference].cat.categories:
            mask_ref = (adata.obs[reference].values == ref_group).astype(np.int8)
            mask_ref_or_pred = mask_ref.copy()
            mask_ref_or_pred[mask_pred] = 1
            # e.g. if the pred group is contained in mask_ref, mask_ref and
            # mask_ref_or_pred are the same
            if normalization == "prediction":
                # compute which fraction of the predicted group is contained in
                # the ref group
                ratio_contained = (
                    np.sum(mask_pred_int) - np.sum(mask_ref_or_pred - mask_ref)
                ) / np.sum(mask_pred_int)
            else:
                # compute which fraction of the reference group is contained in
                # the predicted group
                ratio_contained = (
                    np.sum(mask_ref) - np.sum(mask_ref_or_pred - mask_pred_int)
                ) / np.sum(mask_ref)
            asso_matrix[-1] += [ratio_contained]
        name_list_pred = [
            cats[i] if cats[i] not in settings.categories_to_ignore else ""
            for i in np.argsort(asso_matrix[-1])[::-1]
            if asso_matrix[-1][i] > threshold
        ]
        asso_names += ["\n".join(name_list_pred[:max_n_names])]
    Result = namedtuple(
        "compute_association_matrix_of_groups", ["asso_names", "asso_matrix"]
    )
    return Result(asso_names=asso_names, asso_matrix=np.array(asso_matrix))


def get_associated_colors_of_groups(reference_colors, asso_matrix):
    return [
        {
            reference_colors[i_ref]: asso_matrix[i_pred, i_ref]
            for i_ref in range(asso_matrix.shape[1])
        }
        for i_pred in range(asso_matrix.shape[0])
    ]


def identify_groups(ref_labels, pred_labels, return_overlaps=False):
    """Which predicted label explains which reference label?

    A predicted label explains the reference label which maximizes the minimum
    of ``relative_overlaps_pred`` and ``relative_overlaps_ref``.

    Compare this with ``compute_association_matrix_of_groups``.

    Returns
    -------
    A dictionary of length ``len(np.unique(ref_labels))`` that stores for each
    reference label the predicted label that best explains it.

    If ``return_overlaps`` is ``True``, this will in addition return the overlap
    of the reference group with the predicted group; normalized with respect to
    the reference group size and the predicted group size, respectively.
    """
    ref_unique, ref_counts = np.unique(ref_labels, return_counts=True)
    ref_dict = dict(zip(ref_unique, ref_counts))
    pred_unique, pred_counts = np.unique(pred_labels, return_counts=True)
    pred_dict = dict(zip(pred_unique, pred_counts))
    associated_predictions = {}
    associated_overlaps = {}
    for ref_label in ref_unique:
        sub_pred_unique, sub_pred_counts = np.unique(
            pred_labels[ref_label == ref_labels], return_counts=True
        )
        relative_overlaps_pred = [
            sub_pred_counts[i] / pred_dict[n] for i, n in enumerate(sub_pred_unique)
        ]
        relative_overlaps_ref = [
            sub_pred_counts[i] / ref_dict[ref_label]
            for i, n in enumerate(sub_pred_unique)
        ]
        relative_overlaps = np.c_[relative_overlaps_pred, relative_overlaps_ref]
        relative_overlaps_min = np.min(relative_overlaps, axis=1)
        pred_best_index = np.argsort(relative_overlaps_min)[::-1]
        associated_predictions[ref_label] = sub_pred_unique[pred_best_index]
        associated_overlaps[ref_label] = relative_overlaps[pred_best_index]
    if return_overlaps:
        return associated_predictions, associated_overlaps
    else:
        return associated_predictions


# --------------------------------------------------------------------------------
# Other stuff
# --------------------------------------------------------------------------------


# backwards compat... remove this in the future
def sanitize_anndata(adata: AnnData) -> None:
    """Transform string annotations to categoricals."""
    adata._sanitize()


def view_to_actual(adata: AnnData) -> None:
    if adata.is_view:
        warnings.warn(
            "Received a view of an AnnData. Making a copy.",
            stacklevel=2,
        )
        adata._init_as_actual(adata.copy())


def moving_average(a: np.ndarray, n: int):
    """Moving average over one-dimensional array.

    Parameters
    ----------
    a
        One-dimensional array.
    n
        Number of entries to average over. n=2 means averaging over the currrent
        the previous entry.

    Returns
    -------
    An array view storing the moving average.
    """
    ret = np.cumsum(a, dtype=float)
    ret[n:] = ret[n:] - ret[:-n]
    return ret[n - 1 :] / n


# --------------------------------------------------------------------------------
# Deal with tool parameters
# --------------------------------------------------------------------------------


def update_params(
    old_params: Mapping[str, Any],
    new_params: Mapping[str, Any],
    check=False,
) -> dict[str, Any]:
    """\
    Update old_params with new_params.

    If check==False, this merely adds and overwrites the content of old_params.

    If check==True, this only allows updating of parameters that are already
    present in old_params.

    Parameters
    ----------
    old_params
    new_params
    check

    Returns
    -------
    updated_params
    """
    updated_params = dict(old_params)
    if new_params:  # allow for new_params to be None
        for key, val in new_params.items():
            if key not in old_params and check:
                raise ValueError(
                    "'"
                    + key
                    + "' is not a valid parameter key, "
                    + "consider one of \n"
                    + str(list(old_params.keys()))
                )
            if val is not None:
                updated_params[key] = val
    return updated_params


# --------------------------------------------------------------------------------
# Others
# --------------------------------------------------------------------------------


_SparseMatrix = Union[sparse.csr_matrix, sparse.csc_matrix]
_MemoryArray = Union[NDArray, _SparseMatrix]
_SupportedArray = Union[_MemoryArray, DaskArray]


@singledispatch
def elem_mul(x: _SupportedArray, y: _SupportedArray) -> _SupportedArray:
    raise NotImplementedError


@elem_mul.register(np.ndarray)
@elem_mul.register(sparse.spmatrix)
def _elem_mul_in_mem(x: _MemoryArray, y: _MemoryArray) -> _MemoryArray:
    if isinstance(x, sparse.spmatrix):
        # returns coo_matrix, so cast back to input type
        return type(x)(x.multiply(y))
    return x * y


@elem_mul.register(DaskArray)
def _elem_mul_dask(x: DaskArray, y: DaskArray) -> DaskArray:
    import dask.array as da

    return da.map_blocks(elem_mul, x, y)


@singledispatch
def check_nonnegative_integers(X: _SupportedArray) -> bool | DaskArray:
    """Checks values of X to ensure it is count data"""
    raise NotImplementedError


@check_nonnegative_integers.register(np.ndarray)
@check_nonnegative_integers.register(sparse.spmatrix)
def _check_nonnegative_integers_in_mem(X: _MemoryArray) -> bool:
    from numbers import Integral

    data = X if isinstance(X, np.ndarray) else X.data
    # Check no negatives
    if np.signbit(data).any():
        return False
    # Check all are integers
    elif issubclass(data.dtype.type, Integral):
        return True
    return not np.any((data % 1) != 0)


@check_nonnegative_integers.register(DaskArray)
def _check_nonnegative_integers_dask(X: DaskArray) -> DaskArray:
    return X.map_blocks(check_nonnegative_integers, dtype=bool, drop_axis=(0, 1))


def select_groups(
    adata: AnnData,
    groups_order_subset: list[str] | Literal["all"] = "all",
    key: str = "groups",
) -> tuple[list[str], NDArray[np.bool_]]:
    """Get subset of groups in adata.obs[key]."""
    groups_order = adata.obs[key].cat.categories
    if key + "_masks" in adata.uns:
        groups_masks = adata.uns[key + "_masks"]
    else:
        groups_masks = np.zeros(
            (len(adata.obs[key].cat.categories), adata.obs[key].values.size), dtype=bool
        )
        for iname, name in enumerate(adata.obs[key].cat.categories):
            # if the name is not found, fallback to index retrieval
            if adata.obs[key].cat.categories[iname] in adata.obs[key].values:
                mask = adata.obs[key].cat.categories[iname] == adata.obs[key].values
            else:
                mask = str(iname) == adata.obs[key].values
            groups_masks[iname] = mask
    groups_ids = list(range(len(groups_order)))
    if groups_order_subset != "all":
        groups_ids = []
        for name in groups_order_subset:
            groups_ids.append(
                np.where(adata.obs[key].cat.categories.values == name)[0][0]
            )
        if len(groups_ids) == 0:
            # fallback to index retrieval
            groups_ids = np.where(
                np.in1d(
                    np.arange(len(adata.obs[key].cat.categories)).astype(str),
                    np.array(groups_order_subset),
                )
            )[0]
        if len(groups_ids) == 0:
            logg.debug(
                f"{np.array(groups_order_subset)} invalid! specify valid "
                f"groups_order (or indices) from {adata.obs[key].cat.categories}",
            )
            from sys import exit

            exit(0)
        groups_masks = groups_masks[groups_ids]
        groups_order_subset = adata.obs[key].cat.categories[groups_ids].values
    else:
        groups_order_subset = groups_order.values
    return groups_order_subset, groups_masks


def warn_with_traceback(message, category, filename, lineno, file=None, line=None):
    """Get full tracebacks when warning is raised by setting

    warnings.showwarning = warn_with_traceback

    See also
    --------
    https://stackoverflow.com/questions/22373927/get-traceback-of-warnings
    """
    import traceback

    traceback.print_stack()
    log = (  # noqa: F841  # TODO Does this need fixing?
        file if hasattr(file, "write") else sys.stderr
    )
    settings.write(warnings.formatwarning(message, category, filename, lineno, line))


def subsample(
    X: np.ndarray,
    subsample: int = 1,
    seed: int = 0,
) -> tuple[np.ndarray, np.ndarray]:
    """\
    Subsample a fraction of 1/subsample samples from the rows of X.

    Parameters
    ----------
    X
        Data array.
    subsample
        1/subsample is the fraction of data sampled, n = X.shape[0]/subsample.
    seed
        Seed for sampling.

    Returns
    -------
    Xsampled
        Subsampled X.
    rows
        Indices of rows that are stored in Xsampled.
    """
    if subsample == 1 and seed == 0:
        return X, np.arange(X.shape[0], dtype=int)
    if seed == 0:
        # this sequence is defined simply by skipping rows
        # is faster than sampling
        rows = np.arange(0, X.shape[0], subsample, dtype=int)
        n = rows.size
        Xsampled = np.array(X[rows])
    else:
        if seed < 0:
            raise ValueError(f"Invalid seed value < 0: {seed}")
        n = int(X.shape[0] / subsample)
        np.random.seed(seed)
        Xsampled, rows = subsample_n(X, n=n)
    logg.debug(f"... subsampled to {n} of {X.shape[0]} data points")
    return Xsampled, rows


def subsample_n(
    X: np.ndarray, n: int = 0, seed: int = 0
) -> tuple[np.ndarray, np.ndarray]:
    """Subsample n samples from rows of array.

    Parameters
    ----------
    X
        Data array.
    n
        Sample size.
    seed
        Seed for sampling.

    Returns
    -------
    Xsampled
        Subsampled X.
    rows
        Indices of rows that are stored in Xsampled.
    """
    if n < 0:
        raise ValueError("n must be greater 0")
    np.random.seed(seed)
    n = X.shape[0] if (n == 0 or n > X.shape[0]) else n
    rows = np.random.choice(X.shape[0], size=n, replace=False)
    Xsampled = X[rows]
    return Xsampled, rows


def check_presence_download(filename: Path, backup_url):
    """Check if file is present otherwise download."""
    if not filename.is_file():
        from ..readwrite import _download

        _download(backup_url, filename)


def lazy_import(full_name):
    """Imports a module in a way that it’s only executed on member access"""
    try:
        return sys.modules[full_name]
    except KeyError:
        spec = importlib.util.find_spec(full_name)
        module = importlib.util.module_from_spec(spec)
        loader = importlib.util.LazyLoader(spec.loader)
        # Make module with proper locking and get it inserted into sys.modules.
        loader.exec_module(module)
        return module


# --------------------------------------------------------------------------------
# Neighbors
# --------------------------------------------------------------------------------


def _fallback_to_uns(dct, conns, dists, conns_key, dists_key):
    if conns is None and conns_key in dct:
        conns = dct[conns_key]
    if dists is None and dists_key in dct:
        dists = dct[dists_key]

    return conns, dists


class NeighborsView:
    """Convenience class for accessing neighbors graph representations.

    Allows to access neighbors distances, connectivities and settings
    dictionary in a uniform manner.

    Parameters
    ----------

    adata
        AnnData object.
    key
        This defines where to look for neighbors dictionary,
        connectivities, distances.

        neigh = NeighborsView(adata, key)
        neigh['distances']
        neigh['connectivities']
        neigh['params']
        'connectivities' in neigh
        'params' in neigh

        is the same as

        adata.obsp[adata.uns[key]['distances_key']]
        adata.obsp[adata.uns[key]['connectivities_key']]
        adata.uns[key]['params']
        adata.uns[key]['connectivities_key'] in adata.obsp
        'params' in adata.uns[key]
    """

    def __init__(self, adata, key=None):
        self._connectivities = None
        self._distances = None

        if key is None or key == "neighbors":
            if "neighbors" not in adata.uns:
                raise KeyError('No "neighbors" in .uns')
            self._neighbors_dict = adata.uns["neighbors"]
            self._conns_key = "connectivities"
            self._dists_key = "distances"
        else:
            if key not in adata.uns:
                raise KeyError(f'No "{key}" in .uns')
            self._neighbors_dict = adata.uns[key]
            self._conns_key = self._neighbors_dict["connectivities_key"]
            self._dists_key = self._neighbors_dict["distances_key"]

        if self._conns_key in adata.obsp:
            self._connectivities = adata.obsp[self._conns_key]
        if self._dists_key in adata.obsp:
            self._distances = adata.obsp[self._dists_key]

        # fallback to uns
        self._connectivities, self._distances = _fallback_to_uns(
            self._neighbors_dict,
            self._connectivities,
            self._distances,
            self._conns_key,
            self._dists_key,
        )

    def __getitem__(self, key):
        if key == "distances":
            if "distances" not in self:
                raise KeyError(f'No "{self._dists_key}" in .obsp')
            return self._distances
        elif key == "connectivities":
            if "connectivities" not in self:
                raise KeyError(f'No "{self._conns_key}" in .obsp')
            return self._connectivities
        else:
            return self._neighbors_dict[key]

    def __contains__(self, key):
        if key == "distances":
            return self._distances is not None
        elif key == "connectivities":
            return self._connectivities is not None
        else:
            return key in self._neighbors_dict


def _choose_graph(adata, obsp, neighbors_key):
    """Choose connectivities from neighbbors or another obsp column"""
    if obsp is not None and neighbors_key is not None:
        raise ValueError(
            "You can't specify both obsp, neighbors_key. " "Please select only one."
        )

    if obsp is not None:
        return adata.obsp[obsp]
    else:
        neighbors = NeighborsView(adata, neighbors_key)
        if "connectivities" not in neighbors:
            raise ValueError(
                "You need to run `pp.neighbors` first "
                "to compute a neighborhood graph."
            )
        return neighbors["connectivities"]<|MERGE_RESOLUTION|>--- conflicted
+++ resolved
@@ -155,13 +155,8 @@
                 for m in vars(obj).values():
                     if callable(m) and _one_of_ours(m, root):
                         yield m
-<<<<<<< HEAD
         elif isinstance(obj, ModuleType):
-            if obj.__name__.startswith('scanpy.tests'):
-=======
-        elif isinstance(obj, ModuleType) and obj not in encountered:
             if obj.__name__.startswith("scanpy.tests"):
->>>>>>> bc349b99
                 # Python’s import mechanism seems to add this to `scanpy`’s attributes
                 continue
             yield from descend_classes_and_funcs(obj, root, encountered)
