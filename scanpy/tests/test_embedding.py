from unittest.mock import patch
import numpy as np
import pytest
from numpy.testing import assert_array_almost_equal, assert_array_equal, assert_raises

import scanpy as sc
from scanpy.testing._helpers.data import pbmc68k_reduced
from scanpy.testing._pytest.marks import needs


def test_tsne():
    pbmc = pbmc68k_reduced()

    euclidean1 = sc.tl.tsne(pbmc, metric="euclidean", copy=True)
    with pytest.warns(UserWarning, match="In previous versions of scanpy"):
        euclidean2 = sc.tl.tsne(pbmc, metric="euclidean", n_jobs=2, copy=True)
    cosine = sc.tl.tsne(pbmc, metric="cosine", copy=True)

    # Reproducibility
    np.testing.assert_equal(euclidean1.obsm["X_tsne"], euclidean2.obsm["X_tsne"])
    # Metric has some effect
    assert not np.array_equal(euclidean1.obsm["X_tsne"], cosine.obsm["X_tsne"])

    # Params are recorded
    assert euclidean1.uns["tsne"]["params"]["n_jobs"] == 1
    assert euclidean2.uns["tsne"]["params"]["n_jobs"] == 2
    assert cosine.uns["tsne"]["params"]["n_jobs"] == 1
    assert euclidean1.uns["tsne"]["params"]["metric"] == "euclidean"
    assert euclidean2.uns["tsne"]["params"]["metric"] == "euclidean"
    assert cosine.uns["tsne"]["params"]["metric"] == "cosine"


def test_umap_init_dtype():
    pbmc = pbmc68k_reduced()[:100, :].copy()
    sc.tl.umap(pbmc, init_pos=pbmc.obsm["X_pca"][:, :2].astype(np.float32))
    embed1 = pbmc.obsm["X_umap"].copy()
    sc.tl.umap(pbmc, init_pos=pbmc.obsm["X_pca"][:, :2].astype(np.float64))
    embed2 = pbmc.obsm["X_umap"].copy()
    assert_array_almost_equal(embed1, embed2)
    assert_array_almost_equal(embed1, embed2)


@pytest.mark.parametrize(
    'layout',
    [
<<<<<<< HEAD
        pytest.param("fa", marks=needs('fa2')),
        pytest.param("fr", marks=needs('igraph')),
=======
        pytest.param('fa', marks=needs('fa2')),
        pytest.param('fr', marks=needs('igraph')),
>>>>>>> 4e634795
    ],
)
def test_umap_init_paga(layout):
    pbmc = pbmc68k_reduced()[:100, :].copy()
    sc.tl.paga(pbmc)
    sc.pl.paga(pbmc, layout=layout, show=False)
    sc.tl.umap(pbmc, init_pos="paga")


def test_diffmap():
    pbmc = pbmc68k_reduced()

    sc.tl.diffmap(pbmc)
    d1 = pbmc.obsm['X_diffmap'].copy()
    sc.tl.diffmap(pbmc)
    d2 = pbmc.obsm['X_diffmap'].copy()
    assert_array_equal(d1, d2)

    # Checking if specifying random_state  works, arrays shouldn't be equal
    sc.tl.diffmap(pbmc, random_state=1234)
    d3 = pbmc.obsm['X_diffmap'].copy()
    assert_raises(AssertionError, assert_array_equal, d1, d3)<|MERGE_RESOLUTION|>--- conflicted
+++ resolved
@@ -43,13 +43,8 @@
 @pytest.mark.parametrize(
     'layout',
     [
-<<<<<<< HEAD
-        pytest.param("fa", marks=needs('fa2')),
-        pytest.param("fr", marks=needs('igraph')),
-=======
         pytest.param('fa', marks=needs('fa2')),
         pytest.param('fr', marks=needs('igraph')),
->>>>>>> 4e634795
     ],
 )
 def test_umap_init_paga(layout):
