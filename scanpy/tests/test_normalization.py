import pytest
import numpy as np
from anndata import AnnData
from scipy.sparse import csr_matrix
<<<<<<< HEAD
import dask.array as da
=======
from scipy import sparse
>>>>>>> 976aa180

import scanpy as sc
from scanpy.tests.helpers import check_rep_mutation, check_rep_results
from anndata.tests.helpers import assert_equal, asarray

X_total = [[1, 0], [3, 0], [5, 6]]
X_frac = [[1, 0, 1], [3, 0, 1], [5, 6, 1]]


@pytest.mark.parametrize('typ', [np.array, csr_matrix, da.from_array],
                         ids=["numpy-array", "sparse-csr", "dask-array"])
@pytest.mark.parametrize('dtype', ['float32', 'int64'])
def test_normalize_total(typ, dtype):
    adata = AnnData(typ(X_total), dtype=dtype)
    sc.pp.normalize_total(adata, key_added='n_counts')
    assert np.allclose(np.ravel(adata.X.sum(axis=1)), [3.0, 3.0, 3.0])
    sc.pp.normalize_total(adata, target_sum=1, key_added='n_counts2')
    assert np.allclose(np.ravel(adata.X.sum(axis=1)), [1.0, 1.0, 1.0])

    adata = AnnData(typ(X_frac), dtype=dtype)
    sc.pp.normalize_total(adata, exclude_highly_expressed=True, max_fraction=0.7)
    assert np.allclose(np.ravel(adata.X[:, 1:3].sum(axis=1)), [1.0, 1.0, 1.0])


<<<<<<< HEAD
@pytest.mark.parametrize('typ', [np.array, csr_matrix, da.from_array],
                         ids=["numpy-array", "sparse-csr", "dask-array"])
=======
@pytest.mark.parametrize('typ', [asarray, csr_matrix], ids=lambda x: x.__name__)
@pytest.mark.parametrize('dtype', ['float32', 'int64'])
def test_normalize_total_rep(typ, dtype):
    # Test that layer kwarg works
    X = typ(sparse.random(100, 50, format="csr", density=0.2, dtype=dtype))
    check_rep_mutation(sc.pp.normalize_total, X, fields=["layer"])
    check_rep_results(sc.pp.normalize_total, X, fields=["layer"])


@pytest.mark.parametrize('typ', [np.array, csr_matrix], ids=lambda x: x.__name__)
>>>>>>> 976aa180
@pytest.mark.parametrize('dtype', ['float32', 'int64'])
def test_normalize_total_layers(typ, dtype):
    adata = AnnData(typ(X_total), dtype=dtype)
    adata.layers["layer"] = adata.X.copy()
    with pytest.warns(FutureWarning, match=r".*layers.*deprecated"):
        sc.pp.normalize_total(adata, layers=["layer"])
    assert np.allclose(adata.layers["layer"].sum(axis=1), [3.0, 3.0, 3.0])


@pytest.mark.parametrize('typ', [np.array, csr_matrix, da.from_array],
                         ids=["numpy-array", "sparse-csr", "dask-array"])
@pytest.mark.parametrize('dtype', ['float32', 'int64'])
def test_normalize_total_view(typ, dtype):
    adata = AnnData(typ(X_total), dtype=dtype)
    v = adata[:, :]

    sc.pp.normalize_total(v)
    sc.pp.normalize_total(adata)

    assert not v.is_view
    assert_equal(adata, v)<|MERGE_RESOLUTION|>--- conflicted
+++ resolved
@@ -2,11 +2,8 @@
 import numpy as np
 from anndata import AnnData
 from scipy.sparse import csr_matrix
-<<<<<<< HEAD
 import dask.array as da
-=======
 from scipy import sparse
->>>>>>> 976aa180
 
 import scanpy as sc
 from scanpy.tests.helpers import check_rep_mutation, check_rep_results
@@ -16,8 +13,11 @@
 X_frac = [[1, 0, 1], [3, 0, 1], [5, 6, 1]]
 
 
-@pytest.mark.parametrize('typ', [np.array, csr_matrix, da.from_array],
-                         ids=["numpy-array", "sparse-csr", "dask-array"])
+@pytest.mark.parametrize(
+    'typ',
+    [np.array, csr_matrix, da.from_array],
+    ids=["numpy-array", "sparse-csr", "dask-array"],
+)
 @pytest.mark.parametrize('dtype', ['float32', 'int64'])
 def test_normalize_total(typ, dtype):
     adata = AnnData(typ(X_total), dtype=dtype)
@@ -31,10 +31,6 @@
     assert np.allclose(np.ravel(adata.X[:, 1:3].sum(axis=1)), [1.0, 1.0, 1.0])
 
 
-<<<<<<< HEAD
-@pytest.mark.parametrize('typ', [np.array, csr_matrix, da.from_array],
-                         ids=["numpy-array", "sparse-csr", "dask-array"])
-=======
 @pytest.mark.parametrize('typ', [asarray, csr_matrix], ids=lambda x: x.__name__)
 @pytest.mark.parametrize('dtype', ['float32', 'int64'])
 def test_normalize_total_rep(typ, dtype):
@@ -44,8 +40,11 @@
     check_rep_results(sc.pp.normalize_total, X, fields=["layer"])
 
 
-@pytest.mark.parametrize('typ', [np.array, csr_matrix], ids=lambda x: x.__name__)
->>>>>>> 976aa180
+@pytest.mark.parametrize(
+    'typ',
+    [np.array, csr_matrix, da.from_array],
+    ids=["numpy-array", "sparse-csr", "dask-array"],
+)
 @pytest.mark.parametrize('dtype', ['float32', 'int64'])
 def test_normalize_total_layers(typ, dtype):
     adata = AnnData(typ(X_total), dtype=dtype)
@@ -55,8 +54,11 @@
     assert np.allclose(adata.layers["layer"].sum(axis=1), [3.0, 3.0, 3.0])
 
 
-@pytest.mark.parametrize('typ', [np.array, csr_matrix, da.from_array],
-                         ids=["numpy-array", "sparse-csr", "dask-array"])
+@pytest.mark.parametrize(
+    'typ',
+    [np.array, csr_matrix, da.from_array],
+    ids=["numpy-array", "sparse-csr", "dask-array"],
+)
 @pytest.mark.parametrize('dtype', ['float32', 'int64'])
 def test_normalize_total_view(typ, dtype):
     adata = AnnData(typ(X_total), dtype=dtype)
