--- conflicted
+++ resolved
@@ -72,12 +72,8 @@
             counter += 1
             return datetime(2000, 1, 1, second=counter, microsecond=counter, tzinfo=tz)
 
-<<<<<<< HEAD
-    monkeypatch.setattr(log, 'datetime', IncTime)
+    monkeypatch.setattr(log, "datetime", IncTime)
     s.logfile = sys.stderr
-=======
-    monkeypatch.setattr(log, "datetime", IncTime)
->>>>>>> ec7f9252
     s.verbosity = Verbosity.debug
 
     log.hint("1")
