--- conflicted
+++ resolved
@@ -152,36 +152,12 @@
 
     # Require that the doublet scores are the same whether simulation is via
     # the main function or manually provided
-<<<<<<< HEAD
-
-    pd.testing.assert_series_equal(
-        adata_scrublet_manual_sim.obs["doublet_score"],
-        adata_scrublet_auto_sim.obs["doublet_score"],
-    )
-
-
-def test_scrublet_dense():
-    """
-    Test that Scrublet works for dense matrices.
-
-    Check that scrublet runs and detects some doublets when a dense matrix is supplied.
-    """
-    adata = paul15()[:500].copy()
-    sc.pp.scrublet(adata, use_approx_neighbors=False)
-
-    # replace assertions by conditions
-    assert "predicted_doublet" in adata.obs.columns
-    assert "doublet_score" in adata.obs.columns
-
-    assert adata.obs["predicted_doublet"].any(), "Expect some doublets to be identified"
-=======
     assert_allclose(
         adata_scrublet_manual_sim.obs["doublet_score"],
         adata_scrublet_auto_sim.obs["doublet_score"],
         atol=1e-15,
         rtol=1e-15,
     )
->>>>>>> e5786c2f
 
 
 @pytest.fixture(scope="module")
