"""
Tests to make sure the example datasets load.
"""

import scanpy as sc
import numpy as np
import pytest
from pathlib import Path
from anndata.tests.helpers import assert_adata_equal
import subprocess


<<<<<<< HEAD
=======
@pytest.fixture(scope="module")
def tmp_dataset_dir(tmp_path_factory):
    new_dir = tmp_path_factory.mktemp("scanpy_data")
    old_dir = sc.settings.datasetdir
    sc.settings.datasetdir = new_dir  # Set up
    yield sc.settings.datasetdir
    sc.settings.datasetdir = old_dir  # Tear down


>>>>>>> 167ea3fd
@pytest.mark.internet
def test_burczynski06(tmp_dataset_dir):
    adata = sc.datasets.burczynski06()
    assert adata.shape == (127, 22283)
    assert not (adata.X == 0).any()


@pytest.mark.internet
def test_moignard15(tmp_dataset_dir):
    adata = sc.datasets.moignard15()
    assert adata.shape == (3934, 42)


@pytest.mark.internet
def test_paul15(tmp_dataset_dir):
    sc.datasets.paul15()


@pytest.mark.internet
def test_pbmc3k(tmp_dataset_dir):
    adata = sc.datasets.pbmc3k()
    assert adata.shape == (2700, 32738)
    assert "CD8A" in adata.var_names


@pytest.mark.internet
def test_pbmc3k_processed(tmp_dataset_dir):
    with pytest.warns(None) as records:
        adata = sc.datasets.pbmc3k_processed()
    assert adata.shape == (2638, 1838)
    assert adata.raw.shape == (2638, 13714)

    assert len(records) == 0


@pytest.mark.internet
def test_ebi_expression_atlas(tmp_dataset_dir):
    adata = sc.datasets.ebi_expression_atlas("E-MTAB-4888")
    assert adata.shape == (2315, 24051)  # This changes sometimes


def test_krumsiek11(tmp_dataset_dir):
    adata = sc.datasets.krumsiek11()
    assert adata.shape == (640, 11)
    assert all(
        np.unique(adata.obs["cell_type"])
        == np.array(["Ery", "Mk", "Mo", "Neu", "progenitor"])
    )


def test_blobs():
    n_obs = np.random.randint(15, 30)
    n_var = np.random.randint(500, 600)
    adata = sc.datasets.blobs(n_variables=n_var, n_observations=n_obs)
    assert adata.shape == (n_obs, n_var)


def test_toggleswitch():
    sc.datasets.toggleswitch()


def test_pbmc68k_reduced():
    with pytest.warns(None) as records:
        sc.datasets.pbmc68k_reduced()
    assert len(records) == 0  # Test that loading a dataset does not warn


@pytest.mark.internet
def test_visium_datasets(tmp_dataset_dir, tmpdir):
    # Tests that reading/ downloading works and is does not have global effects
    hheart = sc.datasets.visium_sge("V1_Human_Heart")
    mbrain = sc.datasets.visium_sge("V1_Adult_Mouse_Brain")
    hheart_again = sc.datasets.visium_sge("V1_Human_Heart")
    assert_adata_equal(hheart, hheart_again)

    # Test that changing the dataset dir doesn't break reading
    sc.settings.datasetdir = Path(tmpdir)
    mbrain_again = sc.datasets.visium_sge("V1_Adult_Mouse_Brain")
    assert_adata_equal(mbrain, mbrain_again)

    # Test that downloading tissue image works
    mbrain = sc.datasets.visium_sge("V1_Adult_Mouse_Brain", include_hires_tiff=True)
    expected_image_path = sc.settings.datasetdir / "V1_Adult_Mouse_Brain" / "image.tif"
    image_path = Path(
        mbrain.uns["spatial"]["V1_Adult_Mouse_Brain"]["metadata"]["source_image_path"]
    )
    assert image_path == expected_image_path

    # Test that tissue image exists and is a valid image file
    assert image_path.exists()

    # Test that tissue image is a tif image file (using `file`)
    process = subprocess.run(
        ["file", "--mime-type", image_path], stdout=subprocess.PIPE
    )
    output = process.stdout.strip().decode()  # make process output string
    assert output == str(image_path) + ": image/tiff"


def test_download_failure():
    from urllib.error import HTTPError

    with pytest.raises(HTTPError):
        sc.datasets.ebi_expression_atlas("not_a_real_accession")<|MERGE_RESOLUTION|>--- conflicted
+++ resolved
@@ -10,8 +10,6 @@
 import subprocess
 
 
-<<<<<<< HEAD
-=======
 @pytest.fixture(scope="module")
 def tmp_dataset_dir(tmp_path_factory):
     new_dir = tmp_path_factory.mktemp("scanpy_data")
@@ -21,7 +19,6 @@
     sc.settings.datasetdir = old_dir  # Tear down
 
 
->>>>>>> 167ea3fd
 @pytest.mark.internet
 def test_burczynski06(tmp_dataset_dir):
     adata = sc.datasets.burczynski06()
