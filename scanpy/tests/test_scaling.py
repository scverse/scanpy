import pytest
import numpy as np
from anndata import AnnData
from scipy.sparse import csr_matrix

import scanpy as sc

# test "data" for 3 cells * 4 genes
X_original = [
    [-1, 2, 0, 0],
    [1, 2, 4, 0],
    [0, 2, 2, 0],
]  # with gene std 1,0,2,0 and center 0,2,2,0
X_scaled_original = [
    [-1, 2, 0, 0],
    [1, 2, 2, 0],
    [0, 2, 1, 0],
]  # with gene std 1,0,1,0 and center 0,2,1,0
X_centered_original = [
    [-1, 0, -1, 0],
    [1, 0, 1, 0],
    [0, 0, 0, 0],
]  # with gene std 1,0,1,0 and center 0,0,0,0

X_for_mask = [
    [27, 27, 27, 27],
    [27, 27, 27, 27],
    [-1, 2, 0, 0],
    [1, 2, 4, 0],
    [0, 2, 2, 0],
    [27, 27, 27, 27],
    [27, 27, 27, 27],
]
X_scaled_for_mask = [
    [27, 27, 27, 27],
    [27, 27, 27, 27],
    [-1, 2, 0, 0],
    [1, 2, 2, 0],
    [0, 2, 1, 0],
    [27, 27, 27, 27],
    [27, 27, 27, 27],
]
X_centered_for_mask = [
    [27, 27, 27, 27],
    [27, 27, 27, 27],
    [-1, 0, -1, 0],
    [1, 0, 1, 0],
    [0, 0, 0, 0],
    [27, 27, 27, 27],
    [27, 27, 27, 27],
]


<<<<<<< HEAD
@pytest.mark.parametrize('typ', [np.array, csr_matrix], ids=lambda x: x.__name__)
@pytest.mark.parametrize('dtype', ['float32', 'int64'])
@pytest.mark.parametrize(
    'mask, X, X_centered, X_scaled',
    [
        (None, X_original, X_centered_original, X_scaled_original),
        (
            np.array((0, 0, 1, 1, 1, 0, 0), dtype=bool),
            X_for_mask,
            X_centered_for_mask,
            X_scaled_for_mask,
        ),
    ],
)
def test_scale(typ, dtype, mask, X, X_centered, X_scaled):
    # test AnnData arguments
    # test scaling with default zero_center == True
    adata0 = AnnData(typ(X), dtype=dtype)
    sc.pp.scale(adata0, mask=mask)
    assert np.allclose(csr_matrix(adata0.X).toarray(), X_centered)
    # test scaling with explicit zero_center == True
    adata1 = AnnData(typ(X), dtype=dtype)
    sc.pp.scale(adata1, zero_center=True, mask=mask)
    assert np.allclose(csr_matrix(adata1.X).toarray(), X_centered)
    # test scaling with explicit zero_center == False
    adata2 = AnnData(typ(X), dtype=dtype)
    sc.pp.scale(adata2, zero_center=False, mask=mask)
=======
@pytest.mark.parametrize("typ", [np.array, csr_matrix], ids=lambda x: x.__name__)
@pytest.mark.parametrize("dtype", ["float32", "int64"])
def test_scale(typ, dtype):
    # test AnnData arguments
    # test scaling with default zero_center == True
    adata0 = AnnData(typ(X).astype(dtype))
    sc.pp.scale(adata0)
    assert np.allclose(csr_matrix(adata0.X).toarray(), X_centered)
    # test scaling with explicit zero_center == True
    adata1 = AnnData(typ(X).astype(dtype))
    sc.pp.scale(adata1, zero_center=True)
    assert np.allclose(csr_matrix(adata1.X).toarray(), X_centered)
    # test scaling with explicit zero_center == False
    adata2 = AnnData(typ(X).astype(dtype))
    sc.pp.scale(adata2, zero_center=False)
>>>>>>> abbee761
    assert np.allclose(csr_matrix(adata2.X).toarray(), X_scaled)
    # test bare count arguments, for simplicity only with explicit copy=True
    # test scaling with default zero_center == True
    data0 = typ(X, dtype=dtype)
    cdata0 = sc.pp.scale(data0, copy=True, mask=mask)
    assert np.allclose(csr_matrix(cdata0).toarray(), X_centered)
    # test scaling with explicit zero_center == True
    data1 = typ(X, dtype=dtype)
    cdata1 = sc.pp.scale(data1, zero_center=True, copy=True, mask=mask)
    assert np.allclose(csr_matrix(cdata1).toarray(), X_centered)
    # test scaling with explicit zero_center == False
    data2 = typ(X, dtype=dtype)
    cdata2 = sc.pp.scale(data2, zero_center=False, copy=True, mask=mask)
    assert np.allclose(csr_matrix(cdata2).toarray(), X_scaled)


def test_mask_string():
    with pytest.raises(ValueError):
        sc.pp.scale(np.array(X_original), mask='mask')
    adata = AnnData(np.array(X_for_mask), dtype='float32')
    adata.obs['some cells'] = np.array((0, 0, 1, 1, 1, 0, 0), dtype=bool)
    sc.pp.scale(adata, mask='some cells')
    assert np.array_equal(adata.X, X_centered_for_mask)
    assert "mean of some cells" in adata.var.keys()<|MERGE_RESOLUTION|>--- conflicted
+++ resolved
@@ -51,11 +51,10 @@
 ]
 
 
-<<<<<<< HEAD
-@pytest.mark.parametrize('typ', [np.array, csr_matrix], ids=lambda x: x.__name__)
-@pytest.mark.parametrize('dtype', ['float32', 'int64'])
+@pytest.mark.parametrize("typ", [np.array, csr_matrix], ids=lambda x: x.__name__)
+@pytest.mark.parametrize("dtype", ["float32", "int64"])
 @pytest.mark.parametrize(
-    'mask, X, X_centered, X_scaled',
+    ("mask", "X", "X_centered", "X_scaled"),
     [
         (None, X_original, X_centered_original, X_scaled_original),
         (
@@ -69,33 +68,16 @@
 def test_scale(typ, dtype, mask, X, X_centered, X_scaled):
     # test AnnData arguments
     # test scaling with default zero_center == True
-    adata0 = AnnData(typ(X), dtype=dtype)
+    adata0 = AnnData(typ(X).astype(dtype))
     sc.pp.scale(adata0, mask=mask)
     assert np.allclose(csr_matrix(adata0.X).toarray(), X_centered)
     # test scaling with explicit zero_center == True
-    adata1 = AnnData(typ(X), dtype=dtype)
+    adata1 = AnnData(typ(X).astype(dtype))
     sc.pp.scale(adata1, zero_center=True, mask=mask)
     assert np.allclose(csr_matrix(adata1.X).toarray(), X_centered)
     # test scaling with explicit zero_center == False
-    adata2 = AnnData(typ(X), dtype=dtype)
+    adata2 = AnnData(typ(X).astype(dtype))
     sc.pp.scale(adata2, zero_center=False, mask=mask)
-=======
-@pytest.mark.parametrize("typ", [np.array, csr_matrix], ids=lambda x: x.__name__)
-@pytest.mark.parametrize("dtype", ["float32", "int64"])
-def test_scale(typ, dtype):
-    # test AnnData arguments
-    # test scaling with default zero_center == True
-    adata0 = AnnData(typ(X).astype(dtype))
-    sc.pp.scale(adata0)
-    assert np.allclose(csr_matrix(adata0.X).toarray(), X_centered)
-    # test scaling with explicit zero_center == True
-    adata1 = AnnData(typ(X).astype(dtype))
-    sc.pp.scale(adata1, zero_center=True)
-    assert np.allclose(csr_matrix(adata1.X).toarray(), X_centered)
-    # test scaling with explicit zero_center == False
-    adata2 = AnnData(typ(X).astype(dtype))
-    sc.pp.scale(adata2, zero_center=False)
->>>>>>> abbee761
     assert np.allclose(csr_matrix(adata2.X).toarray(), X_scaled)
     # test bare count arguments, for simplicity only with explicit copy=True
     # test scaling with default zero_center == True
@@ -114,9 +96,9 @@
 
 def test_mask_string():
     with pytest.raises(ValueError):
-        sc.pp.scale(np.array(X_original), mask='mask')
-    adata = AnnData(np.array(X_for_mask), dtype='float32')
-    adata.obs['some cells'] = np.array((0, 0, 1, 1, 1, 0, 0), dtype=bool)
-    sc.pp.scale(adata, mask='some cells')
+        sc.pp.scale(np.array(X_original), mask="mask")
+    adata = AnnData(np.array(X_for_mask), dtype="float32")
+    adata.obs["some cells"] = np.array((0, 0, 1, 1, 1, 0, 0), dtype=bool)
+    sc.pp.scale(adata, mask="some cells")
     assert np.array_equal(adata.X, X_centered_for_mask)
     assert "mean of some cells" in adata.var.keys()