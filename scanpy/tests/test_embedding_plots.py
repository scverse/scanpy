--- conflicted
+++ resolved
@@ -13,14 +13,9 @@
 import scanpy as sc
 from scanpy.testing._helpers.data import pbmc3k_processed
 
-<<<<<<< HEAD
-from scanpy.tests.test_plotting import ROOT, HERE
-=======
 
 HERE: Path = Path(__file__).parent
 ROOT = HERE / '_images'
-FIGS = HERE / 'figures'
->>>>>>> 1fd6c469
 
 MISSING_VALUES_ROOT = ROOT / "embedding-missing-values"
 
@@ -167,7 +162,9 @@
     legend_loc,
     groupsfunc,
 ):
-    save_and_compare_images = lambda x: image_comparer(MISSING_VALUES_ROOT / x, tol=15)
+    def save_and_compare_images(x):
+        return image_comparer(MISSING_VALUES_ROOT / x, tol=15)
+
     base_name = fixture_request.node.name
 
     # Passing through a dict so it's easier to use default values
@@ -186,7 +183,9 @@
 def test_missing_values_continuous(
     fixture_request, image_comparer, adata, plotfunc, na_color, legend_loc, vbounds
 ):
-    save_and_compare_images = lambda x: image_comparer(MISSING_VALUES_ROOT / x, tol=15)
+    def save_and_compare_images(x):
+        return image_comparer(MISSING_VALUES_ROOT / x, tol=15)
+
     base_name = fixture_request.node.name
 
     # Passing through a dict so it's easier to use default values
@@ -294,19 +293,23 @@
 
 
 def test_embedding_colorbar_location(image_comparer):
-    save_and_compare_images = image_comparer(ROOT, FIGS, tol=15)
+    def save_and_compare_images(x):
+        return image_comparer(ROOT / x, tol=15)
+
     adata = pbmc3k_processed().raw.to_adata()
 
     sc.pl.pca(adata, color="LDHB", colorbar_loc=None)
 
-    save_and_compare_images("master_no_colorbar")
+    save_and_compare_images("no_colorbar")
 
 
 # Spatial specific
 
 
 def test_visium_circles(image_comparer):  # standard visium data
-    save_and_compare_images = lambda x: image_comparer(ROOT / x, tol=15)
+    def save_and_compare_images(x):
+        return image_comparer(ROOT / x, tol=15)
+
     adata = sc.read_visium(HERE / '_data' / 'visium_data' / '1.0.0')
     adata.obs = adata.obs.astype({'array_row': 'str'})
 
@@ -324,16 +327,14 @@
 
 
 def test_visium_default(image_comparer):  # default values
-<<<<<<< HEAD
-    save_and_compare_images = lambda x: image_comparer(ROOT / x, tol=15)
-=======
     from packaging.version import parse as parse_version
 
     if parse_version(mpl.__version__) < parse_version("3.7.0"):
         pytest.xfail("Matplotlib 3.7.0+ required for this test")
 
-    save_and_compare_images = image_comparer(ROOT, FIGS, tol=5)
->>>>>>> 1fd6c469
+    def save_and_compare_images(x):
+        return image_comparer(ROOT / x, tol=5)
+
     adata = sc.read_visium(HERE / '_data' / 'visium_data' / '1.0.0')
     adata.obs = adata.obs.astype({'array_row': 'str'})
 
@@ -344,7 +345,9 @@
 
 
 def test_visium_empty_img_key(image_comparer):  # visium coordinates but image empty
-    save_and_compare_images = lambda x: image_comparer(ROOT / x, tol=15)
+    def save_and_compare_images(x):
+        return image_comparer(ROOT / x, tol=15)
+
     adata = sc.read_visium(HERE / '_data' / 'visium_data' / '1.0.0')
     adata.obs = adata.obs.astype({'array_row': 'str'})
 
@@ -357,7 +360,9 @@
 
 
 def test_spatial_general(image_comparer):  # general coordinates
-    save_and_compare_images = lambda x: image_comparer(ROOT / x, tol=15)
+    def save_and_compare_images(x):
+        return image_comparer(ROOT / x, tol=15)
+
     adata = sc.read_visium(HERE / '_data' / 'visium_data' / '1.0.0')
     adata.obs = adata.obs.astype({'array_row': 'str'})
     spatial_metadata = adata.uns.pop(
@@ -381,7 +386,9 @@
 
 
 def test_spatial_external_img(image_comparer):  # external image
-    save_and_compare_images = lambda x: image_comparer(ROOT / x, tol=15)
+    def save_and_compare_images(x):
+        return image_comparer(ROOT / x, tol=15)
+
     adata = sc.read_visium(HERE / '_data' / 'visium_data' / '1.0.0')
     adata.obs = adata.obs.astype({'array_row': 'str'})
 
