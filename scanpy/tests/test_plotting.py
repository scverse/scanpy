from __future__ import annotations

from functools import partial
from pathlib import Path
from itertools import repeat, chain, combinations
from collections.abc import Callable

import pytest
from matplotlib.testing import setup
from packaging import version

setup()

import matplotlib as mpl
import matplotlib.pyplot as plt
import seaborn as sns
import numpy as np
import pandas as pd
from matplotlib.testing.compare import compare_images
from anndata import AnnData

import scanpy as sc
from scanpy._compat import pkg_version
from scanpy.testing._pytest.marks import needs
from scanpy.testing._helpers.data import (
    pbmc3k,
    pbmc3k_processed,
    krumsiek11,
    pbmc68k_reduced,
)


HERE: Path = Path(__file__).parent
ROOT = HERE / '_images'

sc.pl.set_rcParams_defaults()
sc.set_figure_params(dpi=40, color_map='viridis')

#####
# Test images are saved under the folder ./figures
# if test images need to be updated, simply copy them from
# the ./figures folder to ./_images/


@needs('leidenalg')
def test_heatmap(image_comparer):
    save_and_compare_images = lambda x: image_comparer(ROOT / x, tol=15)

    adata = krumsiek11()
    sc.pl.heatmap(
        adata, adata.var_names, 'cell_type', use_raw=False, show=False, dendrogram=True
    )
    save_and_compare_images('heatmap')

    # test swap axes
    sc.pl.heatmap(
        adata,
        adata.var_names,
        'cell_type',
        use_raw=False,
        show=False,
        dendrogram=True,
        swap_axes=True,
        figsize=(10, 3),
        cmap='YlGnBu',
    )
    save_and_compare_images('heatmap_swap_axes')

    # test heatmap numeric column():

    # set as numeric column the vales for the first gene on the matrix
    adata.obs['numeric_value'] = adata.X[:, 0]
    sc.pl.heatmap(
        adata,
        adata.var_names,
        'numeric_value',
        use_raw=False,
        num_categories=4,
        figsize=(4.5, 5),
        show=False,
    )
    save_and_compare_images('heatmap2')

    # test var/obs standardization and layer
    adata.layers['test'] = -1 * adata.X.copy()
    sc.pl.heatmap(
        adata,
        adata.var_names,
        'cell_type',
        use_raw=False,
        dendrogram=True,
        show=False,
        standard_scale='var',
        layer='test',
    )
    save_and_compare_images('heatmap_std_scale_var')

    # test standard_scale_obs
    sc.pl.heatmap(
        adata,
        adata.var_names,
        'cell_type',
        use_raw=False,
        dendrogram=True,
        show=False,
        standard_scale='obs',
    )
    save_and_compare_images('heatmap_std_scale_obs')

    # test var_names as dict
    pbmc = pbmc68k_reduced()
    sc.tl.leiden(pbmc, key_added="clusters", resolution=0.5)
    # call umap to trigger colors for the clusters
    sc.pl.umap(pbmc, color="clusters")
    marker_genes_dict = {
        "3": ["GNLY", "NKG7"],
        "1": ["FCER1A"],
        "2": ["CD3D"],
        "0": ["FCGR3A"],
        "4": ["CD79A", "MS4A1"],
    }
    sc.pl.heatmap(
        adata=pbmc,
        var_names=marker_genes_dict,
        groupby="clusters",
        vmin=-2,
        vmax=2,
        cmap="RdBu_r",
        dendrogram=True,
        swap_axes=True,
    )
    save_and_compare_images('heatmap_var_as_dict')

    # test that plot elements are well aligned
    # small
    a = AnnData(
        np.array([[0, 0.3, 0.5], [1, 1.3, 1.5], [2, 2.3, 2.5]]),
        obs={"foo": 'a b c'.split()},
        var=pd.DataFrame({"genes": 'g1 g2 g3'.split()}).set_index('genes'),
    )
    a.obs['foo'] = a.obs['foo'].astype('category')
    sc.pl.heatmap(
        a, var_names=a.var_names, groupby='foo', swap_axes=True, figsize=(4, 4)
    )
    save_and_compare_images('heatmap_small_swap_alignment')

    sc.pl.heatmap(
        a, var_names=a.var_names, groupby='foo', swap_axes=False, figsize=(4, 4)
    )
    save_and_compare_images('heatmap_small_alignment')


@pytest.mark.skipif(
    pkg_version("matplotlib") < version.parse('3.1'),
    reason="https://github.com/mwaskom/seaborn/issues/1953",
)
@pytest.mark.parametrize(
    "obs_keys,name",
    [(None, "clustermap"), ("cell_type", "clustermap_withcolor")],
)
def test_clustermap(image_comparer, obs_keys, name):
<<<<<<< HEAD
    save_and_compare_images = lambda x: image_comparer(ROOT / x, tol=15)
    adata = sc.datasets.krumsiek11()
=======
    save_and_compare_images = image_comparer(ROOT, FIGS, tol=15)
    adata = krumsiek11()
>>>>>>> 1fd6c469
    sc.pl.clustermap(adata, obs_keys)
    save_and_compare_images(name)


@pytest.mark.parametrize(
    "id,fn",
    [
        (
            "dotplot",
            partial(
                sc.pl.dotplot, groupby='cell_type', title='dotplot', dendrogram=True
            ),
        ),
        (
            "dotplot2",
            partial(
                sc.pl.dotplot,
                groupby='numeric_column',
                use_raw=False,
                num_categories=7,
                title='non categorical obs',
                figsize=(7, 2.5),
            ),
        ),
        (
            "dotplot3",
            partial(
                sc.pl.dotplot,
                groupby='cell_type',
                dot_max=0.7,
                dot_min=0.1,
                cmap='hot_r',
                title='dot_max=0.7 dot_min=0.1, var_groups',
                var_group_positions=[(0, 1), (9, 10)],
                var_group_labels=['A', 'B'],
                dendrogram=True,
            ),
        ),
        (
            "dotplot_std_scale_group",
            partial(
                sc.pl.dotplot,
                groupby='cell_type',
                use_raw=False,
                dendrogram=True,
                layer='test',
                swap_axes=True,
                title='swap_axes, layer=-1*X, scale=group\nsmallest_dot=10',
                standard_scale='group',
                smallest_dot=10,
            ),
        ),
        (
            "dotplot_dict",
            partial(
                sc.pl.dotplot,
                groupby='cell_type',
                dot_max=0.7,
                dot_min=0.1,
                color_map='winter',
                title='var as dict',
                dendrogram=True,
            ),
        ),
        (
            "matrixplot",
            partial(
                sc.pl.matrixplot,
                groupby='cell_type',
                use_raw=False,
                title='matrixplot',
                dendrogram=True,
            ),
        ),
        (
            "matrixplot_std_scale_var_dict",
            partial(
                sc.pl.matrixplot,
                groupby='cell_type',
                dendrogram=True,
                standard_scale='var',
                layer='test',
                cmap='Blues_r',
                title='scale var, custom colorbar_title, layer="test"',
                colorbar_title="Scaled expression",
            ),
        ),
        (
            "matrixplot_std_scale_group",
            partial(
                sc.pl.matrixplot,
                groupby='cell_type',
                use_raw=False,
                standard_scale='group',
                title='scale_group, swap_axes',
                swap_axes=True,
            ),
        ),
        (
            "matrixplot2",
            partial(
                sc.pl.matrixplot,
                groupby='numeric_column',
                use_raw=False,
                num_categories=4,
                title='non-categorical obs, custom figsize',
                figsize=(8, 2.5),
                cmap='RdBu_r',
            ),
        ),
        (
            "stacked_violin",
            partial(
                sc.pl.stacked_violin,
                groupby='cell_type',
                use_raw=False,
                title='stacked_violin',
                dendrogram=True,
            ),
        ),
        (
            "stacked_violin_std_scale_var_dict",
            partial(
                sc.pl.stacked_violin,
                groupby='cell_type',
                dendrogram=True,
                standard_scale='var',
                layer='test',
                title='scale var, layer="test"',
            ),
        ),
        (
            "stacked_violin_std_scale_group",
            partial(
                sc.pl.stacked_violin,
                groupby='cell_type',
                use_raw=False,
                standard_scale='group',
                title='scale_group\nswap_axes',
                swap_axes=True,
                cmap='Blues',
            ),
        ),
        (
            "stacked_violin_no_cat_obs",
            partial(
                sc.pl.stacked_violin,
                groupby='numeric_column',
                use_raw=False,
                num_categories=4,
                title='non-categorical obs, custom figsize',
                figsize=(8, 2.5),
            ),
        ),
    ],
)
def test_dotplot_matrixplot_stacked_violin(image_comparer, id, fn):
    save_and_compare_images = lambda x: image_comparer(ROOT / x, tol=15)

    adata = krumsiek11()
    adata.obs['numeric_column'] = adata.X[:, 0]
    adata.layers['test'] = -1 * adata.X.copy()
    genes_dict = {
        'group a': ['Gata2', 'Gata1'],
        'group b': ['Fog1', 'EKLF', 'Fli1', 'SCL'],
        'group c': ['Cebpa', 'Pu.1', 'cJun', 'EgrNab', 'Gfi1'],
    }

    if id.endswith("dict"):
        fn(adata, genes_dict, show=False)
    else:
        fn(adata, adata.var_names, show=False)
    save_and_compare_images(id)


def test_dotplot_obj(image_comparer):
    save_and_compare_images = lambda x: image_comparer(ROOT / x, tol=15)
    # test dotplot dot_min, dot_max, color_map, and var_groups
    pbmc = pbmc68k_reduced()
    genes = [
        'CD79A',
        'MS4A1',
        'CD8A',
        'CD8B',
        'LYZ',
        'LGALS3',
        'S100A8',
        'GNLY',
        'NKG7',
        'KLRB1',
        'FCGR3A',
        'FCER1A',
        'CST3',
    ]
    # test layer, var standardization, smallest_dot,
    # color title, size_title return_fig and dot_edge
    pbmc.layers['test'] = pbmc.X * -1
    plot = sc.pl.dotplot(
        pbmc,
        genes,
        'bulk_labels',
        layer='test',
        dendrogram=True,
        return_fig=True,
        standard_scale='var',
        smallest_dot=40,
        colorbar_title='scaled column max',
        size_title='Fraction of cells',
    )
    plot.style(dot_edge_color='black', dot_edge_lw=0.1, cmap='Reds').show()

    save_and_compare_images('dotplot_std_scale_var')


def test_matrixplot_obj(image_comparer):
<<<<<<< HEAD
    save_and_compare_images = lambda x: image_comparer(ROOT / x, tol=15)
    adata = sc.datasets.pbmc68k_reduced()
=======
    save_and_compare_images = image_comparer(ROOT, FIGS, tol=15)
    adata = pbmc68k_reduced()
>>>>>>> 1fd6c469
    marker_genes_dict = {
        "3": ["GNLY", "NKG7"],
        "1": ["FCER1A"],
        "2": ["CD3D"],
        "0": ["FCGR3A"],
        "4": ["CD79A", "MS4A1"],
    }

    plot = sc.pl.matrixplot(
        adata,
        marker_genes_dict,
        'bulk_labels',
        use_raw=False,
        title='added totals',
        return_fig=True,
    )
    plot.add_totals(sort='descending').style(edge_color='white', edge_lw=0.5).show()
    save_and_compare_images('matrixplot_with_totals')

    axes = plot.get_axes()
    assert 'mainplot_ax' in axes, 'mainplot_ax not found in returned axes dict'


def test_stacked_violin_obj(image_comparer, plt):
    save_and_compare_images = lambda x: image_comparer(ROOT / x, tol=15)

    pbmc = pbmc68k_reduced()
    markers = {
        'T-cell': ['CD3D', 'CD3E', 'IL32'],
        'B-cell': ['CD79A', 'CD79B', 'MS4A1'],
        'myeloid': ['CST3', 'LYZ'],
    }
    plot = sc.pl.stacked_violin(
        pbmc,
        markers,
        'bulk_labels',
        use_raw=False,
        title="return_fig. add_totals",
        return_fig=True,
    )
    plot.add_totals().style(row_palette='tab20').show()
    save_and_compare_images('stacked_violin_return_fig')


def test_tracksplot(image_comparer):
    save_and_compare_images = lambda x: image_comparer(ROOT / x, tol=15)

    adata = krumsiek11()
    sc.pl.tracksplot(
        adata, adata.var_names, 'cell_type', dendrogram=True, use_raw=False
    )
    save_and_compare_images('tracksplot')


def test_multiple_plots(image_comparer):
    # only testing stacked_violin, matrixplot and dotplot
    save_and_compare_images = lambda x: image_comparer(ROOT / x, tol=15)

    adata = pbmc68k_reduced()
    markers = {
        'T-cell': ['CD3D', 'CD3E', 'IL32'],
        'B-cell': ['CD79A', 'CD79B', 'MS4A1'],
        'myeloid': ['CST3', 'LYZ'],
    }
    fig, (ax1, ax2, ax3) = plt.subplots(
        1, 3, figsize=(20, 5), gridspec_kw={'wspace': 0.7}
    )
    _ = sc.pl.stacked_violin(
        adata,
        markers,
        groupby='bulk_labels',
        ax=ax1,
        title='stacked_violin',
        dendrogram=True,
        show=False,
    )
    _ = sc.pl.dotplot(
        adata,
        markers,
        groupby='bulk_labels',
        ax=ax2,
        title='dotplot',
        dendrogram=True,
        show=False,
    )
    _ = sc.pl.matrixplot(
        adata,
        markers,
        groupby='bulk_labels',
        ax=ax3,
        title='matrixplot',
        dendrogram=True,
        show=False,
    )
    save_and_compare_images('multiple_plots')


def test_violin(image_comparer):
    save_and_compare_images = lambda x: image_comparer(ROOT / x, tol=40)

    with plt.rc_context():
        sc.pl.set_rcParams_defaults()
        sc.set_figure_params(dpi=50, color_map='viridis')

<<<<<<< HEAD
    pbmc = sc.datasets.pbmc68k_reduced()
    sc.pl.violin(
        pbmc,
        ['n_genes', 'percent_mito', 'n_counts'],
        stripplot=True,
        multi_panel=True,
        jitter=True,
        show=False,
    )
    save_and_compare_images('violin_multi_panel')

    sc.pl.violin(
        pbmc,
        ['n_genes', 'percent_mito', 'n_counts'],
        ylabel=["foo", "bar", "baz"],
        groupby='bulk_labels',
        stripplot=True,
        multi_panel=True,
        jitter=True,
        show=False,
        rotation=90,
    )
    save_and_compare_images('violin_multi_panel_with_groupby')

    # test use of layer
    pbmc.layers['negative'] = pbmc.X * -1
    sc.pl.violin(
        pbmc,
        'CST3',
        groupby='bulk_labels',
        stripplot=True,
        multi_panel=True,
        jitter=True,
        show=False,
        layer='negative',
        use_raw=False,
        rotation=90,
    )
    save_and_compare_images('violin_multi_panel_with_layer')
=======
        pbmc = pbmc68k_reduced()
        sc.pl.violin(
            pbmc,
            ['n_genes', 'percent_mito', 'n_counts'],
            stripplot=True,
            multi_panel=True,
            jitter=True,
            show=False,
        )
        save_and_compare_images('master_violin_multi_panel')

        sc.pl.violin(
            pbmc,
            ['n_genes', 'percent_mito', 'n_counts'],
            ylabel=["foo", "bar", "baz"],
            groupby='bulk_labels',
            stripplot=True,
            multi_panel=True,
            jitter=True,
            show=False,
            rotation=90,
        )
        save_and_compare_images('master_violin_multi_panel_with_groupby')

        # test use of layer
        pbmc.layers['negative'] = pbmc.X * -1
        sc.pl.violin(
            pbmc,
            'CST3',
            groupby='bulk_labels',
            stripplot=True,
            multi_panel=True,
            jitter=True,
            show=False,
            layer='negative',
            use_raw=False,
            rotation=90,
        )
        save_and_compare_images('master_violin_multi_panel_with_layer')
>>>>>>> 1fd6c469


# TODO: Generalize test to more plotting types
def test_violin_without_raw(tmp_path):
    # https://github.com/scverse/scanpy/issues/1546
    has_raw_pth = tmp_path / "has_raw.png"
    no_raw_pth = tmp_path / "no_raw.png"

    pbmc = pbmc68k_reduced()
    pbmc_no_raw = pbmc.raw.to_adata().copy()

    sc.pl.violin(pbmc, 'CST3', groupby="bulk_labels", show=False, jitter=False)
    plt.savefig(has_raw_pth)
    plt.close()

    sc.pl.violin(pbmc_no_raw, 'CST3', groupby="bulk_labels", show=False, jitter=False)
    plt.savefig(no_raw_pth)
    plt.close()

    assert compare_images(has_raw_pth, no_raw_pth, tol=5) is None


def test_dendrogram(image_comparer):
    save_and_compare_images = lambda x: image_comparer(ROOT / x, tol=10)

    pbmc = pbmc68k_reduced()
    sc.pl.dendrogram(pbmc, 'bulk_labels')
    save_and_compare_images('dendrogram')


def test_correlation(image_comparer):
    save_and_compare_images = lambda x: image_comparer(ROOT / x, tol=15)

    pbmc = pbmc68k_reduced()
    sc.pl.correlation_matrix(pbmc, 'bulk_labels')
    save_and_compare_images('correlation')


@pytest.mark.parametrize(
    "name,fn",
    [
        (
            "ranked_genes_sharey",
            partial(
                sc.pl.rank_genes_groups, n_genes=12, n_panels_per_row=3, show=False
            ),
        ),
        (
            "ranked_genes",
            partial(
                sc.pl.rank_genes_groups,
                n_genes=12,
                n_panels_per_row=3,
                sharey=False,
                show=False,
            ),
        ),
        (
            "ranked_genes_heatmap",
            partial(
                sc.pl.rank_genes_groups_heatmap, n_genes=4, cmap='YlGnBu', show=False
            ),
        ),
        (
            "ranked_genes_heatmap_swap_axes",
            partial(
                sc.pl.rank_genes_groups_heatmap,
                n_genes=20,
                swap_axes=True,
                use_raw=False,
                show_gene_labels=False,
                show=False,
                vmin=-3,
                vmax=3,
                cmap='bwr',
            ),
        ),
        (
            "ranked_genes_heatmap_swap_axes_vcenter",
            partial(
                sc.pl.rank_genes_groups_heatmap,
                n_genes=20,
                swap_axes=True,
                use_raw=False,
                show_gene_labels=False,
                show=False,
                vmin=-3,
                vcenter=1,
                vmax=3,
                cmap='RdBu_r',
            ),
        ),
        (
            "ranked_genes_stacked_violin",
            partial(
                sc.pl.rank_genes_groups_stacked_violin,
                n_genes=3,
                show=False,
                groups=['3', '0', '5'],
            ),
        ),
        (
            "ranked_genes_dotplot",
            partial(sc.pl.rank_genes_groups_dotplot, n_genes=4, show=False),
        ),
        (
            "ranked_genes_dotplot_gene_names",
            partial(
                sc.pl.rank_genes_groups_dotplot,
                var_names={
                    'T-cell': ['CD3D', 'CD3E', 'IL32'],
                    'B-cell': ['CD79A', 'CD79B', 'MS4A1'],
                    'myeloid': ['CST3', 'LYZ'],
                },
                values_to_plot='logfoldchanges',
                cmap='bwr',
                vmin=-3,
                vmax=3,
                show=False,
            ),
        ),
        (
            "ranked_genes_dotplot_logfoldchange",
            partial(
                sc.pl.rank_genes_groups_dotplot,
                n_genes=4,
                values_to_plot="logfoldchanges",
                vmin=-5,
                vmax=5,
                min_logfoldchange=3,
                cmap='RdBu_r',
                swap_axes=True,
                title='log fold changes swap_axes',
                show=False,
            ),
        ),
        (
            "ranked_genes_dotplot_logfoldchange_vcenter",
            partial(
                sc.pl.rank_genes_groups_dotplot,
                n_genes=4,
                values_to_plot="logfoldchanges",
                vmin=-5,
                vcenter=1,
                vmax=5,
                min_logfoldchange=3,
                cmap='RdBu_r',
                swap_axes=True,
                title='log fold changes swap_axes',
                show=False,
            ),
        ),
        (
            "ranked_genes_matrixplot",
            partial(
                sc.pl.rank_genes_groups_matrixplot,
                n_genes=5,
                show=False,
                title='matrixplot',
                gene_symbols='symbol',
                use_raw=False,
            ),
        ),
        (
            "ranked_genes_matrixplot_gene_names_symbol",
            partial(
                sc.pl.rank_genes_groups_matrixplot,
                var_names={
                    'T-cell': ['CD3D__', 'CD3E__', 'IL32__'],
                    'B-cell': ['CD79A__', 'CD79B__', 'MS4A1__'],
                    'myeloid': ['CST3__', 'LYZ__'],
                },
                values_to_plot='logfoldchanges',
                cmap='bwr',
                vmin=-3,
                vmax=3,
                gene_symbols='symbol',
                use_raw=False,
                show=False,
            ),
        ),
        (
            "ranked_genes_matrixplot_n_genes_negative",
            partial(
                sc.pl.rank_genes_groups_matrixplot,
                n_genes=-5,
                show=False,
                title='matrixplot n_genes=-5',
            ),
        ),
        (
            "ranked_genes_matrixplot_swap_axes",
            partial(
                sc.pl.rank_genes_groups_matrixplot,
                n_genes=5,
                show=False,
                swap_axes=True,
                values_to_plot='logfoldchanges',
                vmin=-6,
                vmax=6,
                cmap='bwr',
                title='log fold changes swap_axes',
            ),
        ),
        (
            "ranked_genes_matrixplot_swap_axes_vcenter",
            partial(
                sc.pl.rank_genes_groups_matrixplot,
                n_genes=5,
                show=False,
                swap_axes=True,
                values_to_plot='logfoldchanges',
                vmin=-6,
                vcenter=1,
                vmax=6,
                cmap='bwr',
                title='log fold changes swap_axes',
            ),
        ),
        (
            "ranked_genes_tracksplot",
            partial(
                sc.pl.rank_genes_groups_tracksplot,
                n_genes=3,
                show=False,
                groups=['3', '2', '1'],
            ),
        ),
        (
            "ranked_genes_violin",
            partial(
                sc.pl.rank_genes_groups_violin,
                groups='0',
                n_genes=5,
                use_raw=True,
                jitter=False,
                strip=False,
                show=False,
            ),
        ),
        (
            "ranked_genes_violin_not_raw",
            partial(
                sc.pl.rank_genes_groups_violin,
                groups='0',
                n_genes=5,
                use_raw=False,
                jitter=False,
                strip=False,
                show=False,
            ),
        ),
    ],
)
def test_rank_genes_groups(image_comparer, name, fn):
    save_and_compare_images = lambda x: image_comparer(ROOT / x, tol=15)

    pbmc = pbmc68k_reduced()
    sc.tl.rank_genes_groups(pbmc, 'louvain', n_genes=pbmc.raw.shape[1])

<<<<<<< HEAD
    with plt.rc_context({"axes.grid": True, "figure.figsize": (4, 4)}):
        fn(pbmc)
        save_and_compare_images(name)
=======
    # add gene symbol
    pbmc.var['symbol'] = pbmc.var.index + "__"

    with plt.rc_context({"axes.grid": True, "figure.figsize": (4, 4)}):
        fn(pbmc)
        save_and_compare_images(f"master_{name}")
        plt.close()


@pytest.fixture(scope="session")
def _gene_symbols_adatas():
    """Create two anndata objects which are equivalent except for var_names

    Both have ensembl ids and hgnc symbols as columns in var. The first has ensembl
    ids as var_names, the second has symbols.
    """
    pbmc = pbmc3k_processed().raw.to_adata()
    pbmc_counts = pbmc3k()

    pbmc.layers["counts"] = pbmc_counts[pbmc.obs_names, pbmc.var_names].X.copy()
    pbmc.var["gene_symbol"] = pbmc.var_names
    pbmc.var["ensembl_id"] = pbmc_counts.var["gene_ids"].loc[pbmc.var_names]

    pbmc.var = pbmc.var.set_index("ensembl_id", drop=False)

    # Cutting down on size for plotting, tracksplot and stacked_violin are slow
    pbmc = pbmc[pbmc.obs["louvain"].isin(pbmc.obs["louvain"].cat.categories[:4])]
    pbmc = pbmc[::3].copy()

    # Creating variations
    a = pbmc.copy()
    b = pbmc.copy()
    a.var = a.var.set_index("ensembl_id")
    b.var = b.var.set_index("gene_symbol")

    # Computing DE
    sc.tl.rank_genes_groups(a, groupby="louvain")
    sc.tl.rank_genes_groups(b, groupby="louvain")

    return a, b


@pytest.fixture
def gene_symbols_adatas(_gene_symbols_adatas):
    a, b = _gene_symbols_adatas
    return a.copy(), b.copy()


@pytest.mark.parametrize(
    "func",
    (
        sc.pl.rank_genes_groups_dotplot,
        sc.pl.rank_genes_groups_heatmap,
        sc.pl.rank_genes_groups_matrixplot,
        sc.pl.rank_genes_groups_stacked_violin,
        sc.pl.rank_genes_groups_tracksplot,
        # TODO: add other rank_genes_groups plots here once they work
    ),
)
def test_plot_rank_genes_groups_gene_symbols(
    gene_symbols_adatas, func, check_same_image
):
    a, b = gene_symbols_adatas

    pth_1_a = FIGS / f"{func.__name__}_equivalent_gene_symbols_1_a.png"
    pth_1_b = FIGS / f"{func.__name__}_equivalent_gene_symbols_1_b.png"

    func(a, gene_symbols="gene_symbol")
    plt.savefig(pth_1_a)
    plt.close()
>>>>>>> 1fd6c469

    func(b)
    plt.savefig(pth_1_b)
    pass

    check_same_image(pth_1_a, pth_1_b, tol=1)

    pth_2_a = FIGS / f"{func.__name__}_equivalent_gene_symbols_2_a.png"
    pth_2_b = FIGS / f"{func.__name__}_equivalent_gene_symbols_2_b.png"

    func(a)
    plt.savefig(pth_2_a)
    plt.close()

    func(b, gene_symbols="ensembl_id")
    plt.savefig(pth_2_b)
    plt.close()

    check_same_image(pth_2_a, pth_2_b, tol=1)


@pytest.mark.parametrize(
    "func",
    (
        sc.pl.rank_genes_groups_dotplot,
        sc.pl.rank_genes_groups_heatmap,
        sc.pl.rank_genes_groups_matrixplot,
        sc.pl.rank_genes_groups_stacked_violin,
        sc.pl.rank_genes_groups_tracksplot,
        # TODO: add other rank_genes_groups plots here once they work
    ),
)
def test_rank_genes_groups_plots_n_genes_vs_var_names(tmp_path, func, check_same_image):
    """\
    Checks that passing a negative value for n_genes works, and that passing
    var_names as a dict works.
    """
    N = 3
    pbmc = pbmc68k_reduced().raw.to_adata()
    groups = pbmc.obs["louvain"].cat.categories[:3]
    pbmc = pbmc[pbmc.obs["louvain"].isin(groups)][::3].copy()

    sc.tl.rank_genes_groups(pbmc, groupby="louvain")

    top_genes = {}
    bottom_genes = {}
    for g, subdf in sc.get.rank_genes_groups_df(pbmc, group=groups).groupby("group"):
        top_genes[g] = list(subdf["names"].head(N))
        bottom_genes[g] = list(subdf["names"].tail(N))

    positive_n_pth = tmp_path / f"{func.__name__}_positive_n.png"
    top_genes_pth = tmp_path / f"{func.__name__}_top_genes.png"
    negative_n_pth = tmp_path / f"{func.__name__}_negative_n.png"
    bottom_genes_pth = tmp_path / f"{func.__name__}_bottom_genes.png"

    def wrapped(pth, **kwargs):
        func(pbmc, groupby="louvain", dendrogram=False, **kwargs)
        plt.savefig(pth)
        plt.close()

    wrapped(positive_n_pth, n_genes=N)
    wrapped(top_genes_pth, var_names=top_genes)

    check_same_image(positive_n_pth, top_genes_pth, tol=1)

    wrapped(negative_n_pth, n_genes=-N)
    wrapped(bottom_genes_pth, var_names=bottom_genes)

    check_same_image(negative_n_pth, bottom_genes_pth, tol=1)

    # Shouldn't be able to pass these together
    with pytest.raises(
        ValueError, match="n_genes and var_names are mutually exclusive"
    ):
        wrapped(tmp_path / "not_written.png", n_genes=N, var_names=top_genes)


@pytest.mark.parametrize(
    "id,fn",
    [
        ("heatmap", sc.pl.heatmap),
        ("dotplot", sc.pl.dotplot),
        ("matrixplot", sc.pl.matrixplot),
        ("stacked_violin", sc.pl.stacked_violin),
        ("tracksplot", sc.pl.tracksplot),
    ],
)
def test_genes_symbols(image_comparer, id, fn):
    save_and_compare_images = lambda x: image_comparer(ROOT / x, tol=15)

    adata = krumsiek11()

    # add a 'symbols' column
    adata.var['symbols'] = adata.var.index.map(lambda x: "symbol_{}".format(x))
    symbols = ["symbol_{}".format(x) for x in adata.var_names]

    fn(adata, symbols, 'cell_type', dendrogram=True, gene_symbols='symbols', show=False)
    save_and_compare_images(f"{id}_gene_symbols")


@pytest.fixture(scope="module")
def _pbmc_scatterplots_session():
    # Wrapped in another fixture to avoid mutation
    pbmc = pbmc68k_reduced()
    pbmc.layers["sparse"] = pbmc.raw.X / 2
    pbmc.layers["test"] = pbmc.X.copy() + 100
    pbmc.var["numbers"] = [str(x) for x in range(pbmc.shape[1])]
    sc.pp.neighbors(pbmc)
    sc.tl.tsne(pbmc, random_state=0, n_pcs=30)
    sc.tl.diffmap(pbmc)
    return pbmc


@pytest.fixture
def pbmc_scatterplots(_pbmc_scatterplots_session):
    return _pbmc_scatterplots_session.copy()


@pytest.mark.parametrize(
    'id,fn',
    [
        ('pca', partial(sc.pl.pca, color='bulk_labels')),
        (
            'pca_with_fonts',
            partial(
                sc.pl.pca,
                color=['bulk_labels', 'louvain'],
                legend_loc='on data',
                legend_fontoutline=2,
                legend_fontweight='normal',
                legend_fontsize=10,
            ),
        ),
        pytest.param(
            '3dprojection', partial(sc.pl.pca, color='bulk_labels', projection='3d')
        ),
        (
            'multipanel',
            partial(
                sc.pl.pca,
                color=['CD3D', 'CD79A'],
                components=['1,2', '1,3'],
                vmax=5,
                use_raw=False,
                vmin=-5,
                cmap='seismic',
            ),
        ),
        (
            'multipanel_vcenter',
            partial(
                sc.pl.pca,
                color=['CD3D', 'CD79A'],
                components=['1,2', '1,3'],
                vmax=5,
                use_raw=False,
                vmin=-5,
                vcenter=1,
                cmap='seismic',
            ),
        ),
        (
            'pca_one_marker',
            partial(sc.pl.pca, color='louvain', marker='^'),
        ),
        (
            'pca_one_marker_multiple_colors',
            partial(sc.pl.pca, color=['louvain', 'bulk_labels'], marker='^'),
        ),
        (
            'pca_multiple_markers_multiple_colors',
            partial(sc.pl.pca, color=['louvain', 'bulk_labels'], marker=['^', 'x']),
        ),
        (
            'pca_marker_with_dimensions',
            partial(
                sc.pl.pca, color='louvain', marker='^', dimensions=[(0, 1), (1, 2)]
            ),
        ),
        (
            'pca_markers_with_dimensions',
            partial(
                sc.pl.pca,
                color='louvain',
                marker=['^', 'x'],
                dimensions=[(0, 1), (1, 2)],
            ),
        ),
        (
            'pca_markers_colors_with_dimensions',
            partial(
                sc.pl.pca,
                color=['louvain', 'bulk_labels'],
                marker=['^', 'x'],
                dimensions=[(0, 1), (1, 2)],
            ),
        ),
        (
            'pca_sparse_layer',
            partial(sc.pl.pca, color=['CD3D', 'CD79A'], layer='sparse', cmap='viridis'),
        ),
        pytest.param(
            'tsne',
            partial(sc.pl.tsne, color=['CD3D', 'louvain']),
            marks=pytest.mark.xfail(
                reason='slight differences even after setting random_state.'
            ),
        ),
        ('umap_nocolor', sc.pl.umap),
        (
            'umap',
            partial(
                sc.pl.umap,
                color=['louvain'],
                palette=['b', 'grey80', 'r', 'yellow', 'black', 'gray', 'lightblue'],
                frameon=False,
            ),
        ),
        (
            'umap_gene_expr',
            partial(
                sc.pl.umap,
                color=np.array(['LYZ', 'CD79A']),
                s=20,
                alpha=0.5,
                frameon=False,
                title=['gene1', 'gene2'],
            ),
        ),
        (
            'umap_layer',
            partial(
                sc.pl.umap,
                color=np.array(['LYZ', 'CD79A']),
                s=20,
                alpha=0.5,
                frameon=False,
                title=['gene1', 'gene2'],
                layer='test',
                vmin=100,
                vcenter=101,
            ),
        ),
        (
            'umap_with_edges',
            partial(sc.pl.umap, color='louvain', edges=True, edges_width=0.1, s=50),
        ),
        # ('diffmap', partial(sc.pl.diffmap, components='all', color=['CD3D'])),
        (
            'umap_symbols',
            partial(sc.pl.umap, color=['1', '2', '3'], gene_symbols='numbers'),
        ),
    ],
)
def test_scatterplots(image_comparer, pbmc_scatterplots, id, fn):
    save_and_compare_images = lambda x: image_comparer(ROOT / x, tol=15)

    # https://github.com/scverse/scanpy/issues/849
    if id == "3dprojection" and version.parse(mpl.__version__) < version.parse("3.3.3"):
        with pytest.raises(ValueError, match=r"known error with matplotlib 3d"):
            fn(pbmc_scatterplots, show=False)
    else:
        fn(pbmc_scatterplots, show=False)
        save_and_compare_images(id)


def test_scatter_embedding_groups_and_size(image_comparer):
    # test that the 'groups' parameter sorts
    # cells, such that the cells belonging to the groups are
    # plotted on top. This new ordering requires that the size
    # vector is also ordered (if given).
<<<<<<< HEAD
    save_and_compare_images = lambda x: image_comparer(ROOT / x, tol=15)
    pbmc = sc.datasets.pbmc68k_reduced()
=======
    save_and_compare_images = image_comparer(ROOT, FIGS, tol=15)
    pbmc = pbmc68k_reduced()
>>>>>>> 1fd6c469
    sc.pl.embedding(
        pbmc,
        'umap',
        color=['bulk_labels'],
        groups=['CD14+ Monocyte', 'Dendritic'],
        size=(np.arange(pbmc.shape[0]) / 40) ** 1.7,
    )
    save_and_compare_images('embedding_groups_size')


<<<<<<< HEAD
def test_scatter_embedding_add_outline_vmin_vmax_norm_ref(image_comparer):
    save_and_compare_images = lambda x: image_comparer(ROOT / x, tol=15)
    pbmc = sc.datasets.pbmc68k_reduced()
=======
def test_scatter_embedding_add_outline_vmin_vmax_norm(image_comparer, check_same_image):
    save_and_compare_images = image_comparer(ROOT, FIGS, tol=15)
    pbmc = pbmc68k_reduced()
>>>>>>> 1fd6c469

    sc.pl.embedding(
        pbmc,
        'X_umap',
        color=['percent_mito', 'n_counts', 'bulk_labels', 'percent_mito'],
        s=200,
        frameon=False,
        add_outline=True,
        vmax=['p99.0', partial(np.percentile, q=90), None, 0.03],
        vmin=0.01,
        vcenter=[0.015, None, None, 0.025],
        outline_color=('#555555', '0.9'),
        outline_width=(0.5, 0.5),
        cmap='viridis_r',
        alpha=0.9,
        wspace=0.5,
    )
    save_and_compare_images('embedding_outline_vmin_vmax')


def test_scatter_embedding_add_outline_vmin_vmax_norm_ref(tmpdir, check_same_image):
    TESTDIR = Path(tmpdir)
    pbmc = sc.datasets.pbmc68k_reduced()

    import matplotlib as mpl
    import matplotlib.pyplot as plt

    norm = mpl.colors.LogNorm()
    with pytest.raises(
        ValueError, match="Passing both norm and vmin/vmax/vcenter is not allowed."
    ):
        sc.pl.embedding(
            pbmc,
            'X_umap',
            color=['percent_mito', 'n_counts'],
            norm=norm,
            vmin=0,
            vmax=1,
            vcenter=0.5,
            cmap='RdBu_r',
        )

    try:
        from matplotlib.colors import TwoSlopeNorm as DivNorm
    except ImportError:
        # matplotlib<3.2
        from matplotlib.colors import DivergingNorm as DivNorm

    from matplotlib.colors import Normalize

    norm = Normalize(0, 10000)
    divnorm = DivNorm(200, 150, 6000)
    # TODO: use a tempdir for these:
    # allowed
    sc.pl.umap(
        pbmc,
        color=['n_counts', 'bulk_labels', 'percent_mito'],
        frameon=False,
        vmax=['p99.0', None, None],
        vcenter=[0.015, None, None],
        norm=[None, norm, norm],
        wspace=0.5,
    )

    sc.pl.umap(
        pbmc,
        color=['n_counts', 'bulk_labels'],
        frameon=False,
        norm=norm,
        wspace=0.5,
    )
    plt.savefig(TESTDIR / 'umap_norm_fig0.png')
    plt.close()

    sc.pl.umap(
        pbmc,
        color=['n_counts', 'bulk_labels'],
        frameon=False,
        norm=divnorm,
        wspace=0.5,
    )
    plt.savefig(TESTDIR / 'umap_norm_fig1.png')
    plt.close()

    sc.pl.umap(
        pbmc,
        color=['n_counts', 'bulk_labels'],
        frameon=False,
        vcenter=200,
        vmin=150,
        vmax=6000,
        wspace=0.5,
    )
    plt.savefig(TESTDIR / 'umap_norm_fig2.png')
    plt.close()

    check_same_image(
        TESTDIR / 'umap_norm_fig1.png', TESTDIR / 'umap_norm_fig2.png', tol=1
    )

    with pytest.raises(AssertionError):
        check_same_image(
            TESTDIR / 'umap_norm_fig1.png', TESTDIR / 'umap_norm_fig0.png', tol=1
        )


def test_timeseries():
    adata = pbmc68k_reduced()
    sc.pp.neighbors(adata, n_neighbors=5, method='gauss', knn=False)
    sc.tl.diffmap(adata)
    sc.tl.dpt(adata, n_branchings=1, n_dcs=10)
    sc.pl.dpt_timeseries(adata, as_heatmap=True)


def test_scatter_raw(tmp_path):
    pbmc = pbmc68k_reduced()[:100].copy()
    raw_pth = tmp_path / "raw.png"
    x_pth = tmp_path / "X.png"

    sc.pl.scatter(pbmc, color="HES4", basis="umap", use_raw=True)
    plt.savefig(raw_pth, dpi=60)
    plt.close()

    sc.pl.scatter(pbmc, color="HES4", basis="umap", use_raw=False)
    plt.savefig(x_pth, dpi=60)
    plt.close()

    comp = compare_images(str(raw_pth), str(x_pth), tol=5)
    assert "Error" in comp, "Plots should change depending on use_raw."


def test_binary_scatter(image_comparer):
    save_and_compare_images = image_comparer(ROOT, FIGS, tol=15)
    data = AnnData(
        np.asarray([[-1, 2, 0], [3, 4, 0], [1, 2, 0]]).T,
        obs=dict(binary=np.asarray([False, True, True])),
    )
    sc.pp.pca(data)
    sc.pl.pca(data, color='binary')
    save_and_compare_images('master_binary_pca')


def test_scatter_specify_layer_and_raw():
    pbmc = pbmc68k_reduced()
    pbmc.layers["layer"] = pbmc.raw.X.copy()
    with pytest.raises(ValueError):
        sc.pl.umap(pbmc, color="HES4", use_raw=True, layer="layer")


def test_scatter_no_basis_per_obs(image_comparer):
    """Test scatterplot of per-obs points with no basis"""
    save_and_compare_images = image_comparer(ROOT, FIGS, tol=15)
    pbmc = pbmc68k_reduced()
    sc.pl.scatter(pbmc, x="HES4", y="percent_mito", color="n_genes", use_raw=False)
    save_and_compare_images("scatter_HES_percent_mito_n_genes")


def test_scatter_no_basis_per_var(image_comparer):
    """Test scatterplot of per-var points with no basis"""
    save_and_compare_images = image_comparer(ROOT, FIGS, tol=15)
    pbmc = pbmc68k_reduced()
    sc.pl.scatter(pbmc, x="AAAGCCTGGCTAAC-1", y="AAATTCGATGCACA-1", use_raw=False)
    save_and_compare_images("scatter_AAAGCCTGGCTAAC-1_vs_AAATTCGATGCACA-1")


@pytest.fixture
def pbmc_filtered() -> Callable[[], AnnData]:
    pbmc = pbmc68k_reduced()
    sc.pp.filter_genes(pbmc, min_cells=10)
    return pbmc.copy


def test_scatter_no_basis_raw(check_same_image, pbmc_filtered, tmpdir):
    adata = pbmc_filtered()

    """Test scatterplots of raw layer with no basis."""
    path1 = tmpdir / "scatter_EGFL7_F12_FAM185A_rawNone.png"
    path2 = tmpdir / "scatter_EGFL7_F12_FAM185A_rawTrue.png"
    path3 = tmpdir / "scatter_EGFL7_F12_FAM185A_rawToAdata.png"

    sc.pl.scatter(adata, x='EGFL7', y='F12', color='FAM185A', use_raw=None)
    plt.savefig(path1)
    plt.close()

    # is equivalent to:
    sc.pl.scatter(adata, x='EGFL7', y='F12', color='FAM185A', use_raw=True)
    plt.savefig(path2)
    plt.close()

    # and also to:
    sc.pl.scatter(adata.raw.to_adata(), x='EGFL7', y='F12', color='FAM185A')
    plt.savefig(path3)

    check_same_image(path1, path2, tol=15)
    check_same_image(path1, path3, tol=15)


@pytest.mark.parametrize(
    "x,y,color,use_raw",
    [
        # test that plotting fails with a ValueError if trying to plot
        # var_names only found in raw and use_raw is False
        ('EGFL7', 'F12', 'FAM185A', False),
        # test that plotting fails if one axis is a per-var value and the
        # other is a per-obs value
        ('HES4', 'n_cells', None, None),
        ('percent_mito', 'AAAGCCTGGCTAAC-1', None, None),
    ],
)
def test_scatter_no_basis_value_error(pbmc_filtered, x, y, color, use_raw):
    """Test that `scatter()` raises `ValueError` where appropriate

    If `sc.pl.scatter()` receives variable labels that either cannot be
    found or are incompatible with one another, the function should
    raise a `ValueError`. This test checks that this happens as
    expected.
    """
    with pytest.raises(ValueError):
        sc.pl.scatter(pbmc_filtered(), x=x, y=y, color=color, use_raw=use_raw)


def test_rankings(image_comparer):
    save_and_compare_images = lambda x: image_comparer(ROOT / x, tol=15)

    pbmc = pbmc68k_reduced()
    sc.pp.pca(pbmc)
    sc.pl.pca_loadings(pbmc)
    save_and_compare_images('pca_loadings')

    sc.pl.pca_loadings(pbmc, components='1,2,3')
    save_and_compare_images('pca_loadings')

    sc.pl.pca_loadings(pbmc, components=[1, 2, 3])
    save_and_compare_images('pca_loadings')

    sc.pl.pca_loadings(pbmc, include_lowest=False)
    save_and_compare_images('pca_loadings_without_lowest')

    sc.pl.pca_loadings(pbmc, n_points=10)
    save_and_compare_images('master_pca_loadings_10_points')


# TODO: Make more generic
def test_scatter_rep(tmpdir):
    """
    Test to make sure I can predict when scatter reps should be the same
    """
    TESTDIR = Path(tmpdir)
    rep_args = {
        "raw": {"use_raw": True},
        "layer": {"layer": "layer", "use_raw": False},
        "X": {"use_raw": False},
    }
    states = pd.DataFrame.from_records(
        zip(
            list(chain.from_iterable(repeat(x, 3) for x in ["X", "raw", "layer"])),
            list(chain.from_iterable(repeat("abc", 3))),
            [1, 2, 3, 3, 1, 2, 2, 3, 1],
        ),
        columns=["rep", "gene", "result"],
    )
    states["outpth"] = [
        TESTDIR / f"{state.gene}_{state.rep}_{state.result}.png"
        for state in states.itertuples()
    ]
    pattern = np.array(list(chain.from_iterable(repeat(i, 5) for i in range(3))))
    coords = np.c_[np.arange(15) % 5, pattern]

    adata = AnnData(
        X=np.zeros((15, 3)),
        layers={"layer": np.zeros((15, 3))},
        obsm={"X_pca": coords},
        var=pd.DataFrame(index=[x for x in list("abc")]),
        obs=pd.DataFrame(index=[f"cell{i}" for i in range(15)]),
    )
    adata.raw = adata.copy()
    adata.X[np.arange(15), pattern] = 1
    adata.raw.X[np.arange(15), (pattern + 1) % 3] = 1
    adata.layers["layer"][np.arange(15), (pattern + 2) % 3] = 1

    for state in states.itertuples():
        sc.pl.pca(adata, color=state.gene, **rep_args[state.rep], show=False)
        plt.savefig(state.outpth, dpi=60)
        plt.close()

    for s1, s2 in combinations(states.itertuples(), 2):
        comp = compare_images(str(s1.outpth), str(s2.outpth), tol=5)
        if s1.result == s2.result:
            assert comp is None, comp
        else:
            assert "Error" in comp, f"{s1.outpth}, {s2.outpth} aren't supposed to match"


<<<<<<< HEAD
def test_paga(image_comparer):
    # Sometimes things shift a pixel or so, resulting in diffs up to ~27
    # The 1px-edges aren’t that good actually as they’re ignored at this tol …
    save_and_compare_images = lambda x: image_comparer(ROOT / x, tol=30)

    pbmc = sc.datasets.pbmc68k_reduced()
    sc.tl.paga(pbmc, groups='bulk_labels')

    common = dict(threshold=0.5, max_edge_width=1.0, random_state=0, show=False)

    # delete bulk_labels_colors to test the creation of color list by paga
    del pbmc.uns['bulk_labels_colors']
    sc.pl.paga(pbmc, **common)
    save_and_compare_images('paga')

    sc.pl.paga(pbmc, color='CST3', **common)
    save_and_compare_images('paga_continuous')

    pbmc.obs['cool_feature'] = pbmc[:, 'CST3'].X.squeeze()
    sc.pl.paga(pbmc, color='cool_feature', **common)
    save_and_compare_images('paga_continuous_obs')

    sc.pl.paga(pbmc, color=['CST3', 'GATA2'], **common)
    save_and_compare_images('paga_continuous_multiple')

    sc.pl.paga_compare(pbmc, legend_fontoutline=2, **common)
    save_and_compare_images('paga_compare')

    sc.pl.paga_compare(pbmc, color='CST3', legend_fontsize=5, **common)
    save_and_compare_images('paga_compare_continuous')

    sc.pl.paga_compare(pbmc, basis='X_pca', legend_fontweight='normal', **common)
    save_and_compare_images('paga_compare_pca')

    colors = {
        c: {cm.Set1(_): 0.33 for _ in range(3)}
        for c in pbmc.obs["bulk_labels"].cat.categories
    }
    colors["Dendritic"] = {cm.Set2(_): 0.25 for _ in range(4)}

    sc.pl.paga(pbmc, color=colors, colorbar=False)
    save_and_compare_images('paga_pie')


def test_paga_path(image_comparer):
    save_and_compare_images = lambda x: image_comparer(ROOT / x, tol=15)

    pbmc = sc.datasets.pbmc68k_reduced()
    sc.tl.paga(pbmc, groups='bulk_labels')

    pbmc.uns['iroot'] = 0
    sc.tl.dpt(pbmc)
    sc.pl.paga_path(
        pbmc,
        nodes=['Dendritic'],
        keys=['HES4', 'SRM', 'CSTB'],
        show=False,
    )
    save_and_compare_images('paga_path')


=======
>>>>>>> 1fd6c469
def test_no_copy():
    # https://github.com/scverse/scanpy/issues/1000
    # Tests that plotting functions don't make a copy from a view unless they
    # actually have to
    actual = pbmc68k_reduced()
    sc.pl.umap(actual, color=["bulk_labels", "louvain"], show=False)  # Set colors

    view = actual[np.random.choice(actual.obs_names, size=actual.shape[0] // 5), :]

    sc.pl.umap(view, color=["bulk_labels", "louvain"], show=False)
    assert view.is_view

    rank_genes_groups_plotting_funcs = [
        sc.pl.rank_genes_groups,
        sc.pl.rank_genes_groups_dotplot,
        sc.pl.rank_genes_groups_heatmap,
        sc.pl.rank_genes_groups_matrixplot,
        sc.pl.rank_genes_groups_stacked_violin,
        # TODO: raises ValueError about empty distance matrix – investigate
        # sc.pl.rank_genes_groups_tracksplot,
        sc.pl.rank_genes_groups_violin,
    ]

    # the pbmc68k was generated using rank_genes_groups with method='logreg'
    # which does not generate 'logfoldchanges', although this field is
    # required by `sc.get.rank_genes_groups_df`.
    # After updating rank_genes_groups plots to use the latter function
    # an error appears. Re-running rank_genes_groups with default method
    # solves the problem.
    sc.tl.rank_genes_groups(actual, 'bulk_labels')

    # Only plotting one group at a time to avoid generating dendrogram
    # TODO: Generating a dendrogram modifies the object, this should be
    # optional and also maybe not modify the object.
    for plotfunc in rank_genes_groups_plotting_funcs:
        view = actual[actual.obs["bulk_labels"] == "Dendritic"]
        plotfunc(view, ["Dendritic"], show=False)
        assert view.is_view


def test_groupby_index(image_comparer):
<<<<<<< HEAD
    save_and_compare_images = lambda x: image_comparer(ROOT / x, tol=15)
    pbmc = sc.datasets.pbmc68k_reduced()
=======
    save_and_compare_images = image_comparer(ROOT, FIGS, tol=15)
    pbmc = pbmc68k_reduced()
>>>>>>> 1fd6c469

    genes = [
        'CD79A',
        'MS4A1',
        'CD8A',
        'CD8B',
        'LYZ',
        'LGALS3',
        'S100A8',
        'GNLY',
        'NKG7',
        'KLRB1',
        'FCGR3A',
        'FCER1A',
        'CST3',
    ]
    pbmc_subset = pbmc[:10].copy()
    sc.pl.dotplot(pbmc_subset, genes, groupby='index')
    save_and_compare_images('dotplot_groupby_index')


# test category order when groupby is a list (#1735)
def test_groupby_list(image_comparer):
<<<<<<< HEAD
    save_and_compare_images = lambda x: image_comparer(ROOT / x, tol=30)
    adata = sc.datasets.krumsiek11()
=======
    save_and_compare_images = image_comparer(ROOT, FIGS, tol=30)
    adata = krumsiek11()
>>>>>>> 1fd6c469

    np.random.seed(1)

    cat_val = adata.obs.cell_type.tolist()
    np.random.shuffle(cat_val)
    cats = adata.obs.cell_type.cat.categories.tolist()
    np.random.shuffle(cats)
    adata.obs['rand_cat'] = pd.Categorical(cat_val, categories=cats)

    with mpl.rc_context({"figure.subplot.bottom": 0.5}):
        sc.pl.dotplot(
            adata, ['Gata1', 'Gata2'], groupby=['rand_cat', 'cell_type'], swap_axes=True
        )
<<<<<<< HEAD
        save_and_compare_images('dotplot_groupby_list_catorder')
=======
        save_and_compare_images('master_dotplot_groupby_list_catorder')


def test_color_cycler(caplog):
    # https://github.com/scverse/scanpy/issues/1885
    import logging

    pbmc = pbmc68k_reduced()
    colors = sns.color_palette("deep")
    cyl = sns.rcmod.cycler('color', sns.color_palette("deep"))

    with caplog.at_level(logging.WARNING):
        with plt.rc_context({'axes.prop_cycle': cyl, "patch.facecolor": colors[0]}):
            sc.pl.umap(pbmc, color="phase")
            plt.show()
            plt.close()

    assert caplog.text == ""


def test_repeated_colors_w_missing_value():
    # https://github.com/scverse/scanpy/issues/2133
    v = pd.Series(np.arange(10).astype(str))
    v[0] = np.nan
    v = v.astype("category")

    ad = sc.AnnData(obs=pd.DataFrame(v, columns=["value"]))
    ad.obsm["X_umap"] = np.random.normal(size=(ad.n_obs, 2))

    sc.pl.umap(ad, color="value")

    ad.uns['value_colors'][1] = ad.uns['value_colors'][0]

    sc.pl.umap(ad, color="value")


@pytest.mark.parametrize(
    "plot",
    (
        sc.pl.rank_genes_groups_dotplot,
        sc.pl.rank_genes_groups_heatmap,
        sc.pl.rank_genes_groups_matrixplot,
        sc.pl.rank_genes_groups_stacked_violin,
        sc.pl.rank_genes_groups_tracksplot,
        # TODO: add other rank_genes_groups plots here once they work
    ),
)
def test_filter_rank_genes_groups_plots(tmp_path, plot, check_same_image):
    N_GENES = 4

    adata = pbmc68k_reduced()

    sc.tl.rank_genes_groups(adata, 'bulk_labels', method='wilcoxon', pts=True)

    sc.tl.filter_rank_genes_groups(
        adata,
        key_added='rank_genes_groups_filtered',
        min_in_group_fraction=0.25,
        min_fold_change=1,
        max_out_group_fraction=0.5,
    )

    conditions = 'logfoldchanges >= 1 & pct_nz_group >= .25 & pct_nz_reference < .5'
    df = sc.get.rank_genes_groups_df(adata, group=None, key="rank_genes_groups")
    df = df.query(conditions)[["group", "names"]]

    var_names = {k: v.head(N_GENES).tolist() for k, v in df.groupby("group")["names"]}

    pth_a = tmp_path / f"{plot.__name__}_filter_a.png"
    pth_b = tmp_path / f"{plot.__name__}_filter_b.png"

    plot(adata, key='rank_genes_groups_filtered', n_genes=N_GENES)
    plt.savefig(pth_a)
    plt.close()

    plot(adata, key='rank_genes_groups', var_names=var_names)
    plt.savefig(pth_b)
    plt.close()

    check_same_image(pth_a, pth_b, tol=1)


@needs('scrublet')
def test_scrublet_plots(image_comparer, plt):
    save_and_compare_images = image_comparer(ROOT, FIGS, tol=30)

    adata = pbmc3k()
    sc.external.pp.scrublet(adata, use_approx_neighbors=False)

    sc.external.pl.scrublet_score_distribution(adata, return_fig=True)
    save_and_compare_images('scrublet')

    del adata.uns['scrublet']['threshold']
    adata.obs['predicted_doublet'] = False

    sc.external.pl.scrublet_score_distribution(adata, return_fig=True)
    save_and_compare_images('scrublet_no_threshold')

    adata.obs['batch'] = 1350 * ['a'] + 1350 * ['b']
    sc.external.pp.scrublet(adata, use_approx_neighbors=False, batch_key='batch')

    sc.external.pl.scrublet_score_distribution(adata, return_fig=True)
    save_and_compare_images('scrublet_with_batches')
>>>>>>> 1fd6c469
<|MERGE_RESOLUTION|>--- conflicted
+++ resolved
@@ -44,7 +44,8 @@
 
 @needs('leidenalg')
 def test_heatmap(image_comparer):
-    save_and_compare_images = lambda x: image_comparer(ROOT / x, tol=15)
+    def save_and_compare_images(x):
+        return image_comparer(ROOT / x, tol=15)
 
     adata = krumsiek11()
     sc.pl.heatmap(
@@ -159,13 +160,10 @@
     [(None, "clustermap"), ("cell_type", "clustermap_withcolor")],
 )
 def test_clustermap(image_comparer, obs_keys, name):
-<<<<<<< HEAD
-    save_and_compare_images = lambda x: image_comparer(ROOT / x, tol=15)
-    adata = sc.datasets.krumsiek11()
-=======
-    save_and_compare_images = image_comparer(ROOT, FIGS, tol=15)
+    def save_and_compare_images(x):
+        return image_comparer(ROOT / x, tol=15)
+
     adata = krumsiek11()
->>>>>>> 1fd6c469
     sc.pl.clustermap(adata, obs_keys)
     save_and_compare_images(name)
 
@@ -323,7 +321,8 @@
     ],
 )
 def test_dotplot_matrixplot_stacked_violin(image_comparer, id, fn):
-    save_and_compare_images = lambda x: image_comparer(ROOT / x, tol=15)
+    def save_and_compare_images(x):
+        return image_comparer(ROOT / x, tol=15)
 
     adata = krumsiek11()
     adata.obs['numeric_column'] = adata.X[:, 0]
@@ -342,7 +341,9 @@
 
 
 def test_dotplot_obj(image_comparer):
-    save_and_compare_images = lambda x: image_comparer(ROOT / x, tol=15)
+    def save_and_compare_images(x):
+        return image_comparer(ROOT / x, tol=15)
+
     # test dotplot dot_min, dot_max, color_map, and var_groups
     pbmc = pbmc68k_reduced()
     genes = [
@@ -381,13 +382,10 @@
 
 
 def test_matrixplot_obj(image_comparer):
-<<<<<<< HEAD
-    save_and_compare_images = lambda x: image_comparer(ROOT / x, tol=15)
-    adata = sc.datasets.pbmc68k_reduced()
-=======
-    save_and_compare_images = image_comparer(ROOT, FIGS, tol=15)
+    def save_and_compare_images(x):
+        return image_comparer(ROOT / x, tol=15)
+
     adata = pbmc68k_reduced()
->>>>>>> 1fd6c469
     marker_genes_dict = {
         "3": ["GNLY", "NKG7"],
         "1": ["FCER1A"],
@@ -412,7 +410,8 @@
 
 
 def test_stacked_violin_obj(image_comparer, plt):
-    save_and_compare_images = lambda x: image_comparer(ROOT / x, tol=15)
+    def save_and_compare_images(x):
+        return image_comparer(ROOT / x, tol=15)
 
     pbmc = pbmc68k_reduced()
     markers = {
@@ -433,7 +432,8 @@
 
 
 def test_tracksplot(image_comparer):
-    save_and_compare_images = lambda x: image_comparer(ROOT / x, tol=15)
+    def save_and_compare_images(x):
+        return image_comparer(ROOT / x, tol=15)
 
     adata = krumsiek11()
     sc.pl.tracksplot(
@@ -444,7 +444,8 @@
 
 def test_multiple_plots(image_comparer):
     # only testing stacked_violin, matrixplot and dotplot
-    save_and_compare_images = lambda x: image_comparer(ROOT / x, tol=15)
+    def save_and_compare_images(x):
+        return image_comparer(ROOT / x, tol=15)
 
     adata = pbmc68k_reduced()
     markers = {
@@ -486,53 +487,13 @@
 
 
 def test_violin(image_comparer):
-    save_and_compare_images = lambda x: image_comparer(ROOT / x, tol=40)
+    def save_and_compare_images(x):
+        return image_comparer(ROOT / x, tol=40)
 
     with plt.rc_context():
         sc.pl.set_rcParams_defaults()
         sc.set_figure_params(dpi=50, color_map='viridis')
 
-<<<<<<< HEAD
-    pbmc = sc.datasets.pbmc68k_reduced()
-    sc.pl.violin(
-        pbmc,
-        ['n_genes', 'percent_mito', 'n_counts'],
-        stripplot=True,
-        multi_panel=True,
-        jitter=True,
-        show=False,
-    )
-    save_and_compare_images('violin_multi_panel')
-
-    sc.pl.violin(
-        pbmc,
-        ['n_genes', 'percent_mito', 'n_counts'],
-        ylabel=["foo", "bar", "baz"],
-        groupby='bulk_labels',
-        stripplot=True,
-        multi_panel=True,
-        jitter=True,
-        show=False,
-        rotation=90,
-    )
-    save_and_compare_images('violin_multi_panel_with_groupby')
-
-    # test use of layer
-    pbmc.layers['negative'] = pbmc.X * -1
-    sc.pl.violin(
-        pbmc,
-        'CST3',
-        groupby='bulk_labels',
-        stripplot=True,
-        multi_panel=True,
-        jitter=True,
-        show=False,
-        layer='negative',
-        use_raw=False,
-        rotation=90,
-    )
-    save_and_compare_images('violin_multi_panel_with_layer')
-=======
         pbmc = pbmc68k_reduced()
         sc.pl.violin(
             pbmc,
@@ -542,7 +503,7 @@
             jitter=True,
             show=False,
         )
-        save_and_compare_images('master_violin_multi_panel')
+        save_and_compare_images('violin_multi_panel')
 
         sc.pl.violin(
             pbmc,
@@ -555,7 +516,7 @@
             show=False,
             rotation=90,
         )
-        save_and_compare_images('master_violin_multi_panel_with_groupby')
+        save_and_compare_images('violin_multi_panel_with_groupby')
 
         # test use of layer
         pbmc.layers['negative'] = pbmc.X * -1
@@ -571,8 +532,7 @@
             use_raw=False,
             rotation=90,
         )
-        save_and_compare_images('master_violin_multi_panel_with_layer')
->>>>>>> 1fd6c469
+        save_and_compare_images('violin_multi_panel_with_layer')
 
 
 # TODO: Generalize test to more plotting types
@@ -596,7 +556,8 @@
 
 
 def test_dendrogram(image_comparer):
-    save_and_compare_images = lambda x: image_comparer(ROOT / x, tol=10)
+    def save_and_compare_images(x):
+        return image_comparer(ROOT / x, tol=10)
 
     pbmc = pbmc68k_reduced()
     sc.pl.dendrogram(pbmc, 'bulk_labels')
@@ -604,7 +565,8 @@
 
 
 def test_correlation(image_comparer):
-    save_and_compare_images = lambda x: image_comparer(ROOT / x, tol=15)
+    def save_and_compare_images(x):
+        return image_comparer(ROOT / x, tol=15)
 
     pbmc = pbmc68k_reduced()
     sc.pl.correlation_matrix(pbmc, 'bulk_labels')
@@ -828,22 +790,18 @@
     ],
 )
 def test_rank_genes_groups(image_comparer, name, fn):
-    save_and_compare_images = lambda x: image_comparer(ROOT / x, tol=15)
+    def save_and_compare_images(x):
+        return image_comparer(ROOT / x, tol=15)
 
     pbmc = pbmc68k_reduced()
     sc.tl.rank_genes_groups(pbmc, 'louvain', n_genes=pbmc.raw.shape[1])
 
-<<<<<<< HEAD
+    # add gene symbol
+    pbmc.var['symbol'] = pbmc.var.index + "__"
+
     with plt.rc_context({"axes.grid": True, "figure.figsize": (4, 4)}):
         fn(pbmc)
         save_and_compare_images(name)
-=======
-    # add gene symbol
-    pbmc.var['symbol'] = pbmc.var.index + "__"
-
-    with plt.rc_context({"axes.grid": True, "figure.figsize": (4, 4)}):
-        fn(pbmc)
-        save_and_compare_images(f"master_{name}")
         plt.close()
 
 
@@ -898,17 +856,16 @@
     ),
 )
 def test_plot_rank_genes_groups_gene_symbols(
-    gene_symbols_adatas, func, check_same_image
+    gene_symbols_adatas, func, tmp_path, check_same_image
 ):
     a, b = gene_symbols_adatas
 
-    pth_1_a = FIGS / f"{func.__name__}_equivalent_gene_symbols_1_a.png"
-    pth_1_b = FIGS / f"{func.__name__}_equivalent_gene_symbols_1_b.png"
+    pth_1_a = tmp_path / f"{func.__name__}_equivalent_gene_symbols_1_a.png"
+    pth_1_b = tmp_path / f"{func.__name__}_equivalent_gene_symbols_1_b.png"
 
     func(a, gene_symbols="gene_symbol")
     plt.savefig(pth_1_a)
     plt.close()
->>>>>>> 1fd6c469
 
     func(b)
     plt.savefig(pth_1_b)
@@ -916,8 +873,8 @@
 
     check_same_image(pth_1_a, pth_1_b, tol=1)
 
-    pth_2_a = FIGS / f"{func.__name__}_equivalent_gene_symbols_2_a.png"
-    pth_2_b = FIGS / f"{func.__name__}_equivalent_gene_symbols_2_b.png"
+    pth_2_a = tmp_path / f"{func.__name__}_equivalent_gene_symbols_2_a.png"
+    pth_2_b = tmp_path / f"{func.__name__}_equivalent_gene_symbols_2_b.png"
 
     func(a)
     plt.savefig(pth_2_a)
@@ -997,7 +954,8 @@
     ],
 )
 def test_genes_symbols(image_comparer, id, fn):
-    save_and_compare_images = lambda x: image_comparer(ROOT / x, tol=15)
+    def save_and_compare_images(x):
+        return image_comparer(ROOT / x, tol=15)
 
     adata = krumsiek11()
 
@@ -1164,7 +1122,8 @@
     ],
 )
 def test_scatterplots(image_comparer, pbmc_scatterplots, id, fn):
-    save_and_compare_images = lambda x: image_comparer(ROOT / x, tol=15)
+    def save_and_compare_images(x):
+        return image_comparer(ROOT / x, tol=15)
 
     # https://github.com/scverse/scanpy/issues/849
     if id == "3dprojection" and version.parse(mpl.__version__) < version.parse("3.3.3"):
@@ -1180,13 +1139,10 @@
     # cells, such that the cells belonging to the groups are
     # plotted on top. This new ordering requires that the size
     # vector is also ordered (if given).
-<<<<<<< HEAD
-    save_and_compare_images = lambda x: image_comparer(ROOT / x, tol=15)
-    pbmc = sc.datasets.pbmc68k_reduced()
-=======
-    save_and_compare_images = image_comparer(ROOT, FIGS, tol=15)
+    def save_and_compare_images(x):
+        return image_comparer(ROOT / x, tol=15)
+
     pbmc = pbmc68k_reduced()
->>>>>>> 1fd6c469
     sc.pl.embedding(
         pbmc,
         'umap',
@@ -1197,15 +1153,11 @@
     save_and_compare_images('embedding_groups_size')
 
 
-<<<<<<< HEAD
-def test_scatter_embedding_add_outline_vmin_vmax_norm_ref(image_comparer):
-    save_and_compare_images = lambda x: image_comparer(ROOT / x, tol=15)
-    pbmc = sc.datasets.pbmc68k_reduced()
-=======
 def test_scatter_embedding_add_outline_vmin_vmax_norm(image_comparer, check_same_image):
-    save_and_compare_images = image_comparer(ROOT, FIGS, tol=15)
+    def save_and_compare_images(x):
+        return image_comparer(ROOT / x, tol=15)
+
     pbmc = pbmc68k_reduced()
->>>>>>> 1fd6c469
 
     sc.pl.embedding(
         pbmc,
@@ -1338,14 +1290,16 @@
 
 
 def test_binary_scatter(image_comparer):
-    save_and_compare_images = image_comparer(ROOT, FIGS, tol=15)
+    def save_and_compare_images(x):
+        return image_comparer(ROOT / x, tol=15)
+
     data = AnnData(
         np.asarray([[-1, 2, 0], [3, 4, 0], [1, 2, 0]]).T,
         obs=dict(binary=np.asarray([False, True, True])),
     )
     sc.pp.pca(data)
     sc.pl.pca(data, color='binary')
-    save_and_compare_images('master_binary_pca')
+    save_and_compare_images('binary_pca')
 
 
 def test_scatter_specify_layer_and_raw():
@@ -1357,7 +1311,10 @@
 
 def test_scatter_no_basis_per_obs(image_comparer):
     """Test scatterplot of per-obs points with no basis"""
-    save_and_compare_images = image_comparer(ROOT, FIGS, tol=15)
+
+    def save_and_compare_images(x):
+        return image_comparer(ROOT / x, tol=15)
+
     pbmc = pbmc68k_reduced()
     sc.pl.scatter(pbmc, x="HES4", y="percent_mito", color="n_genes", use_raw=False)
     save_and_compare_images("scatter_HES_percent_mito_n_genes")
@@ -1365,7 +1322,10 @@
 
 def test_scatter_no_basis_per_var(image_comparer):
     """Test scatterplot of per-var points with no basis"""
-    save_and_compare_images = image_comparer(ROOT, FIGS, tol=15)
+
+    def save_and_compare_images(x):
+        return image_comparer(ROOT / x, tol=15)
+
     pbmc = pbmc68k_reduced()
     sc.pl.scatter(pbmc, x="AAAGCCTGGCTAAC-1", y="AAATTCGATGCACA-1", use_raw=False)
     save_and_compare_images("scatter_AAAGCCTGGCTAAC-1_vs_AAATTCGATGCACA-1")
@@ -1428,7 +1388,8 @@
 
 
 def test_rankings(image_comparer):
-    save_and_compare_images = lambda x: image_comparer(ROOT / x, tol=15)
+    def save_and_compare_images(x):
+        return image_comparer(ROOT / x, tol=15)
 
     pbmc = pbmc68k_reduced()
     sc.pp.pca(pbmc)
@@ -1445,7 +1406,7 @@
     save_and_compare_images('pca_loadings_without_lowest')
 
     sc.pl.pca_loadings(pbmc, n_points=10)
-    save_and_compare_images('master_pca_loadings_10_points')
+    save_and_compare_images('pca_loadings_10_points')
 
 
 # TODO: Make more generic
@@ -1499,70 +1460,6 @@
             assert "Error" in comp, f"{s1.outpth}, {s2.outpth} aren't supposed to match"
 
 
-<<<<<<< HEAD
-def test_paga(image_comparer):
-    # Sometimes things shift a pixel or so, resulting in diffs up to ~27
-    # The 1px-edges aren’t that good actually as they’re ignored at this tol …
-    save_and_compare_images = lambda x: image_comparer(ROOT / x, tol=30)
-
-    pbmc = sc.datasets.pbmc68k_reduced()
-    sc.tl.paga(pbmc, groups='bulk_labels')
-
-    common = dict(threshold=0.5, max_edge_width=1.0, random_state=0, show=False)
-
-    # delete bulk_labels_colors to test the creation of color list by paga
-    del pbmc.uns['bulk_labels_colors']
-    sc.pl.paga(pbmc, **common)
-    save_and_compare_images('paga')
-
-    sc.pl.paga(pbmc, color='CST3', **common)
-    save_and_compare_images('paga_continuous')
-
-    pbmc.obs['cool_feature'] = pbmc[:, 'CST3'].X.squeeze()
-    sc.pl.paga(pbmc, color='cool_feature', **common)
-    save_and_compare_images('paga_continuous_obs')
-
-    sc.pl.paga(pbmc, color=['CST3', 'GATA2'], **common)
-    save_and_compare_images('paga_continuous_multiple')
-
-    sc.pl.paga_compare(pbmc, legend_fontoutline=2, **common)
-    save_and_compare_images('paga_compare')
-
-    sc.pl.paga_compare(pbmc, color='CST3', legend_fontsize=5, **common)
-    save_and_compare_images('paga_compare_continuous')
-
-    sc.pl.paga_compare(pbmc, basis='X_pca', legend_fontweight='normal', **common)
-    save_and_compare_images('paga_compare_pca')
-
-    colors = {
-        c: {cm.Set1(_): 0.33 for _ in range(3)}
-        for c in pbmc.obs["bulk_labels"].cat.categories
-    }
-    colors["Dendritic"] = {cm.Set2(_): 0.25 for _ in range(4)}
-
-    sc.pl.paga(pbmc, color=colors, colorbar=False)
-    save_and_compare_images('paga_pie')
-
-
-def test_paga_path(image_comparer):
-    save_and_compare_images = lambda x: image_comparer(ROOT / x, tol=15)
-
-    pbmc = sc.datasets.pbmc68k_reduced()
-    sc.tl.paga(pbmc, groups='bulk_labels')
-
-    pbmc.uns['iroot'] = 0
-    sc.tl.dpt(pbmc)
-    sc.pl.paga_path(
-        pbmc,
-        nodes=['Dendritic'],
-        keys=['HES4', 'SRM', 'CSTB'],
-        show=False,
-    )
-    save_and_compare_images('paga_path')
-
-
-=======
->>>>>>> 1fd6c469
 def test_no_copy():
     # https://github.com/scverse/scanpy/issues/1000
     # Tests that plotting functions don't make a copy from a view unless they
@@ -1604,13 +1501,10 @@
 
 
 def test_groupby_index(image_comparer):
-<<<<<<< HEAD
-    save_and_compare_images = lambda x: image_comparer(ROOT / x, tol=15)
-    pbmc = sc.datasets.pbmc68k_reduced()
-=======
-    save_and_compare_images = image_comparer(ROOT, FIGS, tol=15)
+    def save_and_compare_images(x):
+        return image_comparer(ROOT / x, tol=15)
+
     pbmc = pbmc68k_reduced()
->>>>>>> 1fd6c469
 
     genes = [
         'CD79A',
@@ -1634,13 +1528,10 @@
 
 # test category order when groupby is a list (#1735)
 def test_groupby_list(image_comparer):
-<<<<<<< HEAD
-    save_and_compare_images = lambda x: image_comparer(ROOT / x, tol=30)
-    adata = sc.datasets.krumsiek11()
-=======
-    save_and_compare_images = image_comparer(ROOT, FIGS, tol=30)
+    def save_and_compare_images(x):
+        return image_comparer(ROOT / x, tol=30)
+
     adata = krumsiek11()
->>>>>>> 1fd6c469
 
     np.random.seed(1)
 
@@ -1654,10 +1545,7 @@
         sc.pl.dotplot(
             adata, ['Gata1', 'Gata2'], groupby=['rand_cat', 'cell_type'], swap_axes=True
         )
-<<<<<<< HEAD
         save_and_compare_images('dotplot_groupby_list_catorder')
-=======
-        save_and_compare_images('master_dotplot_groupby_list_catorder')
 
 
 def test_color_cycler(caplog):
@@ -1741,7 +1629,8 @@
 
 @needs('scrublet')
 def test_scrublet_plots(image_comparer, plt):
-    save_and_compare_images = image_comparer(ROOT, FIGS, tol=30)
+    def save_and_compare_images(x):
+        return image_comparer(ROOT / x, tol=30)
 
     adata = pbmc3k()
     sc.external.pp.scrublet(adata, use_approx_neighbors=False)
@@ -1759,5 +1648,4 @@
     sc.external.pp.scrublet(adata, use_approx_neighbors=False, batch_key='batch')
 
     sc.external.pl.scrublet_score_distribution(adata, return_fig=True)
-    save_and_compare_images('scrublet_with_batches')
->>>>>>> 1fd6c469
+    save_and_compare_images('scrublet_with_batches')