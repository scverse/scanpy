from __future__ import annotations

from pathlib import Path
from string import ascii_letters
from typing import Literal

import numpy as np
import pandas as pd
import pytest
from anndata import AnnData
from pandas.testing import assert_frame_equal, assert_index_equal
from scipy import sparse

import scanpy as sc
from scanpy.testing._helpers import _check_check_values_warnings
from scanpy.testing._helpers.data import pbmc3k, pbmc68k_reduced
from scanpy.testing._pytest.marks import needs
from scanpy.testing._pytest.params import ARRAY_TYPES_SUPPORTED

FILE = Path(__file__).parent / Path("_scripts/seurat_hvg.csv")
FILE_V3 = Path(__file__).parent / Path("_scripts/seurat_hvg_v3.csv.gz")
FILE_V3_BATCH = Path(__file__).parent / Path("_scripts/seurat_hvg_v3_batch.csv")
FILE_CELL_RANGER = Path(__file__).parent / "_scripts/cell_ranger_hvg.csv"


@pytest.fixture(scope="session")
def adata_sess() -> AnnData:
    adata = sc.datasets.blobs()
    rng = np.random.default_rng(0)
    adata.var_names = rng.choice(list(ascii_letters), adata.n_vars, replace=False)
    return adata


@pytest.fixture
def adata(adata_sess: AnnData) -> AnnData:
    return adata_sess.copy()


def test_runs(adata):
    sc.pp.highly_variable_genes(adata)


def test_supports_batch(adata):
    gen = np.random.default_rng(0)
    adata.obs["batch"] = pd.array(
        gen.binomial(3, 0.5, size=adata.n_obs), dtype="category"
    )
    sc.pp.highly_variable_genes(adata, batch_key="batch")
    assert "highly_variable_nbatches" in adata.var.columns
    assert "highly_variable_intersection" in adata.var.columns


def test_supports_layers(adata_sess):
    def execute(layer: str | None) -> AnnData:
        gen = np.random.default_rng(0)
        adata = adata_sess.copy()
        assert isinstance(adata.X, np.ndarray)
        if layer:
            adata.X, adata.layers[layer] = None, adata.X.copy()
            gen.shuffle(adata.layers[layer])
        adata.obs["batch"] = pd.array(
            gen.binomial(4, 0.5, size=adata.n_obs), dtype="category"
        )
        sc.pp.highly_variable_genes(
            adata, batch_key="batch", n_top_genes=3, layer=layer
        )
        assert "highly_variable_nbatches" in adata.var.columns
        assert adata.var["highly_variable"].sum() == 3
        return adata

    adata1, adata2 = map(execute, [None, "test_layer"])
    assert (adata1.var["highly_variable"] != adata2.var["highly_variable"]).any()


def test_no_batch_matches_batch(adata):
    sc.pp.highly_variable_genes(adata)
    no_batch_hvg = adata.var["highly_variable"].copy()
    assert no_batch_hvg.any()
    adata.obs["batch"] = pd.array(["batch"], dtype="category").repeat(len(adata))
    sc.pp.highly_variable_genes(adata, batch_key="batch")
    assert np.all(no_batch_hvg == adata.var["highly_variable"])
    assert np.all(
        adata.var["highly_variable_intersection"] == adata.var["highly_variable"]
    )


@pytest.mark.parametrize("batch_key", [None, "batch"], ids=["single", "batched"])
@pytest.mark.parametrize("array_type", ARRAY_TYPES_SUPPORTED)
def test_no_inplace(adata, array_type, batch_key):
    """Tests that, with `n_top_genes=None` the returned dataframe has the expected columns."""
    adata.X = array_type(adata.X)
    if batch_key:
        adata.obs[batch_key] = np.tile(["a", "b"], adata.shape[0] // 2)
    sc.pp.highly_variable_genes(adata, batch_key=batch_key, n_bins=3)
    assert adata.var["highly_variable"].any()

    colnames = {"means", "dispersions", "dispersions_norm", "highly_variable"} | (
        {"mean_bin"}
        if batch_key is None
        else {"highly_variable_nbatches", "highly_variable_intersection"}
    )
    hvg_df = sc.pp.highly_variable_genes(
        adata, batch_key=batch_key, n_bins=3, inplace=False
    )
    assert isinstance(hvg_df, pd.DataFrame)
    assert colnames == set(hvg_df.columns)


@pytest.mark.parametrize("base", [None, 10])
@pytest.mark.parametrize("flavor", ["seurat", "cell_ranger"])
def test_keep_layer(base, flavor):
    adata = pbmc3k()
    # cell_ranger flavor can raise error if many 0 genes
    sc.pp.filter_genes(adata, min_counts=1)

    sc.pp.log1p(adata, base=base)
    assert isinstance(adata.X, sparse.csr_matrix)
    X_orig = adata.X.copy()

    if flavor == "seurat":
        sc.pp.highly_variable_genes(adata, n_top_genes=50, flavor=flavor)
    elif flavor == "cell_ranger":
        sc.pp.highly_variable_genes(adata, flavor=flavor)
    else:
        assert False

    assert np.allclose(X_orig.A, adata.X.A)


def _check_pearson_hvg_columns(output_df: pd.DataFrame, n_top_genes: int):
    assert pd.api.types.is_float_dtype(output_df["residual_variances"].dtype)

    assert output_df["highly_variable"].to_numpy().dtype is np.dtype("bool")
    assert np.sum(output_df["highly_variable"]) == n_top_genes

    assert np.nanmax(output_df["highly_variable_rank"].to_numpy()) <= n_top_genes - 1


def test_pearson_residuals_inputchecks(pbmc3k_parametrized_small):
    adata = pbmc3k_parametrized_small()

    # depending on check_values, warnings should be raised for non-integer data
    if adata.X.dtype == "float32":
        adata_noninteger = adata.copy()
        x, y = np.nonzero(adata_noninteger.X)
        adata_noninteger.X[x[0], y[0]] = 0.5

        _check_check_values_warnings(
            function=sc.experimental.pp.highly_variable_genes,
            adata=adata_noninteger,
            expected_warning="`flavor='pearson_residuals'` expects raw count data, but non-integers were found.",
            kwargs=dict(
                flavor="pearson_residuals",
                n_top_genes=100,
            ),
        )

    # errors should be raised for invalid theta values
    for theta in [0, -1]:
        with pytest.raises(ValueError, match="Pearson residuals require theta > 0"):
            sc.experimental.pp.highly_variable_genes(
                adata.copy(), theta=theta, flavor="pearson_residuals", n_top_genes=100
            )

    with pytest.raises(
        ValueError, match="Pearson residuals require `clip>=0` or `clip=None`."
    ):
        sc.experimental.pp.highly_variable_genes(
            adata.copy(), clip=-1, flavor="pearson_residuals", n_top_genes=100
        )


@pytest.mark.parametrize("subset", [True, False], ids=["subset", "full"])
@pytest.mark.parametrize(
    "clip", [None, np.Inf, 30], ids=["noclip", "infclip", "30clip"]
)
@pytest.mark.parametrize("theta", [100, np.Inf], ids=["100theta", "inftheta"])
@pytest.mark.parametrize("n_top_genes", [100, 200], ids=["100n", "200n"])
def test_pearson_residuals_general(
    pbmc3k_parametrized_small, subset, clip, theta, n_top_genes
):
    adata = pbmc3k_parametrized_small()
    # cleanup var
    del adata.var

    # compute reference output
    residuals_res = sc.experimental.pp.normalize_pearson_residuals(
        adata, clip=clip, theta=theta, inplace=False
    )
    assert isinstance(residuals_res, dict)
    residual_variances_reference = np.var(residuals_res["X"], axis=0)

    if subset:
        # lazyly sort by residual variance and take top N
        top_n_idx = np.argsort(-residual_variances_reference)[:n_top_genes]
        # (results in sorted "gene order" in reference)
        residual_variances_reference = residual_variances_reference[top_n_idx]

    # compute output to be tested
    output_df = sc.experimental.pp.highly_variable_genes(
        adata,
        flavor="pearson_residuals",
        n_top_genes=n_top_genes,
        subset=subset,
        inplace=False,
        clip=clip,
        theta=theta,
    )
    assert output_df is not None

    sc.experimental.pp.highly_variable_genes(
        adata,
        flavor="pearson_residuals",
        n_top_genes=n_top_genes,
        subset=subset,
        inplace=True,
        clip=clip,
        theta=theta,
    )

    # compare inplace=True and inplace=False output
    pd.testing.assert_frame_equal(output_df, adata.var)

    # check output is complete
    for key in [
        "highly_variable",
        "means",
        "variances",
        "residual_variances",
        "highly_variable_rank",
    ]:
        assert key in output_df.keys()

    # check consistency with normalization method
    if subset:
        # sort values before comparing as reference is sorted as well for subset case
        sort_output_idx = np.argsort(-output_df["residual_variances"].to_numpy())
        assert np.allclose(
            output_df["residual_variances"].to_numpy()[sort_output_idx],
            residual_variances_reference,
        )
    else:
        assert np.allclose(
            output_df["residual_variances"].to_numpy(), residual_variances_reference
        )

    # check hvg flag
    hvg_idx = np.where(output_df["highly_variable"])[0]
    topn_idx = np.sort(
        np.argsort(-output_df["residual_variances"].to_numpy())[:n_top_genes]
    )
    assert np.all(hvg_idx == topn_idx)

    # check ranks
    assert np.nanmin(output_df["highly_variable_rank"].to_numpy()) == 0

    # more general checks on ranks, hvg flag and residual variance
    _check_pearson_hvg_columns(output_df, n_top_genes)


@pytest.mark.parametrize("subset", [True, False], ids=["subset", "full"])
@pytest.mark.parametrize("n_top_genes", [100, 200], ids=["100n", "200n"])
def test_pearson_residuals_batch(pbmc3k_parametrized_small, subset, n_top_genes):
    adata = pbmc3k_parametrized_small()
    # cleanup var
    del adata.var
    n_genes = adata.shape[1]

    output_df = sc.experimental.pp.highly_variable_genes(
        adata,
        flavor="pearson_residuals",
        n_top_genes=n_top_genes,
        batch_key="batch",
        subset=subset,
        inplace=False,
    )
    assert output_df is not None

    sc.experimental.pp.highly_variable_genes(
        adata,
        flavor="pearson_residuals",
        n_top_genes=n_top_genes,
        batch_key="batch",
        subset=subset,
        inplace=True,
    )

    # compare inplace=True and inplace=False output
    pd.testing.assert_frame_equal(output_df, adata.var)

    # check output is complete
    for key in [
        "highly_variable",
        "means",
        "variances",
        "residual_variances",
        "highly_variable_rank",
        "highly_variable_nbatches",
        "highly_variable_intersection",
    ]:
        assert key in output_df.keys()

    # general checks on ranks, hvg flag and residual variance
    _check_pearson_hvg_columns(output_df, n_top_genes)

    # check intersection flag
    nbatches = len(np.unique(adata.obs["batch"]))
    assert output_df["highly_variable_intersection"].to_numpy().dtype is np.dtype(
        "bool"
    )
    assert np.sum(output_df["highly_variable_intersection"]) <= n_top_genes * nbatches
    assert np.all(output_df["highly_variable"][output_df.highly_variable_intersection])

    # check ranks (with batch_key these are the median of within-batch ranks)
    assert pd.api.types.is_float_dtype(output_df["highly_variable_rank"].dtype)

    # check nbatches
    assert output_df["highly_variable_nbatches"].to_numpy().dtype is np.dtype("int")
    assert np.min(output_df["highly_variable_nbatches"].to_numpy()) >= 0
    assert np.max(output_df["highly_variable_nbatches"].to_numpy()) <= nbatches

    # check subsetting
    if subset:
        assert len(output_df) == n_top_genes
    else:
        assert len(output_df) == n_genes


@pytest.mark.parametrize("func", ["hvg", "fgd"])
@pytest.mark.parametrize(
    ("flavor", "params", "ref_path"),
    [
        pytest.param(
            "seurat", dict(min_mean=0.0125, max_mean=3, min_disp=0.5), FILE, id="seurat"
        ),
        pytest.param(
            "cell_ranger", dict(n_top_genes=100), FILE_CELL_RANGER, id="cell_ranger"
        ),
    ],
)
def test_compare_to_upstream(
    request: pytest.FixtureRequest,
    func: Literal["hvg", "fgd"],
    flavor: Literal["seurat", "cell_ranger"],
    params: dict[str, float | int],
    ref_path: Path,
):
    if func == "fgd" and flavor == "cell_ranger":
        msg = "The deprecated filter_genes_dispersion behaves differently with cell_ranger"
        request.node.add_marker(pytest.mark.xfail(reason=msg))
    hvg_info = pd.read_csv(ref_path)

    pbmc = pbmc68k_reduced()
    pbmc.X = pbmc.raw.X
    pbmc.var_names_make_unique()

    sc.pp.normalize_per_cell(pbmc, counts_per_cell_after=1e4)
    if func == "hvg":
        sc.pp.log1p(pbmc)
        sc.pp.highly_variable_genes(pbmc, flavor=flavor, **params, inplace=True)
    elif func == "fgd":
        sc.pp.filter_genes_dispersion(
            pbmc, flavor=flavor, **params, log=True, subset=False
        )
    else:
        raise AssertionError()

    np.testing.assert_array_equal(
        hvg_info["highly_variable"], pbmc.var["highly_variable"]
    )

    # (still) Not equal to tolerance rtol=2e-05, atol=2e-05
    # np.testing.assert_allclose(4, 3.9999, rtol=2e-05, atol=2e-05)
    np.testing.assert_allclose(
        hvg_info["means"],
        pbmc.var["means"],
        rtol=2e-05,
        atol=2e-05,
    )
    np.testing.assert_allclose(
        hvg_info["dispersions"],
        pbmc.var["dispersions"],
        rtol=2e-05,
        atol=2e-05,
    )
    np.testing.assert_allclose(
        hvg_info["dispersions_norm"],
        pbmc.var["dispersions_norm"],
        rtol=2e-05,
        atol=2e-05,
    )


@needs.skmisc
<<<<<<< HEAD
def test_compare_to_seurat_v3():
    seurat_hvg_info = pd.read_csv(
        FILE_V3, sep=" ", dtype={"variances_norm": np.float64}
    )
=======
def test_highly_variable_genes_compare_to_seurat_v3():
    ### test without batch
    seurat_hvg_info = pd.read_csv(FILE_V3)
>>>>>>> e7a12518

    pbmc = pbmc3k()
    sc.pp.filter_cells(pbmc, min_genes=200)  # this doesnt do anything btw
    sc.pp.filter_genes(pbmc, min_cells=3)

    pbmc_dense = pbmc.copy()
    pbmc_dense.X = pbmc_dense.X.toarray()

    sc.pp.highly_variable_genes(pbmc, n_top_genes=1000, flavor="seurat_v3")
    sc.pp.highly_variable_genes(pbmc_dense, n_top_genes=1000, flavor="seurat_v3")

    np.testing.assert_allclose(
        seurat_hvg_info["variance"],
        pbmc.var["variances"],
        rtol=2e-05,
        atol=2e-05,
    )
    np.testing.assert_allclose(
        seurat_hvg_info["variance.standardized"],
        pbmc.var["variances_norm"],
        rtol=2e-05,
        atol=2e-05,
    )
    np.testing.assert_allclose(
        pbmc_dense.var["variances_norm"],
        pbmc.var["variances_norm"],
        rtol=2e-05,
        atol=2e-05,
    )

    ### test with batch
    # introduce a dummy "technical covariate"; this is used in Seurat's SelectIntegrationFeatures
    pbmc.obs["dummy_tech"] = (
        "source_" + pd.array([*range(1, 6), 5]).repeat(500).astype("string")
    )[: pbmc.n_obs]

    seurat_v3_paper = sc.pp.highly_variable_genes(
        pbmc,
        n_top_genes=2000,
        flavor="seurat_v3_paper",
        batch_key="dummy_tech",
        inplace=False,
    )

    seurat_v3 = sc.pp.highly_variable_genes(
        pbmc,
        n_top_genes=2000,
        flavor="seurat_v3",
        batch_key="dummy_tech",
        inplace=False,
    )

    seurat_hvg_info_batch = pd.read_csv(FILE_V3_BATCH)
    seu = pd.Index(seurat_hvg_info_batch["x"].to_numpy())

    gene_intersection_paper = seu.intersection(
        seurat_v3_paper[seurat_v3_paper["highly_variable"]].index
    )
    gene_intersection_impl = seu.intersection(
        seurat_v3[seurat_v3["highly_variable"]].index
    )
    assert len(gene_intersection_paper) / 2000 > 0.95
    assert len(gene_intersection_impl) / 2000 < 0.95


@needs.skmisc
def test_seurat_v3_warning():
    pbmc = pbmc3k()[:200].copy()
    sc.pp.log1p(pbmc)
    with pytest.warns(
        UserWarning,
        match="`flavor='seurat_v3'` expects raw count data, but non-integers were found.",
    ):
        sc.pp.highly_variable_genes(pbmc, flavor="seurat_v3")


def test_batches():
    adata = pbmc68k_reduced()
    adata[:100, :100].X = np.zeros((100, 100))

    adata.obs["batch"] = ["0" if i < 100 else "1" for i in range(adata.n_obs)]
    adata_1 = adata[adata.obs["batch"] == "0"].copy()
    adata_2 = adata[adata.obs["batch"] == "1"].copy()

    sc.pp.highly_variable_genes(
        adata,
        batch_key="batch",
        flavor="cell_ranger",
        n_top_genes=200,
    )

    sc.pp.filter_genes(adata_1, min_cells=1)
    sc.pp.filter_genes(adata_2, min_cells=1)
    hvg1 = sc.pp.highly_variable_genes(
        adata_1, flavor="cell_ranger", n_top_genes=200, inplace=False
    )
    assert hvg1 is not None
    hvg2 = sc.pp.highly_variable_genes(
        adata_2, flavor="cell_ranger", n_top_genes=200, inplace=False
    )
    assert hvg2 is not None

    np.testing.assert_allclose(
        adata.var["dispersions_norm"].iat[100],
        0.5 * hvg1["dispersions_norm"].iat[0] + 0.5 * hvg2["dispersions_norm"].iat[100],
        rtol=1.0e-7,
        atol=1.0e-7,
    )
    np.testing.assert_allclose(
        adata.var["dispersions_norm"].iat[101],
        0.5 * hvg1["dispersions_norm"].iat[1] + 0.5 * hvg2["dispersions_norm"].iat[101],
        rtol=1.0e-7,
        atol=1.0e-7,
    )
    np.testing.assert_allclose(
        adata.var["dispersions_norm"].iat[0],
        0.5 * hvg2["dispersions_norm"].iat[0],
        rtol=1.0e-7,
        atol=1.0e-7,
    )

    colnames = [
        "means",
        "dispersions",
        "dispersions_norm",
        "highly_variable",
    ]

    assert np.all(np.isin(colnames, hvg1.columns))


@needs.skmisc
def test_seurat_v3_mean_var_output_with_batchkey():
    pbmc = pbmc3k()
    pbmc.var_names_make_unique()
    n_cells = pbmc.shape[0]
    batch = np.zeros((n_cells), dtype=int)
    batch[1500:] = 1
    pbmc.obs["batch"] = batch

    # true_mean, true_var = _get_mean_var(pbmc.X)
    true_mean = np.mean(pbmc.X.toarray(), axis=0)
    true_var = np.var(pbmc.X.toarray(), axis=0, dtype=np.float64, ddof=1)

    result_df = sc.pp.highly_variable_genes(
        pbmc, batch_key="batch", flavor="seurat_v3", n_top_genes=4000, inplace=False
    )
    np.testing.assert_allclose(true_mean, result_df["means"], rtol=2e-05, atol=2e-05)
    np.testing.assert_allclose(true_var, result_df["variances"], rtol=2e-05, atol=2e-05)


def test_cellranger_n_top_genes_warning():
    X = np.random.poisson(2, (100, 30))
    adata = AnnData(X)
    sc.pp.normalize_total(adata)
    sc.pp.log1p(adata)

    with pytest.warns(
        UserWarning,
        match="`n_top_genes` > number of normalized dispersions, returning all genes with normalized dispersions.",
    ):
        sc.pp.highly_variable_genes(adata, n_top_genes=1000, flavor="cell_ranger")


def test_cutoff_info():
    adata = pbmc3k()[:200].copy()
    sc.pp.normalize_total(adata)
    sc.pp.log1p(adata)
    with pytest.warns(UserWarning, match="pass `n_top_genes`, all cutoffs are ignored"):
        sc.pp.highly_variable_genes(adata, n_top_genes=10, max_mean=3.1)


@pytest.mark.parametrize("flavor", ["seurat", "cell_ranger"])
@pytest.mark.parametrize("array_type", ARRAY_TYPES_SUPPORTED)
@pytest.mark.parametrize("subset", [True, False], ids=["subset", "full"])
@pytest.mark.parametrize("inplace", [True, False], ids=["inplace", "copy"])
def test_subset_inplace_consistency(flavor, array_type, subset, inplace):
    """Tests that, with `n_top_genes=n`
    - `inplace` and `subset` interact correctly
    - for both the `seurat` and `cell_ranger` flavors
    - for dask arrays and non-dask arrays
    """
    adata = sc.datasets.blobs(n_observations=20, n_variables=80, random_state=0)
    adata.X = array_type(np.abs(adata.X).astype(int))

    if flavor == "seurat" or flavor == "cell_ranger":
        sc.pp.normalize_total(adata, target_sum=1e4)
        sc.pp.log1p(adata)

    elif flavor == "seurat_v3":
        pass

    else:
        raise ValueError(f"Unknown flavor {flavor}")

    n_genes = adata.shape[1]

    output_df = sc.pp.highly_variable_genes(
        adata,
        flavor=flavor,
        n_top_genes=15,
        subset=subset,
        inplace=inplace,
    )

    assert (output_df is None) == inplace
    assert len(adata.var if inplace else output_df) == (15 if subset else n_genes)
    if output_df is not None:
        assert isinstance(output_df, pd.DataFrame)


@pytest.mark.parametrize("flavor", ["seurat", "cell_ranger"])
@pytest.mark.parametrize("batch_key", [None, "batch"], ids=["single", "batched"])
@pytest.mark.parametrize(
    "to_dask", [p for p in ARRAY_TYPES_SUPPORTED if "dask" in p.values[0].__name__]
)
def test_dask_consistency(adata: AnnData, flavor, batch_key, to_dask):
    adata.X = np.abs(adata.X).astype(int)
    if batch_key is not None:
        adata.obs[batch_key] = np.tile(["a", "b"], adata.shape[0] // 2)
    sc.pp.normalize_total(adata, target_sum=1e4)
    sc.pp.log1p(adata)

    adata_dask = adata.copy()
    adata_dask.X = to_dask(adata_dask.X)

    output_mem, output_dask = (
        sc.pp.highly_variable_genes(ad, flavor=flavor, n_top_genes=15, inplace=False)
        for ad in [adata, adata_dask]
    )

    assert isinstance(output_mem, pd.DataFrame)
    assert isinstance(output_dask, pd.DataFrame)

    assert_index_equal(adata.var_names, output_mem.index, check_names=False)
    assert_index_equal(adata.var_names, output_dask.index, check_names=False)

    assert_frame_equal(output_mem, output_dask)<|MERGE_RESOLUTION|>--- conflicted
+++ resolved
@@ -392,16 +392,9 @@
 
 
 @needs.skmisc
-<<<<<<< HEAD
 def test_compare_to_seurat_v3():
-    seurat_hvg_info = pd.read_csv(
-        FILE_V3, sep=" ", dtype={"variances_norm": np.float64}
-    )
-=======
-def test_highly_variable_genes_compare_to_seurat_v3():
     ### test without batch
     seurat_hvg_info = pd.read_csv(FILE_V3)
->>>>>>> e7a12518
 
     pbmc = pbmc3k()
     sc.pp.filter_cells(pbmc, min_genes=200)  # this doesnt do anything btw
