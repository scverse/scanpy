from __future__ import annotations

from pathlib import Path

import numpy as np
import pandas as pd
import pytest
from scipy import sparse

import scanpy as sc
from scanpy.testing._helpers import _check_check_values_warnings
from scanpy.testing._helpers.data import pbmc3k, pbmc68k_reduced
from scanpy.testing._pytest.marks import needs

FILE = Path(__file__).parent / Path("_scripts/seurat_hvg.csv")
FILE_V3 = Path(__file__).parent / Path("_scripts/seurat_hvg_v3.csv.gz")
FILE_V3_BATCH = Path(__file__).parent / Path("_scripts/seurat_hvg_v3_batch.csv")


def test_highly_variable_genes_runs():
    adata = sc.datasets.blobs()
    sc.pp.highly_variable_genes(adata)


def test_highly_variable_genes_supports_batch():
    adata = sc.datasets.blobs()
    gen = np.random.default_rng(0)
    adata.obs["batch"] = pd.array(
        gen.binomial(3, 0.5, size=adata.n_obs), dtype="category"
    )
    sc.pp.highly_variable_genes(adata, batch_key="batch")
    assert "highly_variable_nbatches" in adata.var.columns
    assert "highly_variable_intersection" in adata.var.columns


def test_highly_variable_genes_supports_layers():
    adata = sc.datasets.blobs()
    gen = np.random.default_rng(0)
    adata.obs["batch"] = pd.array(
        gen.binomial(4, 0.5, size=adata.n_obs), dtype="category"
    )
    sc.pp.highly_variable_genes(adata, batch_key="batch", n_top_genes=3)
    assert "highly_variable_nbatches" in adata.var.columns
    assert adata.var["highly_variable"].sum() == 3
    highly_var_first_layer = adata.var["highly_variable"]

    adata = sc.datasets.blobs()
    assert isinstance(adata.X, np.ndarray)
    new_layer = adata.X.copy()
    gen.shuffle(new_layer)
    adata.layers["test_layer"] = new_layer
    adata.obs["batch"] = gen.binomial(4, 0.5, size=(adata.n_obs))
    adata.obs["batch"] = adata.obs["batch"].astype("category")
    sc.pp.highly_variable_genes(
        adata, batch_key="batch", n_top_genes=3, layer="test_layer"
    )
    assert "highly_variable_nbatches" in adata.var.columns
    assert adata.var["highly_variable"].sum() == 3
    assert (highly_var_first_layer != adata.var["highly_variable"]).any()


def test_highly_variable_genes_no_batch_matches_batch():
    adata = sc.datasets.blobs()
    sc.pp.highly_variable_genes(adata)
    no_batch_hvg = adata.var["highly_variable"].copy()
    assert no_batch_hvg.any()
    adata.obs["batch"] = "batch"
    adata.obs["batch"] = adata.obs["batch"].astype("category")
    sc.pp.highly_variable_genes(adata, batch_key="batch")
    assert np.all(no_batch_hvg == adata.var["highly_variable"])
    assert np.all(
        adata.var["highly_variable_intersection"] == adata.var["highly_variable"]
    )


def test_highly_variable_genes_():
    adata = sc.datasets.blobs()
    adata.obs["batch"] = np.tile(["a", "b"], adata.shape[0] // 2)
    sc.pp.highly_variable_genes(adata, batch_key="batch")
    assert adata.var["highly_variable"].any()

    colnames = [
        "means",
        "dispersions",
        "dispersions_norm",
        "highly_variable_nbatches",
        "highly_variable_intersection",
        "highly_variable",
    ]
    hvg_df = sc.pp.highly_variable_genes(adata, batch_key="batch", inplace=False)
    assert hvg_df is not None
    assert np.all(np.isin(colnames, hvg_df.columns))


@pytest.mark.parametrize("base", [None, 10])
@pytest.mark.parametrize("flavor", ["seurat", "cell_ranger"])
def test_highly_variable_genes_keep_layer(base, flavor):
    adata = pbmc3k()
    # cell_ranger flavor can raise error if many 0 genes
    sc.pp.filter_genes(adata, min_counts=1)

    sc.pp.log1p(adata, base=base)
    assert isinstance(adata.X, sparse.csr_matrix)
    X_orig = adata.X.copy()

    if flavor == "seurat":
        sc.pp.highly_variable_genes(adata, n_top_genes=50, flavor=flavor)
    elif flavor == "cell_ranger":
        sc.pp.highly_variable_genes(adata, flavor=flavor)
    else:
        assert False

    assert np.allclose(X_orig.A, adata.X.A)


def _check_pearson_hvg_columns(output_df: pd.DataFrame, n_top_genes: int):
    assert pd.api.types.is_float_dtype(output_df["residual_variances"].dtype)

    assert output_df["highly_variable"].to_numpy().dtype is np.dtype("bool")
    assert np.sum(output_df["highly_variable"]) == n_top_genes

    assert np.nanmax(output_df["highly_variable_rank"].to_numpy()) <= n_top_genes - 1


def test_highly_variable_genes_pearson_residuals_inputchecks(pbmc3k_parametrized_small):
    adata = pbmc3k_parametrized_small()

    # depending on check_values, warnings should be raised for non-integer data
    if adata.X.dtype == "float32":
        adata_noninteger = adata.copy()
        x, y = np.nonzero(adata_noninteger.X)
        adata_noninteger.X[x[0], y[0]] = 0.5

        _check_check_values_warnings(
            function=sc.experimental.pp.highly_variable_genes,
            adata=adata_noninteger,
            expected_warning="`flavor='pearson_residuals'` expects raw count data, but non-integers were found.",
            kwargs=dict(
                flavor="pearson_residuals",
                n_top_genes=100,
            ),
        )

    # errors should be raised for invalid theta values
    for theta in [0, -1]:
        with pytest.raises(ValueError, match="Pearson residuals require theta > 0"):
            sc.experimental.pp.highly_variable_genes(
                adata.copy(), theta=theta, flavor="pearson_residuals", n_top_genes=100
            )

    with pytest.raises(
        ValueError, match="Pearson residuals require `clip>=0` or `clip=None`."
    ):
        sc.experimental.pp.highly_variable_genes(
            adata.copy(), clip=-1, flavor="pearson_residuals", n_top_genes=100
        )


@pytest.mark.parametrize("subset", [True, False], ids=["subset", "full"])
@pytest.mark.parametrize(
    "clip", [None, np.Inf, 30], ids=["noclip", "infclip", "30clip"]
)
@pytest.mark.parametrize("theta", [100, np.Inf], ids=["100theta", "inftheta"])
@pytest.mark.parametrize("n_top_genes", [100, 200], ids=["100n", "200n"])
def test_highly_variable_genes_pearson_residuals_general(
    pbmc3k_parametrized_small, subset, clip, theta, n_top_genes
):
    adata = pbmc3k_parametrized_small()
    # cleanup var
    del adata.var

    # compute reference output
    residuals_res = sc.experimental.pp.normalize_pearson_residuals(
        adata, clip=clip, theta=theta, inplace=False
    )
    assert isinstance(residuals_res, dict)
    residual_variances_reference = np.var(residuals_res["X"], axis=0)

    if subset:
        # lazyly sort by residual variance and take top N
        top_n_idx = np.argsort(-residual_variances_reference)[:n_top_genes]
        # (results in sorted "gene order" in reference)
        residual_variances_reference = residual_variances_reference[top_n_idx]

    # compute output to be tested
    output_df = sc.experimental.pp.highly_variable_genes(
        adata,
        flavor="pearson_residuals",
        n_top_genes=n_top_genes,
        subset=subset,
        inplace=False,
        clip=clip,
        theta=theta,
    )
    assert output_df is not None

    sc.experimental.pp.highly_variable_genes(
        adata,
        flavor="pearson_residuals",
        n_top_genes=n_top_genes,
        subset=subset,
        inplace=True,
        clip=clip,
        theta=theta,
    )

    # compare inplace=True and inplace=False output
    pd.testing.assert_frame_equal(output_df, adata.var)

    # check output is complete
    for key in [
        "highly_variable",
        "means",
        "variances",
        "residual_variances",
        "highly_variable_rank",
    ]:
        assert key in output_df.keys()

    # check consistency with normalization method
    if subset:
        # sort values before comparing as reference is sorted as well for subset case
        sort_output_idx = np.argsort(-output_df["residual_variances"].to_numpy())
        assert np.allclose(
            output_df["residual_variances"].to_numpy()[sort_output_idx],
            residual_variances_reference,
        )
    else:
        assert np.allclose(
            output_df["residual_variances"].to_numpy(), residual_variances_reference
        )

    # check hvg flag
    hvg_idx = np.where(output_df["highly_variable"])[0]
    topn_idx = np.sort(
        np.argsort(-output_df["residual_variances"].to_numpy())[:n_top_genes]
    )
    assert np.all(hvg_idx == topn_idx)

    # check ranks
    assert np.nanmin(output_df["highly_variable_rank"].to_numpy()) == 0

    # more general checks on ranks, hvg flag and residual variance
    _check_pearson_hvg_columns(output_df, n_top_genes)


@pytest.mark.parametrize("subset", [True, False], ids=["subset", "full"])
@pytest.mark.parametrize("n_top_genes", [100, 200], ids=["100n", "200n"])
def test_highly_variable_genes_pearson_residuals_batch(
    pbmc3k_parametrized_small, subset, n_top_genes
):
    adata = pbmc3k_parametrized_small()
    # cleanup var
    del adata.var
    n_genes = adata.shape[1]

    output_df = sc.experimental.pp.highly_variable_genes(
        adata,
        flavor="pearson_residuals",
        n_top_genes=n_top_genes,
        batch_key="batch",
        subset=subset,
        inplace=False,
    )
    assert output_df is not None

    sc.experimental.pp.highly_variable_genes(
        adata,
        flavor="pearson_residuals",
        n_top_genes=n_top_genes,
        batch_key="batch",
        subset=subset,
        inplace=True,
    )

    # compare inplace=True and inplace=False output
    pd.testing.assert_frame_equal(output_df, adata.var)

    # check output is complete
    for key in [
        "highly_variable",
        "means",
        "variances",
        "residual_variances",
        "highly_variable_rank",
        "highly_variable_nbatches",
        "highly_variable_intersection",
    ]:
        assert key in output_df.keys()

    # general checks on ranks, hvg flag and residual variance
    _check_pearson_hvg_columns(output_df, n_top_genes)

    # check intersection flag
    nbatches = len(np.unique(adata.obs["batch"]))
    assert output_df["highly_variable_intersection"].to_numpy().dtype is np.dtype(
        "bool"
    )
    assert np.sum(output_df["highly_variable_intersection"]) <= n_top_genes * nbatches
    assert np.all(output_df["highly_variable"][output_df.highly_variable_intersection])

    # check ranks (with batch_key these are the median of within-batch ranks)
    assert pd.api.types.is_float_dtype(output_df["highly_variable_rank"].dtype)

    # check nbatches
    assert output_df["highly_variable_nbatches"].to_numpy().dtype is np.dtype("int")
    assert np.min(output_df["highly_variable_nbatches"].to_numpy()) >= 0
    assert np.max(output_df["highly_variable_nbatches"].to_numpy()) <= nbatches

    # check subsetting
    if subset:
        assert len(output_df) == n_top_genes
    else:
        assert len(output_df) == n_genes


def test_highly_variable_genes_compare_to_seurat():
    seurat_hvg_info = pd.read_csv(FILE, sep=" ")

    pbmc = pbmc68k_reduced()
    pbmc.X = pbmc.raw.X
    pbmc.var_names_make_unique()

    sc.pp.normalize_per_cell(pbmc, counts_per_cell_after=1e4)
    sc.pp.log1p(pbmc)
    sc.pp.highly_variable_genes(
        pbmc, flavor="seurat", min_mean=0.0125, max_mean=3, min_disp=0.5, inplace=True
    )

    np.testing.assert_array_equal(
        seurat_hvg_info["highly_variable"], pbmc.var["highly_variable"]
    )

    # (still) Not equal to tolerance rtol=2e-05, atol=2e-05
    # np.testing.assert_allclose(4, 3.9999, rtol=2e-05, atol=2e-05)
    np.testing.assert_allclose(
        seurat_hvg_info["means"],
        pbmc.var["means"],
        rtol=2e-05,
        atol=2e-05,
    )
    np.testing.assert_allclose(
        seurat_hvg_info["dispersions"],
        pbmc.var["dispersions"],
        rtol=2e-05,
        atol=2e-05,
    )
    np.testing.assert_allclose(
        seurat_hvg_info["dispersions_norm"],
        pbmc.var["dispersions_norm"],
        rtol=2e-05,
        atol=2e-05,
    )


@needs.skmisc
<<<<<<< HEAD
def test_higly_variable_genes_compare_to_seurat_v3():
    ### test without batch
    seurat_hvg_info = pd.read_csv(FILE_V3)
=======
def test_highly_variable_genes_compare_to_seurat_v3():
    seurat_hvg_info = pd.read_csv(
        FILE_V3, sep=" ", dtype={"variances_norm": np.float64}
    )
>>>>>>> b01072ea

    pbmc = pbmc3k()
    sc.pp.filter_cells(pbmc, min_genes=200)  # this doesnt do anything btw
    sc.pp.filter_genes(pbmc, min_cells=3)

    pbmc_dense = pbmc.copy()
    pbmc_dense.X = pbmc_dense.X.toarray()

    sc.pp.highly_variable_genes(pbmc, n_top_genes=1000, flavor="seurat_v3")
    sc.pp.highly_variable_genes(pbmc_dense, n_top_genes=1000, flavor="seurat_v3")

    np.testing.assert_allclose(
        seurat_hvg_info["variance"],
        pbmc.var["variances"],
        rtol=2e-05,
        atol=2e-05,
    )
    np.testing.assert_allclose(
        seurat_hvg_info["variance.standardized"],
        pbmc.var["variances_norm"],
        rtol=2e-05,
        atol=2e-05,
    )
    np.testing.assert_allclose(
        pbmc_dense.var["variances_norm"],
        pbmc.var["variances_norm"],
        rtol=2e-05,
        atol=2e-05,
    )

    ### test with batch
    # introduce a dummy "technical covariate"; this is used in Seurat's SelectIntegrationFeatures
    pbmc.obs["dummy_tech"] = "source_1"
    pbmc.obs.loc[pbmc.obs.index[500:1000], "dummy_tech"] = "source_2"
    pbmc.obs.loc[pbmc.obs.index[1000:1500], "dummy_tech"] = "source_3"
    pbmc.obs.loc[pbmc.obs.index[1500:2000], "dummy_tech"] = "source_4"
    pbmc.obs.loc[pbmc.obs.index[2000:], "dummy_tech"] = "source_5"

    # this is the scanpy implementation up until now
    seurat_v3_hvg = sc.pp.highly_variable_genes(
        pbmc,
        n_top_genes=2000,
        flavor="seurat_v3",
        batch_key="dummy_tech",
        inplace=False,
    )
<<<<<<< HEAD

    seurat_v3_paper_hvg = sc.pp.highly_variable_genes(
        pbmc,
        n_top_genes=2000,
        flavor="seurat_v3_paper",
        batch_key="dummy_tech",
        inplace=False,
=======
    assert df is not None
    df.sort_values(
        ["highly_variable_nbatches", "highly_variable_rank"],
        ascending=[False, True],
        na_position="last",
        inplace=True,
>>>>>>> b01072ea
    )

    seurat_v3_implementation_hvg = sc.pp.highly_variable_genes(
        pbmc,
        n_top_genes=2000,
        flavor="seurat_v3_implementation",
        batch_key="dummy_tech",
        inplace=False,
    )

<<<<<<< HEAD
    seurat_hvg_info_batch = pd.read_csv(FILE_V3_BATCH)
    seu = pd.Index(seurat_hvg_info_batch["x"].values)

    assert not (
        len(seu.intersection(seurat_v3_hvg[seurat_v3_hvg.highly_variable].index)) / 2000
        > 0.95
    )
    assert (
        len(
            seu.intersection(
                seurat_v3_paper_hvg[seurat_v3_paper_hvg.highly_variable].index
            )
        )
        / 2000
        > 0.95
    )
    assert (
        len(
            seu.intersection(
                seurat_v3_implementation_hvg[
                    seurat_v3_implementation_hvg.highly_variable
                ].index
            )
        )
        / 2000
        > 0.95
    )
=======
    # ranks might be slightly different due to many genes having same normalized var
    seu = pd.Index(seurat_hvg_info_batch["x"].to_numpy())
    assert len(seu.intersection(df.index)) / 4000 > 0.95
>>>>>>> b01072ea


@needs.skmisc
def test_highly_variable_genes_seurat_v3_warning():
    pbmc = pbmc3k()[:200].copy()
    sc.pp.log1p(pbmc)
    with pytest.warns(
        UserWarning,
        match="`flavor='seurat_v3'` expects raw count data, but non-integers were found.",
    ):
        sc.pp.highly_variable_genes(pbmc, flavor="seurat_v3")


def test_filter_genes_dispersion_compare_to_seurat():
    seurat_hvg_info = pd.read_csv(FILE, sep=" ")

    pbmc = pbmc68k_reduced()
    pbmc.X = pbmc.raw.X
    pbmc.var_names_make_unique()

    sc.pp.normalize_per_cell(pbmc, counts_per_cell_after=1e4)
    sc.pp.filter_genes_dispersion(
        pbmc,
        flavor="seurat",
        log=True,
        subset=False,
        min_mean=0.0125,
        max_mean=3,
        min_disp=0.5,
    )

    np.testing.assert_array_equal(
        seurat_hvg_info["highly_variable"], pbmc.var["highly_variable"]
    )

    # (still) Not equal to tolerance rtol=2e-05, atol=2e-05:
    # np.testing.assert_allclose(4, 3.9999, rtol=2e-05, atol=2e-05)
    np.testing.assert_allclose(
        seurat_hvg_info["means"],
        pbmc.var["means"],
        rtol=2e-05,
        atol=2e-05,
    )
    np.testing.assert_allclose(
        seurat_hvg_info["dispersions"],
        pbmc.var["dispersions"],
        rtol=2e-05,
        atol=2e-05,
    )
    np.testing.assert_allclose(
        seurat_hvg_info["dispersions_norm"],
        pbmc.var["dispersions_norm"],
        rtol=2e-05,
        atol=2e-05,
    )


def test_highly_variable_genes_batches():
    adata = pbmc68k_reduced()
    adata[:100, :100].X = np.zeros((100, 100))

    adata.obs["batch"] = ["0" if i < 100 else "1" for i in range(adata.n_obs)]
    adata_1 = adata[adata.obs.batch.isin(["0"]), :]
    adata_2 = adata[adata.obs.batch.isin(["1"]), :]

    sc.pp.highly_variable_genes(
        adata,
        batch_key="batch",
        flavor="cell_ranger",
        n_top_genes=200,
    )

    sc.pp.filter_genes(adata_1, min_cells=1)
    sc.pp.filter_genes(adata_2, min_cells=1)
    hvg1 = sc.pp.highly_variable_genes(
        adata_1, flavor="cell_ranger", n_top_genes=200, inplace=False
    )
    assert hvg1 is not None
    hvg2 = sc.pp.highly_variable_genes(
        adata_2, flavor="cell_ranger", n_top_genes=200, inplace=False
    )
    assert hvg2 is not None

    np.testing.assert_allclose(
        adata.var["dispersions_norm"].iat[100],
        0.5 * hvg1["dispersions_norm"].iat[0] + 0.5 * hvg2["dispersions_norm"].iat[100],
        rtol=1.0e-7,
        atol=1.0e-7,
    )
    np.testing.assert_allclose(
        adata.var["dispersions_norm"].iat[101],
        0.5 * hvg1["dispersions_norm"].iat[1] + 0.5 * hvg2["dispersions_norm"].iat[101],
        rtol=1.0e-7,
        atol=1.0e-7,
    )
    np.testing.assert_allclose(
        adata.var["dispersions_norm"].iat[0],
        0.5 * hvg2["dispersions_norm"].iat[0],
        rtol=1.0e-7,
        atol=1.0e-7,
    )

    colnames = [
        "means",
        "dispersions",
        "dispersions_norm",
        "highly_variable",
    ]

    assert np.all(np.isin(colnames, hvg1.columns))


@needs.skmisc
def test_seurat_v3_mean_var_output_with_batchkey():
    pbmc = pbmc3k()
    pbmc.var_names_make_unique()
    n_cells = pbmc.shape[0]
    batch = np.zeros((n_cells), dtype=int)
    batch[1500:] = 1
    pbmc.obs["batch"] = batch

    # true_mean, true_var = _get_mean_var(pbmc.X)
    true_mean = np.mean(pbmc.X.toarray(), axis=0)
    true_var = np.var(pbmc.X.toarray(), axis=0, dtype=np.float64, ddof=1)

    result_df = sc.pp.highly_variable_genes(
        pbmc, batch_key="batch", flavor="seurat_v3", n_top_genes=4000, inplace=False
    )
    np.testing.assert_allclose(true_mean, result_df["means"], rtol=2e-05, atol=2e-05)
    np.testing.assert_allclose(true_var, result_df["variances"], rtol=2e-05, atol=2e-05)


def test_cellranger_n_top_genes_warning():
    X = np.random.poisson(2, (100, 30))
    adata = sc.AnnData(X)
    sc.pp.normalize_total(adata)
    sc.pp.log1p(adata)

    with pytest.warns(
        UserWarning,
        match="`n_top_genes` > number of normalized dispersions, returning all genes with normalized dispersions.",
    ):
        sc.pp.highly_variable_genes(adata, n_top_genes=1000, flavor="cell_ranger")


@pytest.mark.parametrize("flavor", ["seurat", "cell_ranger"])
@pytest.mark.parametrize("subset", [True, False], ids=["subset", "full"])
@pytest.mark.parametrize("inplace", [True, False], ids=["inplace", "copy"])
def test_highly_variable_genes_subset_inplace_consistency(flavor, subset, inplace):
    adata = sc.datasets.blobs(n_observations=20, n_variables=80, random_state=0)
    adata.X = np.abs(adata.X).astype(int)

    if flavor == "seurat" or flavor == "cell_ranger":
        sc.pp.normalize_total(adata, target_sum=1e4)
        sc.pp.log1p(adata)

    elif flavor == "seurat_v3":
        pass

    else:
        raise ValueError(f"Unknown flavor {flavor}")

    n_genes = adata.shape[1]

    output_df = sc.pp.highly_variable_genes(
        adata,
        flavor=flavor,
        n_top_genes=15,
        subset=subset,
        inplace=inplace,
    )

    assert (output_df is None) == inplace
    assert len(adata.var if inplace else output_df) == (15 if subset else n_genes)<|MERGE_RESOLUTION|>--- conflicted
+++ resolved
@@ -354,16 +354,9 @@
 
 
 @needs.skmisc
-<<<<<<< HEAD
-def test_higly_variable_genes_compare_to_seurat_v3():
+def test_highly_variable_genes_compare_to_seurat_v3():
     ### test without batch
     seurat_hvg_info = pd.read_csv(FILE_V3)
-=======
-def test_highly_variable_genes_compare_to_seurat_v3():
-    seurat_hvg_info = pd.read_csv(
-        FILE_V3, sep=" ", dtype={"variances_norm": np.float64}
-    )
->>>>>>> b01072ea
 
     pbmc = pbmc3k()
     sc.pp.filter_cells(pbmc, min_genes=200)  # this doesnt do anything btw
@@ -410,7 +403,6 @@
         batch_key="dummy_tech",
         inplace=False,
     )
-<<<<<<< HEAD
 
     seurat_v3_paper_hvg = sc.pp.highly_variable_genes(
         pbmc,
@@ -418,14 +410,6 @@
         flavor="seurat_v3_paper",
         batch_key="dummy_tech",
         inplace=False,
-=======
-    assert df is not None
-    df.sort_values(
-        ["highly_variable_nbatches", "highly_variable_rank"],
-        ascending=[False, True],
-        na_position="last",
-        inplace=True,
->>>>>>> b01072ea
     )
 
     seurat_v3_implementation_hvg = sc.pp.highly_variable_genes(
@@ -436,9 +420,8 @@
         inplace=False,
     )
 
-<<<<<<< HEAD
     seurat_hvg_info_batch = pd.read_csv(FILE_V3_BATCH)
-    seu = pd.Index(seurat_hvg_info_batch["x"].values)
+    seu = pd.Index(seurat_hvg_info_batch["x"].to_numpy())
 
     assert not (
         len(seu.intersection(seurat_v3_hvg[seurat_v3_hvg.highly_variable].index)) / 2000
@@ -464,11 +447,6 @@
         / 2000
         > 0.95
     )
-=======
-    # ranks might be slightly different due to many genes having same normalized var
-    seu = pd.Index(seurat_hvg_info_batch["x"].to_numpy())
-    assert len(seu.intersection(df.index)) / 4000 > 0.95
->>>>>>> b01072ea
 
 
 @needs.skmisc
