--- conflicted
+++ resolved
@@ -1,11 +1,8 @@
 from __future__ import annotations
 
 from pathlib import Path
-<<<<<<< HEAD
 from string import ascii_letters
-=======
 from typing import Literal
->>>>>>> 8f4243e4
 
 import numpy as np
 import pandas as pd
@@ -329,10 +326,6 @@
         assert len(output_df) == n_genes
 
 
-<<<<<<< HEAD
-def test_compare_to_seurat():
-    seurat_hvg_info = pd.read_csv(FILE, sep=" ")
-=======
 @pytest.mark.parametrize("func", ["hvg", "fgd"])
 @pytest.mark.parametrize(
     ("flavor", "params", "ref_path"),
@@ -356,7 +349,6 @@
         msg = "The deprecated filter_genes_dispersion behaves differently with cell_ranger"
         request.node.add_marker(pytest.mark.xfail(reason=msg))
     hvg_info = pd.read_csv(ref_path)
->>>>>>> 8f4243e4
 
     pbmc = pbmc68k_reduced()
     pbmc.X = pbmc.raw.X
@@ -470,55 +462,7 @@
         sc.pp.highly_variable_genes(pbmc, flavor="seurat_v3")
 
 
-<<<<<<< HEAD
-def test_filter_genes_dispersion_compare_to_seurat():
-    seurat_hvg_info = pd.read_csv(FILE, sep=" ")
-
-    pbmc = pbmc68k_reduced()
-    pbmc.X = pbmc.raw.X
-    pbmc.var_names_make_unique()
-
-    sc.pp.normalize_per_cell(pbmc, counts_per_cell_after=1e4)
-    sc.pp.filter_genes_dispersion(
-        pbmc,
-        flavor="seurat",
-        log=True,
-        subset=False,
-        min_mean=0.0125,
-        max_mean=3,
-        min_disp=0.5,
-    )
-
-    np.testing.assert_array_equal(
-        seurat_hvg_info["highly_variable"], pbmc.var["highly_variable"]
-    )
-
-    # (still) Not equal to tolerance rtol=2e-05, atol=2e-05:
-    # np.testing.assert_allclose(4, 3.9999, rtol=2e-05, atol=2e-05)
-    np.testing.assert_allclose(
-        seurat_hvg_info["means"],
-        pbmc.var["means"],
-        rtol=2e-05,
-        atol=2e-05,
-    )
-    np.testing.assert_allclose(
-        seurat_hvg_info["dispersions"],
-        pbmc.var["dispersions"],
-        rtol=2e-05,
-        atol=2e-05,
-    )
-    np.testing.assert_allclose(
-        seurat_hvg_info["dispersions_norm"],
-        pbmc.var["dispersions_norm"],
-        rtol=2e-05,
-        atol=2e-05,
-    )
-
-
 def test_batches():
-=======
-def test_highly_variable_genes_batches():
->>>>>>> 8f4243e4
     adata = pbmc68k_reduced()
     adata[:100, :100].X = np.zeros((100, 100))
 
