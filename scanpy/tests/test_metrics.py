import warnings
from functools import partial
from operator import eq
from string import ascii_letters

import numpy as np
import pandas as pd
import scanpy as sc
from scipy import sparse
import threadpoolctl

import pytest

from scanpy._compat import DaskArray
from scanpy.testing._helpers.data import pbmc68k_reduced


mark_flaky = pytest.mark.xfail(
    strict=False,
    reason="This used to work reliably, but doesn’t anymore",
)


@pytest.fixture(scope="session", params=[sc.metrics.gearys_c, sc.metrics.morans_i])
def metric(request: pytest.FixtureRequest):
    return request.param


@pytest.fixture(
    scope="session",
    params=[
<<<<<<< HEAD
        # pytest.param(eq, marks=[mark_flaky]),
        pytest.param(eq),
        pytest.param(partial(np.testing.assert_allclose, rtol=1e-14), id='allclose'),
=======
        pytest.param(eq, marks=[mark_flaky]),
        pytest.param(partial(np.testing.assert_allclose, rtol=1e-15), id="allclose"),
>>>>>>> ec7f9252
    ],
)
def assert_equal(request: pytest.FixtureRequest):
    return request.param


@pytest.fixture(params=["single-threaded", "multi-threaded"])
def equality_check(request):
    if request.param == "single-threaded":
        with threadpoolctl.threadpool_limits(limits=1):
            yield np.testing.assert_equal
    elif request.param == "multi-threaded":
        yield partial(np.testing.assert_allclose, rtol=1e-14)


def test_consistency(metric, equality_check):
    pbmc = pbmc68k_reduced()
    pbmc.layers["raw"] = pbmc.raw.X.copy()
    g = pbmc.obsp["connectivities"]

    # This can fail
    equality_check(
        metric(g, pbmc.obs["percent_mito"]),
        metric(g, pbmc.obs["percent_mito"]),
    )
    equality_check(
        metric(g, pbmc.obs["percent_mito"]),
        metric(pbmc, vals=pbmc.obs["percent_mito"]),
    )

    equality_check(  # Test that series and vectors return same value
        metric(g, pbmc.obs["percent_mito"]),
        metric(g, pbmc.obs["percent_mito"].values),
    )

    equality_check(
        metric(pbmc, obsm="X_pca"),
        metric(g, pbmc.obsm["X_pca"].T),
    )

    all_genes = metric(pbmc, layer="raw")
    first_gene = metric(pbmc, vals=pbmc.obs_vector(pbmc.var_names[0], layer="raw"))

    np.testing.assert_allclose(all_genes[0], first_gene, rtol=1e-14)

    # Test that results are similar for sparse and dense reps of same data
    equality_check(
        metric(pbmc, layer="raw"),
        metric(pbmc, vals=pbmc.layers["raw"].T.toarray()),
    )


@pytest.mark.parametrize(
    ("metric", "size", "expected"),
    [
        pytest.param(sc.metrics.gearys_c, 30, 0.0, id="gearys_c"),
        pytest.param(sc.metrics.morans_i, 50, 1.0, id="morans_i"),
    ],
)
def test_correctness(metric, size, expected):
    # Test case with perfectly seperated groups
    connected = np.zeros(100)
    connected[np.random.choice(100, size=size, replace=False)] = 1
    graph = np.zeros((100, 100))
    graph[np.ix_(connected.astype(bool), connected.astype(bool))] = 1
    graph[np.ix_(~connected.astype(bool), ~connected.astype(bool))] = 1
    graph = sparse.csr_matrix(graph)

    np.testing.assert_equal(metric(graph, connected), expected)
    np.testing.assert_equal(
        metric(graph, connected),
        metric(graph, sparse.csr_matrix(connected)),
    )
    # Checking that obsp works
    adata = sc.AnnData(sparse.csr_matrix((100, 100)), obsp={"connectivities": graph})
    np.testing.assert_equal(metric(adata, vals=connected), expected)


def test_graph_metrics_w_constant_values(metric, array_type, equality_check):
    # https://github.com/scverse/scanpy/issues/1806
    pbmc = pbmc68k_reduced()
    XT = array_type(pbmc.raw.X.T.copy())
    g = pbmc.obsp["connectivities"].copy()

    if isinstance(XT, DaskArray):
        pytest.skip("DaskArray yet not supported")

    const_inds = np.random.choice(XT.shape[0], 10, replace=False)
    with warnings.catch_warnings():
        warnings.simplefilter("ignore", sparse.SparseEfficiencyWarning)
        XT_zero_vals = XT.copy()
        XT_zero_vals[const_inds, :] = 0
        XT_const_vals = XT.copy()
        XT_const_vals[const_inds, :] = 42

    results_full = metric(g, XT)
    # TODO: Check for warnings
    with pytest.warns(
        UserWarning, match=r"10 variables were constant, will return nan for these"
    ):
        results_const_zeros = metric(g, XT_zero_vals)
    with pytest.warns(
        UserWarning, match=r"10 variables were constant, will return nan for these"
    ):
        results_const_vals = metric(g, XT_const_vals)

    assert not np.isnan(results_full).any()
    equality_check(results_const_zeros, results_const_vals)
    np.testing.assert_array_equal(np.nan, results_const_zeros[const_inds])
    np.testing.assert_array_equal(np.nan, results_const_vals[const_inds])

    non_const_mask = ~np.isin(np.arange(XT.shape[0]), const_inds)
    equality_check(results_full[non_const_mask], results_const_zeros[non_const_mask])


def test_confusion_matrix():
    mtx = sc.metrics.confusion_matrix(["a", "b"], ["c", "d"], normalize=False)
    assert mtx.loc["a", "c"] == 1
    assert mtx.loc["a", "d"] == 0
    assert mtx.loc["b", "d"] == 1
    assert mtx.loc["b", "c"] == 0

    mtx = sc.metrics.confusion_matrix(["a", "b"], ["c", "d"], normalize=True)
    assert mtx.loc["a", "c"] == 1.0
    assert mtx.loc["a", "d"] == 0.0
    assert mtx.loc["b", "d"] == 1.0
    assert mtx.loc["b", "c"] == 0.0

    mtx = sc.metrics.confusion_matrix(
        ["a", "a", "b", "b"], ["c", "d", "c", "d"], normalize=True
    )
    assert np.all(mtx == 0.5)


def test_confusion_matrix_randomized():
    chars = np.array(list(ascii_letters))
    pos = np.random.choice(len(chars), size=np.random.randint(50, 150))
    a = chars[pos]
    b = np.random.permutation(chars)[pos]
    df = pd.DataFrame({"a": a, "b": b})

    pd.testing.assert_frame_equal(
        sc.metrics.confusion_matrix("a", "b", df),
        sc.metrics.confusion_matrix(df["a"], df["b"]),
    )
    pd.testing.assert_frame_equal(
        sc.metrics.confusion_matrix(df["a"].values, df["b"].values),
        sc.metrics.confusion_matrix(a, b),
    )


def test_confusion_matrix_api():
    data = pd.DataFrame(
        {"a": np.random.randint(5, size=100), "b": np.random.randint(5, size=100)}
    )
    expected = sc.metrics.confusion_matrix(data["a"], data["b"])

    pd.testing.assert_frame_equal(expected, sc.metrics.confusion_matrix("a", "b", data))

    pd.testing.assert_frame_equal(
        expected, sc.metrics.confusion_matrix("a", data["b"], data)
    )

    pd.testing.assert_frame_equal(
        expected, sc.metrics.confusion_matrix(data["a"], "b", data)
    )<|MERGE_RESOLUTION|>--- conflicted
+++ resolved
@@ -29,14 +29,9 @@
 @pytest.fixture(
     scope="session",
     params=[
-<<<<<<< HEAD
         # pytest.param(eq, marks=[mark_flaky]),
         pytest.param(eq),
-        pytest.param(partial(np.testing.assert_allclose, rtol=1e-14), id='allclose'),
-=======
-        pytest.param(eq, marks=[mark_flaky]),
-        pytest.param(partial(np.testing.assert_allclose, rtol=1e-15), id="allclose"),
->>>>>>> ec7f9252
+        pytest.param(partial(np.testing.assert_allclose, rtol=1e-14), id="allclose"),
     ],
 )
 def assert_equal(request: pytest.FixtureRequest):
