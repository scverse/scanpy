--- conflicted
+++ resolved
@@ -1,17 +1,13 @@
 import pytest
 import numpy as np
 from anndata import AnnData
-import numpy as np
 from scipy.sparse import csr_matrix
 import anndata as ad
 
 import scanpy as sc
 from anndata.tests.helpers import assert_equal
 
-<<<<<<< HEAD
-=======
 from scanpy.testing._helpers.data import pbmc3k_normalized
->>>>>>> 89804c26
 
 A_list = [
     [0, 0, 7, 0, 0],
