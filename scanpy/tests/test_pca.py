--- conflicted
+++ resolved
@@ -52,18 +52,9 @@
 # If one uses dask for PCA it will always require dask-ml
 @pytest.fixture(
     params=[
-<<<<<<< HEAD
-        lambda: sparse.csr_matrix,
-        lambda: sparse.csc_matrix,
-        lambda: asarray,
-        pytest.param(lambda: as_dense_dask_array, marks=[needs.dask_ml]),
-    ],
-    ids=["scipy-csr", "scipy-csc", "np-ndarray", "dask-array"],
-=======
-        param_with(at, marks=[needs("dask_ml")]) if "dask" in at.id else at
+        param_with(at, marks=[needs.dask_ml]) if "dask" in at.id else at
         for at in ARRAY_TYPES_SUPPORTED
     ]
->>>>>>> d1a2c8f8
 )
 def array_type(request: pytest.FixtureRequest):
     return request.param
