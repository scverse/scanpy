--- conflicted
+++ resolved
@@ -67,7 +67,7 @@
     Color map to use for continous variables. Anything that works for `cmap`
     argument of `pyplot.scatter` should work here (e.g. `"magma"`, `"viridis"`,
     `mpl.cm.cividis`). If `None` value of `mpl.rcParams["image.cmap"]` is used.
-    The default color_map can be set using :func:`~scanpy.settings.set_figure_params` 
+    The default color_map can be set using :func:`~scanpy.set_figure_params` 
 palette
     Colors to use for plotting categorical annotation groups. The palette can be
     a valid :class:`~matplotlib.colors.Colormap` name like `'Set2'` or `'tab20'`,
@@ -78,8 +78,7 @@
     will be set by this palette.
 frameon
     Draw a frame around the scatter plot. Defaults to value set in
-<<<<<<< HEAD
-    :func:`~scanpy.settings.set_figure_params`, defaults to `True`.
+    :func:`~scanpy.set_figure_params`, defaults to `True`.
 vmin
     Minimum value to plot. Values smaller than vmin are plotted with the same color as vmin.
     vmin can be a number, a string, a function or `None`. If vmin is a string and has the format `qN`, 
@@ -100,9 +99,6 @@
     and 'edge_width'. 'color' should be a tuple with the outermost and innermost colors to use
     and 'edge_width' should be a tuple with the with for the outermost and for the innermost 
     colors. The edge unit is fraction with respect to the size of the scatterplot dot.      
-=======
-    :func:`~scanpy.set_figure_params`, defaults to `True`.
->>>>>>> 690be0eb
 """
 _doc_scatter_panels = """\
 ncols
