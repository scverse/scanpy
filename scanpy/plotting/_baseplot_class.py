"""BasePlot for dotplot, matrixplot and stacked_violin"""

from __future__ import annotations

import collections.abc as cabc
from collections import namedtuple
from collections.abc import Iterable, Mapping, Sequence
from typing import TYPE_CHECKING, Literal, Union
from warnings import warn

import numpy as np
import pandas as pd
from matplotlib import gridspec
from matplotlib import pyplot as plt

from .. import logging as logg
from .._compat import old_positionals
from ._anndata import _get_dendrogram_key, _plot_dendrogram, _prepare_dataframe
from ._utils import ColorLike, _AxesSubplot, check_colornorm, make_grid_spec

if TYPE_CHECKING:
    from anndata import AnnData
    from matplotlib.axes import Axes
    from matplotlib.colors import Normalize

_VarNames = Union[str, Sequence[str]]

doc_common_groupby_plot_args = """\
title
    Title for the figure
colorbar_title
    Title for the color bar. New line character (\\n) can be used.
cmap
    String denoting matplotlib color map.
standard_scale
    Whether or not to standardize the given dimension between 0 and 1, meaning for
    each variable or group, subtract the minimum and divide each by its maximum.
swap_axes
     By default, the x axis contains `var_names` (e.g. genes) and the y axis
     the `groupby` categories. By setting `swap_axes` then x are the
     `groupby` categories and y the `var_names`.
return_fig
    Returns :class:`DotPlot` object. Useful for fine-tuning
    the plot. Takes precedence over `show=False`.
"""


class BasePlot:
    """\
    Generic class for the visualization of AnnData categories and
    selected `var` (features or genes).

    Takes care of the visual location of a main plot, additional plots
    in the margins (e.g. dendrogram, margin totals) and legends. Also
    understand how to adapt the visual parameter if the plot is rotated

    Classed based on BasePlot implement their own _mainplot() method.

    The BasePlot works by method chaining. For example:
    BasePlot(adata, ...).legend(title='legend').style(cmap='binary').show()
    """

    DEFAULT_SAVE_PREFIX = "baseplot_"
    MIN_FIGURE_HEIGHT = 2.5
    DEFAULT_CATEGORY_HEIGHT = 0.35
    DEFAULT_CATEGORY_WIDTH = 0.37

    # gridspec parameter. Sets the space between mainplot, dendrogram and legend
    DEFAULT_WSPACE = 0

    DEFAULT_COLORMAP = "winter"
    DEFAULT_LEGENDS_WIDTH = 1.5
    DEFAULT_COLOR_LEGEND_TITLE = "Expression\nlevel in group"

    MAX_NUM_CATEGORIES = 500  # maximum number of categories allowed to be plotted

    @old_positionals(
        "use_raw",
        "log",
        "num_categories",
        "categories_order",
        "title",
        "figsize",
        "gene_symbols",
        "var_group_positions",
        "var_group_labels",
        "var_group_rotation",
        "layer",
        "ax",
        "vmin",
        "vmax",
        "vcenter",
        "norm",
    )
    def __init__(
        self,
        adata: AnnData,
        var_names: _VarNames | Mapping[str, _VarNames],
        groupby: str | Sequence[str],
<<<<<<< HEAD
        groupby_cols: str | Sequence[str] = [],
=======
        *,
>>>>>>> 9fe98587
        use_raw: bool | None = None,
        log: bool = False,
        num_categories: int = 7,
        categories_order: Sequence[str] | None = None,
        title: str | None = None,
        figsize: tuple[float, float] | None = None,
        gene_symbols: str | None = None,
        var_group_positions: Sequence[tuple[int, int]] | None = None,
        var_group_labels: Sequence[str] | None = None,
        var_group_rotation: float | None = None,
        layer: str | None = None,
        ax: _AxesSubplot | None = None,
        vmin: float | None = None,
        vmax: float | None = None,
        vcenter: float | None = None,
        norm: Normalize | None = None,
        **kwds,
    ):
        self.var_names = var_names
        self.var_group_labels = var_group_labels
        self.var_group_positions = var_group_positions
        self.var_group_rotation = var_group_rotation
        self.width, self.height = figsize if figsize is not None else (None, None)
        self.groupby = [groupby] if isinstance(groupby, str) else groupby
        self.groupby_cols = [groupby_cols] if isinstance(groupby_cols, str) else groupby_cols
        self.has_var_groups = (
            True
            if var_group_positions is not None and len(var_group_positions) > 0
            else False
        )

        self._update_var_groups()

        self.categories, self.obs_tidy = _prepare_dataframe(
            adata,
            self.var_names,
<<<<<<< HEAD
            self.groupby,
            use_raw,
            log,
            num_categories,
=======
            groupby,
            use_raw=use_raw,
            log=log,
            num_categories=num_categories,
>>>>>>> 9fe98587
            layer=layer,
            gene_symbols=gene_symbols,
        )
        # reset obs_tidy if using groupby_cols
        if len(self.groupby_cols) > 0:
            if len(set(self.groupby).intersection(set(self.groupby_cols)))>0:
                raise ValueError(
                    f"`groupby` and `groupby_cols` have overlapping elements: {set(self.groupby).intersection(set(self.groupby_cols))}."
                )
            # TODO : Check if we rather need the product of categories ?
            self.categories_cols = adata.obs.loc[:,self.groupby_cols].nunique().sum()
            _, self.obs_tidy = _prepare_dataframe(
                adata,
                self.var_names,
                self.groupby + self.groupby_cols,
                use_raw,
                log,
                num_categories,
                layer=layer,
                gene_symbols=gene_symbols,
            )
        else:
            self.categories_cols = 0
        if len(self.categories) > self.MAX_NUM_CATEGORIES:
            warn(
                f"Over {self.MAX_NUM_CATEGORIES} categories found. "
                "Plot would be very large."
            )

        if categories_order is not None:
            if set(self.obs_tidy.index.categories) != set(categories_order):
                logg.error(
                    "Please check that the categories given by "
                    "the `order` parameter match the categories that "
                    "want to be reordered.\n\n"
                    "Mismatch: "
                    f"{set(self.obs_tidy.index.categories).difference(categories_order)}\n\n"
                    f"Given order categories: {categories_order}\n\n"
                    f"{groupby} categories: {list(self.obs_tidy.index.categories)}\n"
                )
                return

        self.adata = adata
        self.log = log
        self.kwds = kwds

        VBoundNorm = namedtuple("VBoundNorm", ["vmin", "vmax", "vcenter", "norm"])
        self.vboundnorm = VBoundNorm(vmin=vmin, vmax=vmax, vcenter=vcenter, norm=norm)

        # set default values for legend
        self.color_legend_title = self.DEFAULT_COLOR_LEGEND_TITLE
        self.legends_width = self.DEFAULT_LEGENDS_WIDTH

        # set style defaults
        self.cmap = self.DEFAULT_COLORMAP

        # style default parameters
        self.are_axes_swapped = False
        self.categories_order = categories_order
        self.var_names_idx_order = None

        self.wspace = self.DEFAULT_WSPACE

        # minimum height required for legends to plot properly
        self.min_figure_height = self.MIN_FIGURE_HEIGHT

        self.fig_title = title

        self.group_extra_size = 0
        self.plot_group_extra = None
        # after .render() is called the fig value is assigned and ax_dict
        # contains a dictionary of the axes used in the plot
        self.fig = None
        self.ax_dict = None
        self.ax = ax

    def swap_axes(self, swap_axes: bool | None = True) -> BasePlot:
        """
        Plots a transposed image.

        By default, the x axis contains `var_names` (e.g. genes) and the y
        axis the `groupby` categories. By setting `swap_axes` then x are
        the `groupby` categories and y the `var_names`.

        Parameters
        ----------
        swap_axes
            Boolean to turn on (True) or off (False) 'swap_axes'. Default True


        Returns
        -------
        Returns `self` for method chaining.

        """
        self.DEFAULT_CATEGORY_HEIGHT, self.DEFAULT_CATEGORY_WIDTH = (
            self.DEFAULT_CATEGORY_WIDTH,
            self.DEFAULT_CATEGORY_HEIGHT,
        )

        self.are_axes_swapped = swap_axes
        return self

    def add_dendrogram(
        self,
        show: bool | None = True,
        dendrogram_key: str | None = None,
        size: float | None = 0.8,
    ) -> BasePlot:
        r"""\
        Show dendrogram based on the hierarchical clustering between the `groupby`
        categories. Categories are reordered to match the dendrogram order.

        The dendrogram information is computed using :func:`scanpy.tl.dendrogram`.
        If `sc.tl.dendrogram` has not been called previously the function is called
        with default parameters.

        The dendrogram is by default shown on the right side of the plot or on top
        if the axes are swapped.

        `var_names` are reordered to produce a more pleasing output if:
            * The data contains `var_groups`
            * the `var_groups` match the categories.

        The previous conditions happen by default when using Plot
        to show the results from :func:`~scanpy.tl.rank_genes_groups` (aka gene markers), by
        calling `scanpy.tl.rank_genes_groups_(plot_name)`.


        Parameters
        ----------
        show
            Boolean to turn on (True) or off (False) 'add_dendrogram'
        dendrogram_key
            Needed if `sc.tl.dendrogram` saved the dendrogram using a key different
            than the default name.
        size
            size of the dendrogram. Corresponds to width when dendrogram shown on
            the right of the plot, or height when shown on top. The unit is the same
            as in matplotlib (inches).

        Returns
        -------
        Returns `self` for method chaining.


        Examples
        --------
        >>> import scanpy as sc
        >>> adata = sc.datasets.pbmc68k_reduced()
        >>> markers = {'T-cell': 'CD3D', 'B-cell': 'CD79A', 'myeloid': 'CST3'}
        >>> plot = sc.pl._baseplot_class.BasePlot(adata, markers, groupby='bulk_labels').add_dendrogram()
        >>> plot.plot_group_extra  # doctest: +NORMALIZE_WHITESPACE
        {'kind': 'dendrogram',
         'width': 0.8,
         'dendrogram_key': None,
         'dendrogram_ticks': array([0.5, 1.5, 2.5, 3.5, 4.5, 5.5, 6.5, 7.5, 8.5, 9.5])}
        """

        if not show:
            self.plot_group_extra = None
            return self

        if self.groupby is None or len(self.categories) <= 2:
            # dendrogram can only be computed  between groupby categories
            logg.warning(
                "Dendrogram not added. Dendrogram is added only "
                "when the number of categories to plot > 2"
            )
            return self

        self.group_extra_size = size

        # to correctly plot the dendrogram the categories need to be ordered
        # according to the dendrogram ordering.
        self._reorder_categories_after_dendrogram(dendrogram_key)

        dendro_ticks = np.arange(len(self.categories)) + 0.5

        self.group_extra_size = size
        self.plot_group_extra = {
            "kind": "dendrogram",
            "width": size,
            "dendrogram_key": dendrogram_key,
            "dendrogram_ticks": dendro_ticks,
        }
        return self

    def add_totals(
        self,
        show: bool | None = True,
        sort: Literal["ascending", "descending"] = None,
        size: float | None = 0.8,
        color: ColorLike | Sequence[ColorLike] | None = None,
    ) -> BasePlot:
        r"""\
        Show barplot for the number of cells in in `groupby` category.

        The barplot is by default shown on the right side of the plot or on top
        if the axes are swapped.


        Parameters
        ----------
        show
            Boolean to turn on (True) or off (False) 'add_totals'
        sort
            Set to either 'ascending' or 'descending' to reorder the categories
            by cell number
        size
            size of the barplot. Corresponds to width when shown on
            the right of the plot, or height when shown on top. The unit is the same
            as in matplotlib (inches).
        color
            Color for the bar plots or list of colors for each of the bar plots.
            By default, each bar plot uses the colors assigned in
            `adata.uns[{groupby}_colors]`.


        Returns
        -------
        Returns `self` for method chaining.


        Examples
        --------
        >>> import scanpy as sc
        >>> adata = sc.datasets.pbmc68k_reduced()
        >>> markers = {'T-cell': 'CD3D', 'B-cell': 'CD79A', 'myeloid': 'CST3'}
        >>> plot = sc.pl._baseplot_class.BasePlot(adata, markers, groupby='bulk_labels').add_totals()
        >>> plot.plot_group_extra['counts_df']  # doctest: +SKIP
        bulk_labels
        CD4+/CD25 T Reg                  68
        CD4+/CD45RA+/CD25- Naive T        8
        CD4+/CD45RO+ Memory              19
        CD8+ Cytotoxic T                 54
        CD8+/CD45RA+ Naive Cytotoxic     43
        CD14+ Monocyte                  129
        CD19+ B                          95
        CD34+                            13
        CD56+ NK                         31
        Dendritic                       240
        Name: count, dtype: int64
        """
        self.group_extra_size = size

        if not show:
            # hide totals
            self.plot_group_extra = None
            self.group_extra_size = 0
            return self

        _sort = True if sort is not None else False
        _ascending = True if sort == "ascending" else False
        counts_df = self.obs_tidy.index.value_counts(sort=_sort, ascending=_ascending)
        if len(self.groupby_cols) > 0:  # could remove the previous line and only use this but this is slower
            counts_df = self.adata.obs[self.groupby].value_counts(sort=_sort, ascending=_ascending)

        if _sort:
            self.categories_order = counts_df.index

        self.plot_group_extra = {
            "kind": "group_totals",
            "width": size,
            "sort": sort,
            "counts_df": counts_df,
            "color": color,
        }
        return self

    @old_positionals("cmap")
    def style(self, *, cmap: str | None = DEFAULT_COLORMAP) -> BasePlot:
        """\
        Set visual style parameters

        Parameters
        ----------
        cmap
            colormap

        Returns
        -------
        Returns `self` for method chaining.
        """

        self.cmap = cmap
        return self

    @old_positionals("show", "title", "width")
    def legend(
        self,
        *,
        show: bool | None = True,
        title: str | None = DEFAULT_COLOR_LEGEND_TITLE,
        width: float | None = DEFAULT_LEGENDS_WIDTH,
    ) -> BasePlot:
        r"""\
        Configure legend parameters

        Parameters
        ----------
        show
            Set to 'False' to hide the default plot of the legend. This sets the
            legend width to zero which will result in a wider main plot.
        title
            Legend title. Appears on top of the color bar. Use '\\n' to add line breaks.
        width
            Width of the legend. The unit is the same as in matplotlib (inches)

        Returns
        -------
        Returns `self` for method chaining.


        Examples
        --------

        Set legend title:

        >>> import scanpy as sc
        >>> adata = sc.datasets.pbmc68k_reduced()
        >>> markers = {'T-cell': 'CD3D', 'B-cell': 'CD79A', 'myeloid': 'CST3'}
        >>> dp = sc.pl._baseplot_class.BasePlot(adata, markers, groupby='bulk_labels') \
        ...     .legend(title='log(UMI counts + 1)')
        >>> dp.color_legend_title
        'log(UMI counts + 1)'
        """

        if not show:
            # turn of legends by setting width to 0
            self.legends_width = 0
        else:
            self.color_legend_title = title
            self.legends_width = width

        return self

    def get_axes(self) -> dict[str, Axes]:
        if self.ax_dict is None:
            self.make_figure()
        return self.ax_dict

    def _plot_totals(
        self, total_barplot_ax: Axes, orientation: Literal["top", "right"]
    ):
        """
        Makes the bar plot for totals
        """
        params = self.plot_group_extra
        counts_df = params["counts_df"]
        if self.categories_order is not None:
            counts_df = counts_df.loc[self.categories_order]
        if params["color"] is None:
            if f"{self.groupby}_colors" in self.adata.uns:
                color = self.adata.uns[f"{self.groupby}_colors"]
            else:
                color = "salmon"
        else:
            color = params["color"]

        if orientation == "top":
            counts_df.plot(
                kind="bar",
                color=color,
                position=0.5,
                ax=total_barplot_ax,
                edgecolor="black",
                width=0.65,
            )
            # add numbers to the top of the bars
            max_y = max([p.get_height() for p in total_barplot_ax.patches])

            for p in total_barplot_ax.patches:
                p.set_x(p.get_x() + 0.5)
                if p.get_height() >= 1000:
                    display_number = f"{np.round(p.get_height() / 1000, decimals=1)}k"
                else:
                    display_number = np.round(p.get_height(), decimals=1)
                total_barplot_ax.annotate(
                    display_number,
                    (p.get_x() + p.get_width() / 2.0, (p.get_height() + max_y * 0.05)),
                    ha="center",
                    va="top",
                    xytext=(0, 10),
                    fontsize="x-small",
                    textcoords="offset points",
                )
            # for k in total_barplot_ax.spines.keys():
            #     total_barplot_ax.spines[k].set_visible(False)
            total_barplot_ax.set_ylim(0, max_y * 1.4)

        elif orientation == "right":
            counts_df.plot(
                kind="barh",
                color=color,
                position=-0.3,
                ax=total_barplot_ax,
                edgecolor="black",
                width=0.65,
            )

            # add numbers to the right of the bars
            max_x = max([p.get_width() for p in total_barplot_ax.patches])
            for p in total_barplot_ax.patches:
                if p.get_width() >= 1000:
                    display_number = f"{np.round(p.get_width() / 1000, decimals=1)}k"
                else:
                    display_number = np.round(p.get_width(), decimals=1)
                total_barplot_ax.annotate(
                    display_number,
                    ((p.get_width()), p.get_y() + p.get_height()),
                    ha="center",
                    va="top",
                    xytext=(10, 10),
                    fontsize="x-small",
                    textcoords="offset points",
                )
            total_barplot_ax.set_xlim(0, max_x * 1.4)

        total_barplot_ax.grid(False)
        total_barplot_ax.axis("off")

    def _plot_colorbar(self, color_legend_ax: Axes, normalize) -> None:
        """
        Plots a horizontal colorbar given the ax an normalize values

        Parameters
        ----------
        color_legend_ax
        normalize

        Returns
        -------
        `None`, updates color_legend_ax
        """
        cmap = plt.get_cmap(self.cmap)

        import matplotlib.colorbar
        from matplotlib.cm import ScalarMappable

        mappable = ScalarMappable(norm=normalize, cmap=cmap)

        matplotlib.colorbar.Colorbar(
            color_legend_ax, mappable=mappable, orientation="horizontal"
        )

        color_legend_ax.set_title(self.color_legend_title, fontsize="small")

        color_legend_ax.xaxis.set_tick_params(labelsize="small")

    def _plot_legend(self, legend_ax, return_ax_dict, normalize):
        # to maintain the fixed height size of the legends, a
        # spacer of variable height is added at top and bottom.
        # The structure for the legends is:
        # first row: variable space to keep the first rows of the same size
        # second row: size legend

        legend_height = self.min_figure_height * 0.08
        height_ratios = [
            self.height - legend_height,
            legend_height,
        ]
        fig, legend_gs = make_grid_spec(
            legend_ax, nrows=2, ncols=1, height_ratios=height_ratios
        )

        color_legend_ax = fig.add_subplot(legend_gs[1])

        self._plot_colorbar(color_legend_ax, normalize)
        return_ax_dict["color_legend_ax"] = color_legend_ax

    def _mainplot(self, ax):
        y_labels = self.categories
        x_labels = self.var_names
        if self.var_names_idx_order is not None:
            x_labels = [x_labels[x] for x in self.var_names_idx_order]

        if self.categories_order is not None:
            y_labels = self.categories_order

        if self.are_axes_swapped:
            x_labels, y_labels = y_labels, x_labels
            ax.set_xlabel(self.groupby)
        else:
            ax.set_ylabel(self.groupby)

        y_ticks = np.arange(len(y_labels)) + 0.5
        ax.set_yticks(y_ticks)
        ax.set_yticklabels(y_labels)

        x_ticks = np.arange(len(x_labels)) + 0.5
        ax.set_xticks(x_ticks)
        ax.set_xticklabels(x_labels, rotation=90, ha="center", minor=False)

        ax.tick_params(axis="both", labelsize="small")
        ax.grid(False)

        # to be consistent with the heatmap plot, is better to
        # invert the order of the y-axis, such that the first group is on
        # top
        ax.set_ylim(len(y_labels), 0)
        ax.set_xlim(0, len(x_labels))

        return check_colornorm(
            self.vboundnorm.vmin,
            self.vboundnorm.vmax,
            self.vboundnorm.vcenter,
            self.vboundnorm.norm,
        )

    def make_figure(self):
        r"""
        Renders the image but does not call :func:`matplotlib.pyplot.show`. Useful
        when several plots are put together into one figure.

        See also
        --------
        `show()`: Renders and shows the plot.
        `savefig()`: Saves the plot.

        Examples
        --------

        >>> import scanpy as sc
        >>> import matplotlib.pyplot as plt
        >>> adata = sc.datasets.pbmc68k_reduced()
        >>> markers = ['C1QA', 'PSAP', 'CD79A', 'CD79B', 'CST3', 'LYZ']
        >>> fig, (ax0, ax1) = plt.subplots(1, 2)
        >>> sc.pl.MatrixPlot(adata, markers, groupby='bulk_labels', ax=ax0) \
        ...     .style(cmap='Blues', edge_color='none').make_figure()
        >>> sc.pl.DotPlot(adata, markers, groupby='bulk_labels', ax=ax1).make_figure()
        """

        category_height = self.DEFAULT_CATEGORY_HEIGHT
        category_width = self.DEFAULT_CATEGORY_WIDTH

        if self.height is None:
            mainplot_height = len(self.categories) * category_height
            mainplot_width = (
                len(self.var_names) * category_width  * (1+self.categories_cols) + self.group_extra_size
            )
            if self.are_axes_swapped:
                mainplot_height, mainplot_width = mainplot_width, mainplot_height

            height = mainplot_height + 1  # +1 for labels

            # if the number of categories is small use
            # a larger height, otherwise the legends do not fit
            self.height = max([self.min_figure_height, height])
            self.width = mainplot_width + self.legends_width
        else:
            self.min_figure_height = self.height
            mainplot_height = self.height

            mainplot_width = self.width - (self.legends_width + self.group_extra_size)

        return_ax_dict = {}
        # define a layout of 1 rows x 2 columns
        #   first ax is for the main figure.
        #   second ax is to plot legends
        legends_width_spacer = 0.7 / self.width

        self.fig, gs = make_grid_spec(
            self.ax or (self.width, self.height),
            nrows=1,
            ncols=2,
            wspace=legends_width_spacer,
            width_ratios=[mainplot_width + self.group_extra_size, self.legends_width],
        )

        if self.has_var_groups:
            # add some space in case 'brackets' want to be plotted on top of the image
            if self.are_axes_swapped:
                var_groups_height = category_height
            else:
                var_groups_height = category_height / 2

        else:
            var_groups_height = 0

        mainplot_width = mainplot_width - self.group_extra_size
        spacer_height = self.height - var_groups_height - mainplot_height
        if not self.are_axes_swapped:
            height_ratios = [spacer_height, var_groups_height, mainplot_height]
            width_ratios = [mainplot_width, self.group_extra_size]

        else:
            height_ratios = [spacer_height, self.group_extra_size, mainplot_height]
            width_ratios = [mainplot_width, var_groups_height]
            # gridspec is the same but rows and columns are swapped

        if self.fig_title is not None and self.fig_title.strip() != "":
            # for the figure title use the ax that contains
            # all the main graphical elements (main plot, dendrogram etc)
            # otherwise the title may overlay with the figure.
            # also, this puts the title centered on the main figure and not
            # centered between the main figure and the legends
            _ax = self.fig.add_subplot(gs[0, 0])
            _ax.axis("off")
            _ax.set_title(self.fig_title)

        # the main plot is divided into three rows and two columns
        # first row is an spacer that is adjusted in case the
        #           legends need more height than the main plot
        # second row is for brackets (if needed),
        # third row is for mainplot and dendrogram/totals (legend goes in gs[0,1]
        # defined earlier)
        mainplot_gs = gridspec.GridSpecFromSubplotSpec(
            nrows=3,
            ncols=2,
            wspace=self.wspace,
            hspace=0.0,
            subplot_spec=gs[0, 0],
            width_ratios=width_ratios,
            height_ratios=height_ratios,
        )
        main_ax = self.fig.add_subplot(mainplot_gs[2, 0])
        return_ax_dict["mainplot_ax"] = main_ax
        if not self.are_axes_swapped:
            if self.plot_group_extra is not None:
                group_extra_ax = self.fig.add_subplot(mainplot_gs[2, 1], sharey=main_ax)
                group_extra_orientation = "right"
            if self.has_var_groups:
                gene_groups_ax = self.fig.add_subplot(mainplot_gs[1, 0], sharex=main_ax)
                var_group_orientation = "top"
        else:
            if self.plot_group_extra:
                group_extra_ax = self.fig.add_subplot(mainplot_gs[1, 0], sharex=main_ax)
                group_extra_orientation = "top"
            if self.has_var_groups:
                gene_groups_ax = self.fig.add_subplot(mainplot_gs[2, 1], sharey=main_ax)
                var_group_orientation = "right"

        if self.plot_group_extra is not None:
            if self.plot_group_extra["kind"] == "dendrogram":
                _plot_dendrogram(
                    group_extra_ax,
                    self.adata,
                    self.groupby,
                    dendrogram_key=self.plot_group_extra["dendrogram_key"],
                    ticks=self.plot_group_extra["dendrogram_ticks"],
                    orientation=group_extra_orientation,
                )
            if self.plot_group_extra["kind"] == "group_totals":
                self._plot_totals(group_extra_ax, group_extra_orientation)

            return_ax_dict["group_extra_ax"] = group_extra_ax

        # plot group legends on top or left of main_ax (if given)
        if self.has_var_groups:
            self._plot_var_groups_brackets(
                gene_groups_ax,
                group_positions=self.var_group_positions,
                group_labels=self.var_group_labels,
                rotation=self.var_group_rotation,
                left_adjustment=0.2,
                right_adjustment=0.7,
                orientation=var_group_orientation,
            )
            return_ax_dict["gene_group_ax"] = gene_groups_ax

        # plot the mainplot
        normalize = self._mainplot(main_ax)

        # code from pandas.plot in add_totals adds
        # minor ticks that need to be removed
        main_ax.yaxis.set_tick_params(which="minor", left=False, right=False)
        main_ax.xaxis.set_tick_params(which="minor", top=False, bottom=False, length=0)
        main_ax.set_zorder(100)
        if self.legends_width > 0:
            legend_ax = self.fig.add_subplot(gs[0, 1])
            self._plot_legend(legend_ax, return_ax_dict, normalize)

        self.ax_dict = return_ax_dict

    def show(self, return_axes: bool | None = None) -> dict[str, Axes] | None:
        """
        Show the figure

        Parameters
        ----------
        return_axes
             If true return a dictionary with the figure axes. When return_axes is true
             then :func:`matplotlib.pyplot.show` is not called.

        Returns
        -------
        If `return_axes=True`: Dict of :class:`matplotlib.axes.Axes`. The dict key
        indicates the type of ax (eg. `mainplot_ax`)

        See also
        --------
        `render()`: Renders the plot but does not call :func:`matplotlib.pyplot.show`
        `savefig()`: Saves the plot.

        Examples
        -------
        >>> import scanpy as sc
        >>> adata = sc.datasets.pbmc68k_reduced()
        >>> markers = ["C1QA", "PSAP", "CD79A", "CD79B", "CST3", "LYZ"]
        >>> sc.pl._baseplot_class.BasePlot(adata, markers, groupby="bulk_labels").show()
        """

        self.make_figure()

        if return_axes:
            return self.ax_dict
        else:
            plt.show()

    def savefig(self, filename: str, bbox_inches: str | None = "tight", **kwargs):
        """
        Save the current figure

        Parameters
        ----------
        filename
            Figure filename. Figure *format* is taken from the file ending unless
            the parameter `format` is given.
        bbox_inches
            By default is set to 'tight' to avoid cropping of the legends.
        kwargs
            Passed to :func:`matplotlib.pyplot.savefig`

        See also
        --------
        `render()`: Renders the plot but does not call :func:`matplotlib.pyplot.show`
        `show()`: Renders and shows the plot

        Examples
        -------
        >>> import scanpy as sc
        >>> adata = sc.datasets.pbmc68k_reduced()
        >>> markers = ["C1QA", "PSAP", "CD79A", "CD79B", "CST3", "LYZ"]
        >>> sc.pl._baseplot_class.BasePlot(
        ...     adata, markers, groupby="bulk_labels"
        ... ).savefig("plot.pdf")
        """
        self.make_figure()
        plt.savefig(filename, bbox_inches=bbox_inches, **kwargs)

<<<<<<< HEAD
    def _convert_tidy_to_stacked(self, values_df):
        """\
        Utility function used to convert obs_tidy into the correct format when using a groupby_col.
        """
        label = values_df.index.name
        stacked_df = values_df.reset_index()
        stacked_df.index = pd.MultiIndex.from_tuples(
            stacked_df[label].str.split('_').tolist(), names=self.groupby + self.groupby_cols)
        stacked_df = stacked_df.drop(label, axis=1).unstack(level=self.groupby_cols)

        # recreate the original formatting of values_df
        values_df = stacked_df.reset_index(drop=True)
        if isinstance(stacked_df.index, pd.MultiIndex):
            values_df.index = stacked_df.index.to_series().apply(lambda x: '_'.join(map(str, x))).values
        else:
            values_df.index = stacked_df.index.to_series().apply(lambda x: ''.join(map(str, x))).values
        values_df.columns = stacked_df.columns.to_series().apply(lambda x: '_'.join(map(str, x))).values
        return values_df

    def _reorder_categories_after_dendrogram(self, dendrogram):
=======
    def _reorder_categories_after_dendrogram(self, dendrogram) -> None:
>>>>>>> 9fe98587
        """\
        Function used by plotting functions that need to reorder the the groupby
        observations based on the dendrogram results.

        The function checks if a dendrogram has already been precomputed.
        If not, `sc.tl.dendrogram` is run with default parameters.

        The results found in `.uns[dendrogram_key]` are used to reorder
        `var_group_labels` and `var_group_positions`.


        Returns
        -------
        `None`, internally updates
        'categories_idx_ordered', 'var_group_names_idx_ordered',
        'var_group_labels' and 'var_group_positions'
        """

        def _format_first_three_categories(_categories):
            """used to clean up warning message"""
            _categories = list(_categories)
            if len(_categories) > 3:
                _categories = _categories[:3] + ["etc."]
            return ", ".join(_categories)

        key = _get_dendrogram_key(self.adata, dendrogram, self.groupby)
        dendro_info = self.adata.uns[key]
        if self.groupby != dendro_info["groupby"]:
            raise ValueError(
                "Incompatible observations. The precomputed dendrogram contains "
                f"information for the observation: '{self.groupby}' while the plot is "
                f"made for the observation: '{dendro_info['groupby']}. "
                "Please run `sc.tl.dendrogram` using the right observation.'"
            )

        # order of groupby categories
        categories_idx_ordered = dendro_info["categories_idx_ordered"]
        categories_ordered = dendro_info["categories_ordered"]

        if len(self.categories) != len(categories_idx_ordered):
            raise ValueError(
                "Incompatible observations. Dendrogram data has "
                f"{len(categories_idx_ordered)} categories but current groupby "
                f"observation {self.groupby!r} contains {len(self.categories)} categories. "
                "Most likely the underlying groupby observation changed after the "
                "initial computation of `sc.tl.dendrogram`. "
                "Please run `sc.tl.dendrogram` again.'"
            )

        # reorder var_groups (if any)
        if self.var_names is not None:
            var_names_idx_ordered = list(range(len(self.var_names)))

        if self.has_var_groups:
            if set(self.var_group_labels) == set(self.categories):
                positions_ordered = []
                labels_ordered = []
                position_start = 0
                var_names_idx_ordered = []
                for cat_name in categories_ordered:
                    idx = self.var_group_labels.index(cat_name)
                    position = self.var_group_positions[idx]
                    _var_names = self.var_names[position[0] : position[1] + 1]
                    var_names_idx_ordered.extend(range(position[0], position[1] + 1))
                    positions_ordered.append(
                        (position_start, position_start + len(_var_names) - 1)
                    )
                    position_start += len(_var_names)
                    labels_ordered.append(self.var_group_labels[idx])
                self.var_group_labels = labels_ordered
                self.var_group_positions = positions_ordered
            else:
                logg.warning(
                    "Groups are not reordered because the `groupby` categories "
                    "and the `var_group_labels` are different.\n"
                    f"categories: {_format_first_three_categories(self.categories)}\n"
                    "var_group_labels: "
                    f"{_format_first_three_categories(self.var_group_labels)}"
                )

        if var_names_idx_ordered is not None:
            var_names_ordered = [self.var_names[x] for x in var_names_idx_ordered]
        else:
            var_names_ordered = None

        self.categories_idx_ordered = categories_idx_ordered
        self.categories_order = dendro_info["categories_ordered"]
        self.var_names_idx_order = var_names_idx_ordered
        self.var_names_ordered = var_names_ordered

    @staticmethod
    def _plot_var_groups_brackets(
        gene_groups_ax: Axes,
        *,
        group_positions: Iterable[tuple[int, int]],
        group_labels: Sequence[str],
        left_adjustment: float = -0.3,
        right_adjustment: float = 0.3,
        rotation: float | None = None,
        orientation: Literal["top", "right"] = "top",
    ) -> None:
        """\
        Draws brackets that represent groups of genes on the give axis.
        For best results, this axis is located on top of an image whose
        x axis contains gene names.

        The gene_groups_ax should share the x axis with the main ax.

        Eg: gene_groups_ax = fig.add_subplot(axs[0, 0], sharex=dot_ax)

        Parameters
        ----------
        gene_groups_ax
            In this axis the gene marks are drawn
        group_positions
            Each item in the list, should contain the start and end position that the
            bracket should cover.
            Eg. [(0, 4), (5, 8)] means that there are two brackets, one for the var_names (eg genes)
            in positions 0-4 and other for positions 5-8
        group_labels
            List of group labels
        left_adjustment
            adjustment to plot the bracket start slightly before or after the first gene position.
            If the value is negative the start is moved before.
        right_adjustment
            adjustment to plot the bracket end slightly before or after the last gene position
            If the value is negative the start is moved before.
        rotation
            rotation degrees for the labels. If not given, small labels (<4 characters) are not
            rotated, otherwise, they are rotated 90 degrees
        orientation
            location of the brackets. Either `top` or `right`
        """
        import matplotlib.patches as patches
        from matplotlib.path import Path

        # get the 'brackets' coordinates as lists of start and end positions

        left = [x[0] + left_adjustment for x in group_positions]
        right = [x[1] + right_adjustment for x in group_positions]

        # verts and codes are used by PathPatch to make the brackets
        verts = []
        codes = []
        if orientation == "top":
            # rotate labels if any of them is longer than 4 characters
            if rotation is None and group_labels:
                if max([len(x) for x in group_labels]) > 4:
                    rotation = 90
                else:
                    rotation = 0
            for idx, (left_coor, right_coor) in enumerate(zip(left, right)):
                verts.append((left_coor, 0))  # lower-left
                verts.append((left_coor, 0.6))  # upper-left
                verts.append((right_coor, 0.6))  # upper-right
                verts.append((right_coor, 0))  # lower-right

                codes.append(Path.MOVETO)
                codes.append(Path.LINETO)
                codes.append(Path.LINETO)
                codes.append(Path.LINETO)

                group_x_center = left[idx] + float(right[idx] - left[idx]) / 2
                gene_groups_ax.text(
                    group_x_center,
                    1.1,
                    group_labels[idx],
                    ha="center",
                    va="bottom",
                    rotation=rotation,
                )
        else:
            top = left
            bottom = right
            for idx, (top_coor, bottom_coor) in enumerate(zip(top, bottom)):
                verts.append((0, top_coor))  # upper-left
                verts.append((0.4, top_coor))  # upper-right
                verts.append((0.4, bottom_coor))  # lower-right
                verts.append((0, bottom_coor))  # lower-left

                codes.append(Path.MOVETO)
                codes.append(Path.LINETO)
                codes.append(Path.LINETO)
                codes.append(Path.LINETO)

                diff = bottom[idx] - top[idx]
                group_y_center = top[idx] + float(diff) / 2
                if diff * 2 < len(group_labels[idx]):
                    # cut label to fit available space
                    group_labels[idx] = group_labels[idx][: int(diff * 2)] + "."
                gene_groups_ax.text(
                    1.1,
                    group_y_center,
                    group_labels[idx],
                    ha="right",
                    va="center",
                    rotation=270,
                    fontsize="small",
                )

        path = Path(verts, codes)

        patch = patches.PathPatch(path, facecolor="none", lw=1.5)

        gene_groups_ax.add_patch(patch)
        gene_groups_ax.grid(False)
        gene_groups_ax.axis("off")
        # remove y ticks
        gene_groups_ax.tick_params(axis="y", left=False, labelleft=False)
        # remove x ticks and labels
        gene_groups_ax.tick_params(
            axis="x", bottom=False, labelbottom=False, labeltop=False
        )

    def _update_var_groups(self) -> None:
        """
        checks if var_names is a dict. Is this is the cases, then set the
        correct values for var_group_labels and var_group_positions

        updates var_names, var_group_labels, var_group_positions
        """
        if isinstance(self.var_names, cabc.Mapping):
            if self.has_var_groups:
                logg.warning(
                    "`var_names` is a dictionary. This will reset the current "
                    "values of `var_group_labels` and `var_group_positions`."
                )
            var_group_labels = []
            _var_names = []
            var_group_positions = []
            start = 0
            for label, vars_list in self.var_names.items():
                if isinstance(vars_list, str):
                    vars_list = [vars_list]
                # use list() in case var_list is a numpy array or pandas series
                _var_names.extend(list(vars_list))
                var_group_labels.append(label)
                var_group_positions.append((start, start + len(vars_list) - 1))
                start += len(vars_list)
            self.var_names = _var_names
            self.var_group_labels = var_group_labels
            self.var_group_positions = var_group_positions
            self.has_var_groups = True

        elif isinstance(self.var_names, str):
            self.var_names = [self.var_names]<|MERGE_RESOLUTION|>--- conflicted
+++ resolved
@@ -97,11 +97,8 @@
         adata: AnnData,
         var_names: _VarNames | Mapping[str, _VarNames],
         groupby: str | Sequence[str],
-<<<<<<< HEAD
+        *,
         groupby_cols: str | Sequence[str] = [],
-=======
-        *,
->>>>>>> 9fe98587
         use_raw: bool | None = None,
         log: bool = False,
         num_categories: int = 7,
@@ -138,17 +135,10 @@
         self.categories, self.obs_tidy = _prepare_dataframe(
             adata,
             self.var_names,
-<<<<<<< HEAD
             self.groupby,
-            use_raw,
-            log,
-            num_categories,
-=======
-            groupby,
             use_raw=use_raw,
             log=log,
             num_categories=num_categories,
->>>>>>> 9fe98587
             layer=layer,
             gene_symbols=gene_symbols,
         )
@@ -890,7 +880,6 @@
         self.make_figure()
         plt.savefig(filename, bbox_inches=bbox_inches, **kwargs)
 
-<<<<<<< HEAD
     def _convert_tidy_to_stacked(self, values_df):
         """\
         Utility function used to convert obs_tidy into the correct format when using a groupby_col.
@@ -910,10 +899,7 @@
         values_df.columns = stacked_df.columns.to_series().apply(lambda x: '_'.join(map(str, x))).values
         return values_df
 
-    def _reorder_categories_after_dendrogram(self, dendrogram):
-=======
     def _reorder_categories_after_dendrogram(self, dendrogram) -> None:
->>>>>>> 9fe98587
         """\
         Function used by plotting functions that need to reorder the the groupby
         observations based on the dendrogram results.
