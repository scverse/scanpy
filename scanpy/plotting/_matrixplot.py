--- conflicted
+++ resolved
@@ -121,11 +121,8 @@
         adata: AnnData,
         var_names: _VarNames | Mapping[str, _VarNames],
         groupby: str | Sequence[str],
-<<<<<<< HEAD
+        *,
         groupby_cols: str | Sequence[str] = [],
-=======
-        *,
->>>>>>> 9fe98587
         use_raw: bool | None = None,
         log: bool = False,
         num_categories: int = 7,
@@ -345,11 +342,8 @@
     adata: AnnData,
     var_names: _VarNames | Mapping[str, _VarNames],
     groupby: str | Sequence[str],
-<<<<<<< HEAD
+    *,
     groupby_cols: str | Sequence[str] = [],
-=======
-    *,
->>>>>>> 9fe98587
     use_raw: bool | None = None,
     log: bool = False,
     num_categories: int = 7,
