--- conflicted
+++ resolved
@@ -21,15 +21,11 @@
 from .._docs import (
     doc_scatter_embedding,
     doc_show_save_ax,
-<<<<<<< HEAD
     doc_vminmax,
-    doc_panels,
     doc_rank_genes_groups_plot_args,
     doc_rank_genes_groups_values_to_plot,
-=======
     doc_vbound_percentile,
     doc_panels,
->>>>>>> 525f08f6
 )
 from ...get import rank_genes_groups_df
 from .scatterplots import pca, embedding, _panel_grid
@@ -144,9 +140,6 @@
     if np.any(components < 0):
         logg.error("Component indices must be greater than zero.")
         return
-<<<<<<< HEAD
-    ranking(adata, 'varm', 'PCs', indices=components, include_lowest=include_lowest)
-=======
     ranking(
         adata,
         'varm',
@@ -154,7 +147,6 @@
         indices=components,
         include_lowest=include_lowest,
     )
->>>>>>> 525f08f6
     savefig_or_show('pca_loadings', show=show, save=save)
 
 
@@ -712,11 +704,6 @@
 
     Examples
     --------
-<<<<<<< HEAD
-    >>> import scanpy as sc
-    >>> adata = sc.datasets.pbmc68k_reduced()
-    >>> sc.tl.rank_genes_groups(adata, 'bulk_labels')
-=======
 
     .. plot::
         :context: close-figs
@@ -738,30 +725,12 @@
         :context: close-figs
 
         sc.pl.rank_genes_groups_dotplot(adata,n_genes=2,standard_scale='var')
->>>>>>> 525f08f6
 
     Plot `logfoldchanges` instead of gene expression. In this case a diverging colormap
     like `bwr` or `seismic` works better. To center the colormap in zero, the minimum
     and maximum values to plot are set to -4 and 4 respectively.
     Also, only genes with a log fold change of 3 or more are shown.
 
-<<<<<<< HEAD
-    Also, the last genes can be plotted. This can be useful to identify genes
-    that are not expressed in a group. For this `n_genes=-4` is used
-    >>> sc.pl.rank_genes_groups_dotplot(adata,
-    ... n_genes=-4, values_to_plot="logfoldchanges", cmap='bwr',
-    ... vmin=-4, vmax=4, min_logfoldchange=3, colorbar_title='log fold change')
-
-    A list specific genes can be given to check their log fold change. If a
-    dictionary, the dictionary keys will be added as labels in the plot.
-    >>> var_names = {{"T-cell": ['CD3D', 'CD3E', 'IL32'],
-    ...               'B-cell': ['CD79A', 'CD79B', 'MS4A1'],
-    ...               'myeloid': ['CST3', 'LYZ'] }}
-    >>> sc.pl.rank_genes_groups_dotplot(adata,
-    ... var_names=var_names, values_to_plot="logfoldchanges", cmap='bwr',
-    ... vmin=-4, vmax=4, min_logfoldchange=3, colorbar_title='log fold change')
-
-=======
     .. plot::
         :context: close-figs
 
@@ -769,12 +738,44 @@
         n_genes=4, values_to_plot="logfoldchanges", cmap='bwr',
         vmin=-4, vmax=4, min_logfoldchange=3, colorbar_title='log fold change')
 
+    Also, the last genes can be plotted. This can be useful to identify genes
+    that are lowly expressed in a group. For this `n_genes=-4` is used
+
+    .. plot::
+        :context: close-figs
+
+        sc.pl.rank_genes_groups_dotplot(adata,
+            n_genes=-4,
+            values_to_plot="logfoldchanges",
+            cmap='bwr',
+            vmin=-4,
+            vmax=4,
+            min_logfoldchange=3,
+            colorbar_title='log fold change')
+
+    A list specific genes can be given to check their log fold change. If a
+    dictionary, the dictionary keys will be added as labels in the plot.
+
+    .. plot::
+        :context: close-figs
+
+        var_names = {{"T-cell": ['CD3D', 'CD3E', 'IL32'],
+                      'B-cell': ['CD79A', 'CD79B', 'MS4A1'],
+                      'myeloid': ['CST3', 'LYZ'] }}
+        sc.pl.rank_genes_groups_dotplot(adata,
+            var_names=var_names,
+            values_to_plot="logfoldchanges",
+            cmap='bwr',
+            vmin=-4,
+            vmax=4,
+            min_logfoldchange=3,
+            colorbar_title='log fold change')
+
     .. currentmodule:: scanpy
 
     See also
     --------
     tl.rank_genes_groups
->>>>>>> 525f08f6
     """
 
     if var_names is not None and n_genes is not None:
@@ -915,11 +916,6 @@
 
     Examples
     --------
-<<<<<<< HEAD
-    >>> import scanpy as sc
-    >>> adata = sc.datasets.pbmc68k_reduced()
-    >>> sc.tl.rank_genes_groups(adata, 'bulk_labels')
-=======
 
     .. plot::
         :context: close-figs
@@ -927,33 +923,12 @@
         import scanpy as sc
         adata = sc.datasets.pbmc68k_reduced()
         sc.tl.rank_genes_groups(adata, 'bulk_labels', n_genes=adata.raw.shape[1])
->>>>>>> 525f08f6
 
     Plot `logfoldchanges` instead of gene expression. In this case a diverging colormap
     like `bwr` or `seismic` works better. To center the colormap in zero, the minimum
     and maximum values to plot are set to -4 and 4 respectively.
     Also, only genes with a log fold change of 3 or more are shown.
-<<<<<<< HEAD
-    >>> sc.pl.rank_genes_groups_matrixplot(adata,
-    ... n_genes=4, values_to_plot="logfoldchanges", cmap='bwr',
-    ... vmin=-4, vmax=4, min_logfoldchange=3, colorbar_title='log fold change')
-
-    Also, the last genes can be plotted. This can be useful to identify genes
-    that are not expressed in a group. For this `n_genes=-4` is used
-    >>> sc.pl.rank_genes_groups_matrixplot(adata,
-    ... n_genes=-4, values_to_plot="logfoldchanges", cmap='bwr',
-    ... vmin=-4, vmax=4, min_logfoldchange=3, colorbar_title='log fold change')
-
-    A list specific genes can be given to check their log fold change. If a
-    dictionary, the dictionary keys will be added as labels in the plot.
-    >>> var_names = {{"T-cell": ['CD3D', 'CD3E', 'IL32'],
-    ...               'B-cell': ['CD79A', 'CD79B', 'MS4A1'],
-    ...               'myeloid': ['CST3', 'LYZ'] }}
-    >>> sc.pl.rank_genes_groups_matrixplot(adata,
-    ... var_names=var_names, values_to_plot="logfoldchanges", cmap='bwr',
-    ... vmin=-4, vmax=4, min_logfoldchange=3, colorbar_title='log fold change')
-
-=======
+
 
     .. plot::
         :context: close-figs
@@ -966,7 +941,39 @@
             vmax=4,
             min_logfoldchange=3,
             colorbar_title='log fold change')
->>>>>>> 525f08f6
+
+    Also, the last genes can be plotted. This can be useful to identify genes
+    that are lowly expressed in a group. For this `n_genes=-4` is used
+
+    .. plot::
+        :context: close-figs
+
+        sc.pl.rank_genes_groups_matrixplot(adata,
+            n_genes=-4,
+            values_to_plot="logfoldchanges",
+            cmap='bwr',
+            vmin=-4,
+            vmax=4,
+            min_logfoldchange=3,
+            colorbar_title='log fold change')
+
+    A list specific genes can be given to check their log fold change. If a
+    dictionary, the dictionary keys will be added as labels in the plot.
+
+    .. plot::
+        :context: close-figs
+        var_names = {{"T-cell": ['CD3D', 'CD3E', 'IL32'],
+                      'B-cell': ['CD79A', 'CD79B', 'MS4A1'],
+                      'myeloid': ['CST3', 'LYZ'] }}
+        sc.pl.rank_genes_groups_matrixplot(adata,
+            var_names=var_names,
+            values_to_plot="logfoldchanges",
+            cmap='bwr',
+            vmin=-4,
+            vmax=4,
+            min_logfoldchange=3,
+            colorbar_title='log fold change')
+
     """
 
     if var_names is not None and n_genes is not None:
