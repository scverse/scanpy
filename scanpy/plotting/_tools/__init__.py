from collections import abc
import numpy as np
import pandas as pd
from matplotlib.axes import Axes
from scipy.sparse import issparse
from matplotlib import pyplot as pl
from matplotlib import rcParams, cm, colors
from anndata import AnnData
from typing import Union, Optional, List, Sequence, Iterable

from .. import _utils as utils
from ...utils import doc_params, sanitize_anndata
from ... import logging as logg
from .._anndata import scatter, ranking
from .._utils import timeseries, timeseries_subplot, timeseries_as_heatmap
from .._docs import doc_scatter_bulk, doc_show_save_ax, _doc_scatter_panels
from .scatterplots import pca, embedding
from matplotlib.colors import Colormap

# ------------------------------------------------------------------------------
# PCA
# ------------------------------------------------------------------------------


@doc_params(scatter_bulk=doc_scatter_bulk, show_save_ax=doc_show_save_ax)
def pca_overview(adata: AnnData, **params):
    """\
    Plot PCA results.

    The parameters are the ones of the scatter plot. Call pca_ranking separately
    if you want to change the default settings.

    Parameters
    ----------
    adata
        Annotated data matrix.
    color : string or list of strings, optional (default: `None`)
        Keys for observation/cell annotation either as list `["ann1", "ann2"]` or
        string `"ann1,ann2,..."`.
    use_raw : `bool`, optional (default: `True`)
        Use `raw` attribute of `adata` if present.
    {scatter_bulk}
    show : bool, optional (default: `None`)
         Show the plot, do not return axis.
    save : `bool` or `str`, optional (default: `None`)
        If `True` or a `str`, save the figure.
        A string is appended to the default filename.
        Infer the filetype if ending on {{`'.pdf'`, `'.png'`, `'.svg'`}}.
    """
    show = params['show'] if 'show' in params else None
    if 'show' in params: del params['show']
    scatterplots.pca(adata, **params, show=False)
    pca_loadings(adata, show=False)
    pca_variance_ratio(adata, show=show)


# backwards compat
pca_scatter = pca


def pca_loadings(
    adata: AnnData,
    components: Union[str, Sequence[int], None] = None,
    include_lowest: bool = False,
    show: Optional[bool] = None,
    save: Union[str, bool, None] = None,
):
    """\
    Rank genes according to contributions to PCs.

    Parameters
    ----------
    adata
        Annotated data matrix.
    components
        For example, ``'1,2,3'`` means ``[1, 2, 3]``, first, second, third
        principal component.
    include_lowest
        Show the genes with both highest and lowest loadings.
    show
        Show the plot, do not return axis.
    save
        If `True` or a `str`, save the figure.
        A string is appended to the default filename.
        Infer the filetype if ending on {`'.pdf'`, `'.png'`, `'.svg'`}.
    """
    if components is None: components = [1, 2, 3]
    elif isinstance(components, str): components = [int(x) for x in components.split(',')]
    components = np.array(components) - 1
<<<<<<< HEAD
    ranking(adata,
            'varm',
            'PCs',
            indices=components,
            include_lowest=include_lowest)
=======
    if np.any(components < 0):
        logg.error("Component indices must be greater than zero.")
        return
    ranking(adata, 'varm', 'PCs', indices=components)
>>>>>>> 8f4ea786
    utils.savefig_or_show('pca_loadings', show=show, save=save)


def pca_variance_ratio(adata, n_pcs=30, log=False, show=None, save=None):
    """\
    Plot the variance ratio.

    Parameters
    ----------
    n_pcs : `int`, optional (default: `30`)
         Number of PCs to show.
    log : `bool`, optional (default: `False`)
         Plot on logarithmic scale..
    show : `bool`, optional (default: `None`)
         Show the plot, do not return axis.
    save : `bool` or `str`, optional (default: `None`)
        If `True` or a `str`, save the figure.
        A string is appended to the default filename.
        Infer the filetype if ending on {`'.pdf'`, `'.png'`, `'.svg'`}.
    """
    ranking(adata, 'uns', 'variance_ratio', n_points=n_pcs, dictionary='pca', labels='PC', log=log)
    utils.savefig_or_show('pca_variance_ratio', show=show, save=save)


# ------------------------------------------------------------------------------
# Subgroup identification and ordering - clustering, pseudotime, branching
# and tree inference tools
# ------------------------------------------------------------------------------


def dpt_timeseries(
    adata: AnnData,
    color_map: Union[str, Colormap] = None,
    show: Optional[bool] = None,
    save: Optional[bool] = None,
    as_heatmap: bool = True,
):
    """\
    Heatmap of pseudotime series.

    Parameters
    ----------
    as_heatmap
        Plot the timeseries as heatmap.
    """
    if adata.n_vars > 100:
        logg.warning(
            'Plotting more than 100 genes might take some while, '
            'consider selecting only highly variable genes, for example.'
        )
    # only if number of genes is not too high
    if as_heatmap:
        # plot time series as heatmap, as in Haghverdi et al. (2016), Fig. 1d
        timeseries_as_heatmap(
            adata.X[adata.obs['dpt_order_indices'].values],
            var_names=adata.var_names,
            highlightsX=adata.uns['dpt_changepoints'],
            color_map=color_map,
        )
    else:
        # plot time series as gene expression vs time
        timeseries(
            adata.X[adata.obs['dpt_order_indices'].values],
            var_names=adata.var_names,
            highlightsX=adata.uns['dpt_changepoints'],
            xlim=[0, 1.3*adata.X.shape[0]],
        )
    pl.xlabel('dpt order')
    utils.savefig_or_show('dpt_timeseries', save=save, show=show)


def dpt_groups_pseudotime(adata, color_map=None, palette=None, show=None, save=None):
    """Plot groups and pseudotime."""
    pl.figure()
    pl.subplot(211)
    timeseries_subplot(adata.obs['dpt_groups'].cat.codes,
                       time=adata.obs['dpt_order'].values,
                       color=np.asarray(adata.obs['dpt_groups']),
                       highlightsX=adata.uns['dpt_changepoints'],
                       ylabel='dpt groups',
                       yticks=(np.arange(len(adata.obs['dpt_groups'].cat.categories), dtype=int)
                                     if len(adata.obs['dpt_groups'].cat.categories) < 5 else None),
                       palette=palette)
    pl.subplot(212)
    timeseries_subplot(adata.obs['dpt_pseudotime'].values,
                       time=adata.obs['dpt_order'].values,
                       color=adata.obs['dpt_pseudotime'].values,
                       xlabel='dpt order',
                       highlightsX=adata.uns['dpt_changepoints'],
                       ylabel='pseudotime',
                       yticks=[0, 1],
                       color_map=color_map)
    utils.savefig_or_show('dpt_groups_pseudotime', save=save, show=show)


@doc_params(show_save_ax=doc_show_save_ax)
def rank_genes_groups(
    adata: AnnData,
    groups: Union[str, Sequence[str]] = None,
    n_genes: int = 20,
    gene_symbols: Optional[str] = None,
    key: Optional[str] = None,
    fontsize: int = 8,
    ncols: int = 4,
    sharey: bool = True,
    show: Optional[bool] = None,
    save: Optional[bool] = None,
    ax: Optional[Axes] = None,
    **kwds,
):
    """\
    Plot ranking of genes.

    Parameters
    ----------
    adata
        Annotated data matrix.
    groups
        The groups for which to show the gene ranking.
    gene_symbols
        Key for field in `.var` that stores gene symbols if you do not want to
        use `.var_names`.
    n_genes
        Number of genes to show.
    fontsize
        Fontsize for gene names.
    ncols
        Number of panels shown per row.
    sharey
        Controls if the y-axis of each panels should be shared. But passing
        `sharey=False`, each panel has its own y-axis range.
    {show_save_ax}
    """
    if 'n_panels_per_row' in kwds:  n_panels_per_row  = kwds['n_panels_per_row']
    else: n_panels_per_row = ncols
    if key is None: key = 'rank_genes_groups'
    reference = str(adata.uns[key]['params']['reference'])
    group_names = (adata.uns[key]['names'].dtype.names
                   if groups is None else groups)
    # one panel for each group
    # set up the figure
    n_panels_x = min(n_panels_per_row, len(group_names))
    n_panels_y = np.ceil(len(group_names) / n_panels_x).astype(int)

    from matplotlib import gridspec
    fig = pl.figure(figsize=(n_panels_x * rcParams['figure.figsize'][0],
                             n_panels_y * rcParams['figure.figsize'][1]))
    gs = gridspec.GridSpec(nrows=n_panels_y,
                           ncols=n_panels_x,
                           wspace=0.22,
                           hspace=0.3)

    ax0 = None
    ymin = np.Inf
    ymax = -np.Inf
    for count, group_name in enumerate(group_names):
        if sharey is True:
            if ax0 is None:
                ax = fig.add_subplot(gs[count])
                ax0 = ax
            else:
                ax = fig.add_subplot(gs[count], sharey=ax0)
        else:
            ax = fig.add_subplot(gs[count])

        gene_names = adata.uns[key]['names'][group_name]
        scores = adata.uns[key]['scores'][group_name]
        for ig, g in enumerate(gene_names[:n_genes]):
            gene_name = gene_names[ig]
            if adata.raw is not None and adata.uns[key]['params']['use_raw']:
                ax.text(
                    ig, scores[ig],
                    gene_name if gene_symbols is None else adata.raw.var[gene_symbols][gene_name],
                    rotation='vertical', verticalalignment='bottom',
                    horizontalalignment='center', fontsize=fontsize)
            else:
                ax.text(
                    ig, scores[ig],
                    gene_name if gene_symbols is None else adata.var[gene_symbols][gene_name],
                    rotation='vertical', verticalalignment='bottom',
                    horizontalalignment='center', fontsize=fontsize)
        ax.set_title('{} vs. {}'.format(group_name, reference))
        if count >= n_panels_x * (n_panels_y - 1):
            ax.set_xlabel('ranking')

        # print the 'score' label only on the first panel per row.
        if count % n_panels_x == 0:
            ax.set_ylabel('score')

        ax.set_xlim(-0.9, ig + 1-0.1)

        if sharey is True:
            ymin = min(ymin, np.min(scores))
            ymax = max(ymax, np.max(scores))
        else:
            ymin = np.min(scores)
            ymax = np.max(scores)
            ymax += 0.3*(np.max(scores)-np.min(scores))
            ax.set_ylim(ymin, ymax)

    if sharey is True:
        ymax += 0.3*(ymax-ymin)
        ax.set_ylim(ymin, ymax)

    writekey = ('rank_genes_groups_'
                + str(adata.uns[key]['params']['groupby']))
    utils.savefig_or_show(writekey, show=show, save=save)


@doc_params(show_save_ax=doc_show_save_ax)
def _rank_genes_groups_plot(
    adata: AnnData,
    plot_type: str = 'heatmap',
    groups: Union[str, Sequence[str]] = None,
    n_genes: int = 10,
    groupby: Optional[str] = None,
    key: Optional[str] = None,
    show: Optional[bool] = None,
    save: Optional[bool] = None,
    **kwds,
):
    """\
    Plot ranking of genes using the specified plot type

    Parameters
    ----------
    adata
        Annotated data matrix.
    groups
        The groups for which to show the gene ranking.
    n_genes
        Number of genes to show.
    groupby
        The key of the observation grouping to consider. By default,
        the groupby is chosen from the rank genes groups parameter but
        other groupby options can be used.
    key
        Key used to store the ranking results in `adata.uns`.
    {show_save_ax}
    """
    if key is None:
        key = 'rank_genes_groups'

    if 'dendrogram' not in kwds:
        kwds['dendrogram'] = True
    if groupby is None:
        groupby = str(adata.uns[key]['params']['groupby'])
    group_names = (adata.uns[key]['names'].dtype.names
                   if groups is None else groups)

    gene_names = []
    start = 0
    group_positions = []
    group_names_valid = []
    for group in group_names:
        # get all genes that are 'not-nan'
        genes_list = [gene for gene in adata.uns[key]['names'][group] if not pd.isnull(gene)][:n_genes]
        if len(genes_list) == 0:
            logg.warning(f'No genes found for group {group}')
            continue
        gene_names.extend(genes_list)
        end = start + len(genes_list)
        group_positions.append((start, end -1))
        group_names_valid.append(group)
        start = end

    group_names = group_names_valid
    if plot_type == 'dotplot':
        from .._anndata import dotplot
        dotplot(adata, gene_names, groupby, var_group_labels=group_names,
                var_group_positions=group_positions, show=show, save=save, **kwds)

    elif plot_type == 'heatmap':
        from .._anndata import heatmap
        heatmap(adata, gene_names, groupby, var_group_labels=group_names,
                var_group_positions=group_positions, show=show, save=save, **kwds)

    elif plot_type == 'stacked_violin':
        from .._anndata import stacked_violin
        return stacked_violin(adata, gene_names, groupby, var_group_labels=group_names,
                       var_group_positions=group_positions, show=show, save=save, **kwds)

    elif plot_type == 'tracksplot':
        from .._anndata import tracksplot
        return tracksplot(adata, gene_names, groupby, var_group_labels=group_names,
                       var_group_positions=group_positions, show=show, save=save, **kwds)

    elif plot_type == 'matrixplot':
        from .._anndata import matrixplot
        matrixplot(adata, gene_names, groupby, var_group_labels=group_names,
                   var_group_positions=group_positions, show=show, save=save, **kwds)


@doc_params(show_save_ax=doc_show_save_ax)
def rank_genes_groups_heatmap(
    adata: AnnData,
    groups: Union[str, Sequence[str]] = None,
    n_genes: int = 10,
    groupby: Optional[str] = None,
    key: str = None,
    show: Optional[bool] = None,
    save: Optional[bool] = None,
    **kwds,
):
    """\
    Plot ranking of genes using heatmap plot (see :func:`~scanpy.pl.heatmap`)

    Parameters
    ----------
    adata : :class:`~anndata.AnnData`
        Annotated data matrix.
    groups : `str` or `list` of `str`
        The groups for which to show the gene ranking.
    n_genes
        Number of genes to show.
    groupby
        The key of the observation grouping to consider. By default,
        the groupby is chosen from the rank genes groups parameter but
        other groupby options can be used.  It is expected that
        groupby is a categorical. If groupby is not a categorical observation,
        it would be subdivided into `num_categories` (see :func:`~scanpy.pl.heatmap`).
    key
        Key used to store the ranking results in `adata.uns`.
    **kwds
        Are passed to :func:`~scanpy.pl.heatmap`.
    {show_save_ax}
    """

    _rank_genes_groups_plot(adata, plot_type='heatmap', groups=groups, n_genes=n_genes,
                            groupby=groupby, key=key, show=show, save=save, **kwds)


@doc_params(show_save_ax=doc_show_save_ax)
def rank_genes_groups_tracksplot(
    adata: AnnData,
    groups: Union[str, Sequence[str]] = None,
    n_genes: int = 10,
    groupby: Optional[str] = None,
    key: Optional[str] = None,
    show: Optional[bool] = None,
    save: Optional[bool] = None,
    **kwds,
):
    """\
    Plot ranking of genes using heatmap plot (see :func:`~scanpy.pl.heatmap`)

    Parameters
    ----------
    adata
        Annotated data matrix.
    groups
        The groups for which to show the gene ranking.
    n_genes
        Number of genes to show.
    groupby
        The key of the observation grouping to consider. By default,
        the groupby is chosen from the rank genes groups parameter but
        other groupby options can be used.  It is expected that
        groupby is a categorical. If groupby is not a categorical observation,
        it would be subdivided into `num_categories` (see :func:`~scanpy.pl.heatmap`).
    key
        Key used to store the ranking results in `adata.uns`.
    **kwds
        Are passed to :func:`~scanpy.pl.tracksplot`.
    {show_save_ax}
    """

    _rank_genes_groups_plot(adata, plot_type='tracksplot', groups=groups, n_genes=n_genes,
                            groupby=groupby, key=key, show=show, save=save, **kwds)


@doc_params(show_save_ax=doc_show_save_ax)
def rank_genes_groups_dotplot(
    adata: AnnData,
    groups: Union[str, Sequence[str]] = None,
    n_genes: int = 10,
    groupby: Optional[str] = None,
    key: Optional[str] = None,
    show: Optional[bool] = None,
    save: Optional[bool] = None,
    **kwds,
):
    """\
    Plot ranking of genes using dotplot plot (see :func:`~scanpy.pl.dotplot`)

    Parameters
    ----------
    adata
        Annotated data matrix.
    groups
        The groups for which to show the gene ranking.
    n_genes
        Number of genes to show.
    groupby
        The key of the observation grouping to consider. By default,
        the groupby is chosen from the rank genes groups parameter but
        other groupby options can be used.  It is expected that
        groupby is a categorical. If groupby is not a categorical observation,
        it would be subdivided into `num_categories` (see :func:`~scanpy.pl.dotplot`).
    key
        Key used to store the ranking results in `adata.uns`.
    {show_save_ax}
    **kwds
        Are passed to :func:`~scanpy.pl.dotplot`.
    """

    _rank_genes_groups_plot(adata, plot_type='dotplot', groups=groups, n_genes=n_genes,
                            groupby=groupby, key=key, show=show, save=save, **kwds)


@doc_params(show_save_ax=doc_show_save_ax)
def rank_genes_groups_stacked_violin(
    adata: AnnData,
    groups: Union[str, Sequence[str]] = None,
    n_genes: int = 10,
    groupby: Optional[str] = None,
    key: Optional[str] = None,
    show: Optional[bool] = None,
    save: Optional[bool] = None,
    **kwds,
):
    """\
    Plot ranking of genes using stacked_violin plot (see :func:`~scanpy.pl.stacked_violin`)

    Parameters
    ----------
    adata
        Annotated data matrix.
    groups : `str` or `list` of `str`
        The groups for which to show the gene ranking.
    n_genes : `int`, optional (default: 10)
        Number of genes to show.
    groupby : `str` or `None`, optional (default: `None`)
        The key of the observation grouping to consider. By default,
        the groupby is chosen from the rank genes groups parameter but
        other groupby options can be used.  It is expected that
        groupby is a categorical. If groupby is not a categorical observation,
        it would be subdivided into `num_categories` (see :func:`~scanpy.pl.stacked_violin`).
    key
        Key used to store the ranking results in `adata.uns`.
    {show_save_ax}
    **kwds
        Are passed to :func:`~scanpy.pl.stacked_violin`.
    """

    _rank_genes_groups_plot(adata, plot_type='stacked_violin', groups=groups, n_genes=n_genes,
                            groupby=groupby, key=key, show=show, save=save, **kwds)


@doc_params(show_save_ax=doc_show_save_ax)
def rank_genes_groups_matrixplot(
    adata: AnnData,
    groups: Union[str, Sequence[str]] = None,
    n_genes: int = 10,
    groupby: Optional[str] = None,
    key: Optional[str] = None,
    show: Optional[bool] = None,
    save: Optional[bool] = None,
    **kwds,
):
    """\
    Plot ranking of genes using matrixplot plot (see :func:`~scanpy.pl.matrixplot`)

    Parameters
    ----------
    adata
        Annotated data matrix.
    groups
        The groups for which to show the gene ranking.
    n_genes
        Number of genes to show.
    groupby
        The key of the observation grouping to consider. By default,
        the groupby is chosen from the rank genes groups parameter but
        other groupby options can be used.  It is expected that
        groupby is a categorical. If groupby is not a categorical observation,
        it would be subdivided into `num_categories` (see :func:`~scanpy.pl.matrixplot`).
    key
        Key used to store the ranking results in `adata.uns`.
    {show_save_ax}
    **kwds
        Are passed to :func:`~scanpy.pl.matrixplot`.
    """

    _rank_genes_groups_plot(adata, plot_type='matrixplot', groups=groups, n_genes=n_genes,
                            groupby=groupby, key=key, show=show, save=save, **kwds)


@doc_params(show_save_ax=doc_show_save_ax)
def rank_genes_groups_violin(
    adata: AnnData,
    groups: Optional[Sequence[str]] = None,
    n_genes: int = 20,
    gene_names: Optional[Iterable[str]] = None,
    gene_symbols: Optional[str] = None,
    use_raw: Optional[bool] = None,
    key: Optional[str] = None,
    split: bool = True,
    scale: str = 'width',
    strip: bool = True,
    jitter: Union[int, float, bool] = True,
    size: int = 1,
    ax: Optional[Axes] = None,
    show: Optional[bool] = None,
    save: Optional[bool] = None,
):
    """\
    Plot ranking of genes for all tested comparisons.

    Parameters
    ----------
    adata
        Annotated data matrix.
    groups
        List of group names.
    n_genes
        Number of genes to show. Is ignored if `gene_names` is passed.
    gene_names
        List of genes to plot. Is only useful if interested in a custom gene list,
        which is not the result of :func:`scanpy.tl.rank_genes_groups`.
    gene_symbols
        Key for field in `.var` that stores gene symbols if you do not want to
        use `.var_names` displayed in the plot.
    use_raw : `bool`, optional (default: `None`)
        Use `raw` attribute of `adata` if present. Defaults to the value that
        was used in :func:`~scanpy.tl.rank_genes_groups`.
    split
        Whether to split the violins or not.
    scale
        See :func:`~seaborn.violinplot`.
    strip
        Show a strip plot on top of the violin plot.
    jitter
        If set to 0, no points are drawn. See :func:`~seaborn.stripplot`.
    size
        Size of the jitter points.
    {show_save_ax}
    """
    if key is None:
        key = 'rank_genes_groups'
    groups_key = str(adata.uns[key]['params']['groupby'])
    if use_raw is None:
        use_raw = bool(adata.uns[key]['params']['use_raw'])
    reference = str(adata.uns[key]['params']['reference'])
    groups_names = (adata.uns[key]['names'].dtype.names
                    if groups is None else groups)
    if isinstance(groups_names, str): groups_names = [groups_names]
    axs = []
    for group_name in groups_names:
        if gene_names is None:
            gene_names = adata.uns[
                key]['names'][group_name][:n_genes]
        df = pd.DataFrame()
        new_gene_names = []
        for g in gene_names:
            if adata.raw is not None and use_raw:
                X_col = adata.raw[:, g].X
                if gene_symbols:
                    g = adata.raw.var[gene_symbols][g]
            else:
                X_col = adata[:, g].X
                if gene_symbols:
                    g = adata.var[gene_symbols][g]
            if issparse(X_col): X_col = X_col.toarray().flatten()
            new_gene_names.append(g)
            df[g] = X_col
        df['hue'] = adata.obs[groups_key].astype(str).values
        if reference == 'rest':
            df.loc[df['hue'] != group_name, 'hue'] = 'rest'
        else:
            df.loc[~df['hue'].isin([group_name, reference]), 'hue'] = np.nan
        df['hue'] = df['hue'].astype('category')
        df_tidy = pd.melt(df, id_vars='hue', value_vars=new_gene_names)
        x = 'variable'
        y = 'value'
        hue_order = [group_name, reference]
        import seaborn as sns
        _ax = sns.violinplot(x=x, y=y, data=df_tidy, inner=None,
                             hue_order=hue_order, hue='hue', split=split,
                             scale=scale, orient='vertical', ax=ax)
        if strip:
            _ax = sns.stripplot(x=x, y=y, data=df_tidy,
                                hue='hue', dodge=True, hue_order=hue_order,
                                jitter=jitter, color='black', size=size, ax=_ax)
        _ax.set_xlabel('genes')
        _ax.set_title('{} vs. {}'.format(group_name, reference))
        _ax.legend_.remove()
        _ax.set_ylabel('expression')
        _ax.set_xticklabels(new_gene_names, rotation='vertical')
        writekey = ('rank_genes_groups_'
                    + str(adata.uns[key]['params']['groupby'])
                    + '_' + group_name)
        utils.savefig_or_show(writekey, show=show, save=save)
        axs.append(_ax)
    if show == False: return axs


def sim(
    adata,
    tmax_realization: Optional[int] = None,
    as_heatmap: bool = False,
    shuffle: bool = False,
    show: Optional[bool] = None,
    save: Union[bool, str, None] = None,
):
    """\
    Plot results of simulation.

    Parameters
    ----------
    tmax_realization
        Number of observations in one realization of the time series. The data matrix
        adata.X consists in concatenated realizations.
    as_heatmap
        Plot the timeseries as heatmap.
    shuffle
        Shuffle the data.
    show
        Show the plot, do not return axis.
    save
        If `True` or a `str`, save the figure.
        A string is appended to the default filename.
        Infer the filetype if ending on {{`'.pdf'`, `'.png'`, `'.svg'`}}.
    """
    from ... import utils as sc_utils
    if tmax_realization is not None: tmax = tmax_realization
    elif 'tmax_write' in adata.uns: tmax = adata.uns['tmax_write']
    else: tmax = adata.n_obs
    n_realizations = adata.n_obs/tmax
    if not shuffle:
        if not as_heatmap:
            timeseries(
                adata.X,
                var_names=adata.var_names,
                xlim=[0, 1.25*adata.n_obs],
                highlightsX=np.arange(tmax, n_realizations*tmax, tmax),
                xlabel='realizations',
            )
        else:
            # plot time series as heatmap, as in Haghverdi et al. (2016), Fig. 1d
            timeseries_as_heatmap(
                adata.X,
                var_names=adata.var_names,
                highlightsX=np.arange(tmax, n_realizations*tmax, tmax),
            )
        pl.xticks(
            np.arange(0, n_realizations*tmax, tmax),
            np.arange(n_realizations).astype(int) + 1,
        )
        utils.savefig_or_show('sim', save=save, show=show)
    else:
        # shuffled data
        X = adata.X
        X, rows = sc_utils.subsample(X, seed=1)
        timeseries(
            X,
            var_names=adata.var_names,
            xlim=[0, 1.25*adata.n_obs],
            highlightsX=np.arange(tmax, n_realizations*tmax, tmax),
            xlabel='index (arbitrary order)',
        )
        utils.savefig_or_show('sim_shuffled', save=save, show=show)


@doc_params(show_save_ax=doc_show_save_ax, panels=_doc_scatter_panels)
def embedding_density(
    adata: AnnData,
    basis: str,
    key: str,
    *,
    group: Optional[Union[str, List[str], None]] = 'all',
    color_map: Union[Colormap, str] = 'YlOrRd',
    bg_dotsize: Optional[int] = 80,
    fg_dotsize:  Optional[int] = 180,
    vmax:  Optional[int] = 1,
    vmin:  Optional[int] = 0,
    ncols: Optional[int] = 4,
    hspace: Optional[float] = 0.25,
    wspace: Optional[None] = None,
    save: Union[bool, str, None] = None,
    show: Optional[bool] = None,
    **kwargs,
):
    """\
    Plot the density of cells in an embedding (per condition)

    Plots the gaussian kernel density estimates (over condition) from the
    `sc.tl.embedding_density()` output.

    This function was written by Sophie Tritschler and implemented into
    Scanpy by Malte Luecken.

    Parameters
    ----------
    adata
        The annotated data matrix.
    basis
        The embedding over which the density was calculated. This embedded
        representation should be found in `adata.obsm['X_[basis]']``.
    key
        Name of the `.obs` covariate that contains the density estimates
    group
        The category in the categorical observation annotation to be plotted.
        For example, 'G1' in the cell cycle 'phase' covariate. If all categories
        are to be plotted use group='all' (default), If multiple categories
        want to be plotted use a list (e.g.: ['G1', 'S']. If the overall density
        wants to be ploted set group to 'None'.
    color_map
        Matplolib color map to use for density plotting.
    bg_dotsize
        Dot size for background data points not in the `group`.
    fg_dotsize
        Dot size for foreground data points in the `group`.
    vmax
        Density that corresponds to color bar maximum.
    vmin
        Density that corresponds to color bar minimum.
    {panels}
    {show_save_ax}

    Examples
    --------
    >>> adata = sc.datasets.pbmc68k_reduced()
    >>> sc.tl.umap(adata)
    >>> sc.tl.embedding_density(adata, basis='umap', groupby='phase')

    Plot all categories be default
    >>> sc.pl.embedding_density(adata, basis='umap', key='umap_density_phase')

    Plot selected categories
    >>> sc.pl.embedding_density(adata, basis='umap', key='umap_density_phase',
    ...                         group=['G1', 'S'])
    """
    sanitize_anndata(adata)

    # Test user inputs
    basis = basis.lower()

    if basis == 'fa':
        basis = 'draw_graph_fa'

    if 'X_'+basis not in adata.obsm_keys():
        raise ValueError('Cannot find the embedded representation `adata.obsm[X_{!r}]`. '
                         'Compute the embedding first.'.format(basis))

    if key not in adata.obs:
        raise ValueError('Please run `sc.tl.embedding_density()` first and specify the correct key.')

    if key+'_params' not in adata.uns:
        raise ValueError('Please run `sc.tl.embedding_density()` first and specify the correct key.')

    if 'components' in kwargs:
        logg.warning(
            'Components were specified, but will be ignored. Only the '
            'components used to calculate the density can be plotted.'
        )
        del kwargs['components']

    components = adata.uns[key+'_params']['components']
    groupby = adata.uns[key+'_params']['covariate']

    # turn group into a list if needed
    if group == 'all':
        if groupby is None:
            group = None
        else:
            group = list(adata.obs[groupby].cat.categories)
    elif isinstance(group, str):
        group = [group]

    if (group is None) and (groupby is not None):
        raise ValueError('Densities were calculated over an `.obs` covariate. '
                         'Please specify a group from this covariate to plot.')

    if (group is not None) and (groupby is None):
        logg.warning("value of 'group' is ignored because densities were not calculated for an `.obs` covariate.")
        group = None

    if (np.min(adata.obs[key]) < 0) or (np.max(adata.obs[key]) > 1):
        raise ValueError('Densities should be scaled between 0 and 1.')

    if wspace is None:
        #  try to set a wspace that is not too large or too small given the
        #  current figure size
        wspace = 0.75 / rcParams['figure.figsize'][0] + 0.02

    # Make the color map
    if isinstance(color_map, str):
        cmap = cm.get_cmap(color_map)
    else:
        cmap = color_map

    norm = colors.Normalize(vmin=vmin, vmax=vmax)
    cmap.set_over('black')
    cmap.set_under('lightgray')
    # a name to store the density values is needed. To avoid
    # overwriting a user name a new random name is created
    while True:
        density_col_name = '_tmp_embedding_density_column_{}_'.format(np.random.randint(1000, 10000))
        if density_col_name not in adata.obs.columns:
            break

    # if group is set, then plot it using multiple panels (even if only one group is set)
    if group is not None and isinstance(group, abc.Sequence):
        from matplotlib import gridspec
        # set up the figure
        num_panels = len(group)
        n_panels_x = min(ncols, num_panels)
        n_panels_y = np.ceil(num_panels / n_panels_x).astype(int)
        # each panel will have the size of rcParams['figure.figsize']
        fig = pl.figure(figsize=(n_panels_x * rcParams['figure.figsize'][0] * (1 + wspace),
                                 n_panels_y * rcParams['figure.figsize'][1]))
        left = 0.2 / n_panels_x
        bottom = 0.13 / n_panels_y
        gs = gridspec.GridSpec(
            nrows=n_panels_y, ncols=n_panels_x,
            left=left, right=1 - (n_panels_x - 1) * left - 0.01 / n_panels_x,
            bottom=bottom, top=1 - (n_panels_y - 1) * bottom - 0.1 / n_panels_y,
            hspace=hspace, wspace=wspace,
        )

        axs = []
        for count, group_name in enumerate(group):
            if group_name not in adata.obs[groupby].cat.categories:
                raise ValueError('Please specify a group from the `.obs` category over which the density '
                                 'was calculated. Invalid group name: {}'.format(group_name))

            ax = pl.subplot(gs[count])
            # Define plotting data
            dot_sizes = np.ones(adata.n_obs) * bg_dotsize
            group_mask = (adata.obs[groupby] == group_name)
            dens_values = -np.ones(adata.n_obs)
            dens_values[group_mask] = adata.obs[key][group_mask]
            adata.obs[density_col_name] = dens_values
            dot_sizes[group_mask] = np.ones(sum(group_mask)) * fg_dotsize

            if 'title' not in kwargs:
                title = group_name
            else:
                title = kwargs.pop('title')
            ax=embedding(adata, basis, components=components, color=density_col_name,
                         color_map=cmap, norm=norm, size=dot_sizes, vmax=vmax,
                         vmin=vmin, save=False, title=title, ax=ax, show=False, **kwargs)
            axs.append(ax)

        ax = axs
    else:
        dens_values = adata.obs[key]
        dot_sizes = np.ones(adata.n_obs)*fg_dotsize

        adata.obs[density_col_name] = dens_values

        # Ensure title is blank as default
        if 'title' not in kwargs:
            title = group if group is not None else ""
        else:
            title = kwargs.pop('title')

        # Plot the graph
        ax = embedding(adata, basis, components=components, color=density_col_name,
                       color_map=cmap, norm=norm, size=dot_sizes, vmax=vmax,
                       vmin=vmin, save=False, show=False, title=title, **kwargs)

    # remove temporary column name
    adata.obs = adata.obs.drop(columns=[density_col_name])

    utils.savefig_or_show(key + "_", show=show, save=save)
    if show is False:
        return ax<|MERGE_RESOLUTION|>--- conflicted
+++ resolved
@@ -61,7 +61,7 @@
 def pca_loadings(
     adata: AnnData,
     components: Union[str, Sequence[int], None] = None,
-    include_lowest: bool = False,
+    include_lowest: bool = True,
     show: Optional[bool] = None,
     save: Union[str, bool, None] = None,
 ):
@@ -87,18 +87,14 @@
     if components is None: components = [1, 2, 3]
     elif isinstance(components, str): components = [int(x) for x in components.split(',')]
     components = np.array(components) - 1
-<<<<<<< HEAD
+    if np.any(components < 0):
+        logg.error("Component indices must be greater than zero.")
+        return
     ranking(adata,
             'varm',
             'PCs',
             indices=components,
             include_lowest=include_lowest)
-=======
-    if np.any(components < 0):
-        logg.error("Component indices must be greater than zero.")
-        return
-    ranking(adata, 'varm', 'PCs', indices=components)
->>>>>>> 8f4ea786
     utils.savefig_or_show('pca_loadings', show=show, save=save)
 
 
