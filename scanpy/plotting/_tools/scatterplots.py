from __future__ import annotations
from collections import defaultdict

import inspect
import collections.abc as cabc
from copy import copy
from numbers import Integral
from itertools import combinations, product
from typing import (
    Collection,
    Union,
    Optional,
    Sequence,
    Any,
    Mapping,
    List,
    Tuple,
    Literal,
)

import numpy as np
import pandas as pd
from anndata import AnnData
from cycler import Cycler
from matplotlib.axes import Axes
from matplotlib.figure import Figure
from pandas.api.types import CategoricalDtype
from matplotlib import pyplot as pl, colors, colormaps
from matplotlib import rcParams
from matplotlib import patheffects
from matplotlib.colors import Colormap, Normalize
from functools import partial

from .. import _utils
from .._utils import (
    _IGraphLayout,
    _FontWeight,
    _FontSize,
    ColorLike,
    VBound,
    circles,
    check_projection,
    check_colornorm,
)
from .._docs import (
    doc_adata_color_etc,
    doc_edges_arrows,
    doc_scatter_embedding,
    doc_scatter_spatial,
    doc_show_save_ax,
)
from ... import logging as logg
from ..._settings import settings
from ..._utils import sanitize_anndata, _doc_params, Empty, _empty
from scanpy.get.get import _check_mask


@_doc_params(
    adata_color_etc=doc_adata_color_etc,
    edges_arrows=doc_edges_arrows,
    scatter_bulk=doc_scatter_embedding,
    show_save_ax=doc_show_save_ax,
)
def embedding(
    adata: AnnData,
    basis: str,
    *,
    color: Union[str, Sequence[str], None] = None,
    mask: Union[np.ndarray, str, None] = None,
    gene_symbols: Optional[str] = None,
    use_raw: Optional[bool] = None,
    sort_order: bool = True,
    edges: bool = False,
    edges_width: float = 0.1,
    edges_color: Union[str, Sequence[float], Sequence[str]] = "grey",
    neighbors_key: Optional[str] = None,
    arrows: bool = False,
    arrows_kwds: Optional[Mapping[str, Any]] = None,
    groups: Optional[str] = None,
    components: Union[str, Sequence[str]] = None,
    dimensions: Optional[Union[Tuple[int, int], Sequence[Tuple[int, int]]]] = None,
    layer: Optional[str] = None,
    projection: Literal["2d", "3d"] = "2d",
    scale_factor: Optional[float] = None,
    color_map: Union[Colormap, str, None] = None,
    cmap: Union[Colormap, str, None] = None,
    palette: Union[str, Sequence[str], Cycler, None] = None,
    na_color: ColorLike = "lightgray",
    na_in_legend: bool = True,
    size: Union[float, Sequence[float], None] = None,
    frameon: Optional[bool] = None,
    legend_fontsize: Union[int, float, _FontSize, None] = None,
    legend_fontweight: Union[int, _FontWeight] = "bold",
    legend_loc: str = "right margin",
    legend_fontoutline: Optional[int] = None,
    colorbar_loc: Optional[str] = "right",
    vmax: Union[VBound, Sequence[VBound], None] = None,
    vmin: Union[VBound, Sequence[VBound], None] = None,
    vcenter: Union[VBound, Sequence[VBound], None] = None,
    norm: Union[Normalize, Sequence[Normalize], None] = None,
    add_outline: Optional[bool] = False,
    outline_width: Tuple[float, float] = (0.3, 0.05),
    outline_color: Tuple[str, str] = ("black", "white"),
    ncols: int = 4,
    hspace: float = 0.25,
    wspace: Optional[float] = None,
    title: Union[str, Sequence[str], None] = None,
    show: Optional[bool] = None,
    save: Union[bool, str, None] = None,
    ax: Optional[Axes] = None,
    return_fig: Optional[bool] = None,
    marker: Union[str, Sequence[str]] = ".",
    **kwargs,
) -> Union[Figure, Axes, None]:
    """\
    Scatter plot for user specified embedding basis (e.g. umap, pca, etc)

    Parameters
    ----------
    basis
        Name of the `obsm` basis to use.
    {adata_color_etc}
    {edges_arrows}
    {scatter_bulk}
    {show_save_ax}

    Returns
    -------
    If `show==False` a :class:`~matplotlib.axes.Axes` or a list of it.
    """
    #####################
    # Argument handling #
    #####################

    check_projection(projection)
    sanitize_anndata(adata)

    basis_values = _get_basis(adata, basis)
    dimensions = _components_to_dimensions(
        components, dimensions, projection=projection, total_dims=basis_values.shape[1]
    )
    args_3d = dict(projection="3d") if projection == "3d" else {}

    # Checking the mask format and if used together with groups
    if groups is not None and mask is not None:
        raise ValueError('Groups and mask arguments are incompatible.')
    if mask is not None:
        mask = _check_mask(adata, mask, 0)

    # Figure out if we're using raw
    if use_raw is None:
        # check if adata.raw is set
        use_raw = layer is None and adata.raw is not None
    if use_raw and layer is not None:
        raise ValueError(
            "Cannot use both a layer and the raw representation. Was passed:"
            f"use_raw={use_raw}, layer={layer}."
        )
    if use_raw and adata.raw is None:
        raise ValueError(
            "`use_raw` is set to True but AnnData object does not have raw. "
            "Please check."
        )

    if isinstance(groups, str):
        groups = [groups]

    # Color map
    if color_map is not None:
        if cmap is not None:
            raise ValueError("Cannot specify both `color_map` and `cmap`.")
        else:
            cmap = color_map
    cmap = copy(colormaps.get_cmap(cmap))
    cmap.set_bad(na_color)
    kwargs["cmap"] = cmap
    # Prevents warnings during legend creation
    na_color = colors.to_hex(na_color, keep_alpha=True)

    if "edgecolor" not in kwargs:
        # by default turn off edge color. Otherwise, for
        # very small sizes the edge will not reduce its size
        # (https://github.com/scverse/scanpy/issues/293)
        kwargs["edgecolor"] = "none"

    # Vectorized arguments

    # turn color into a python list
    color = [color] if isinstance(color, str) or color is None else list(color)

    # turn marker into a python list
    marker = [marker] if isinstance(marker, str) else list(marker)

    if title is not None:
        # turn title into a python list if not None
        title = [title] if isinstance(title, str) else list(title)

    # turn vmax and vmin into a sequence
    if isinstance(vmax, str) or not isinstance(vmax, cabc.Sequence):
        vmax = [vmax]
    if isinstance(vmin, str) or not isinstance(vmin, cabc.Sequence):
        vmin = [vmin]
    if isinstance(vcenter, str) or not isinstance(vcenter, cabc.Sequence):
        vcenter = [vcenter]
    if isinstance(norm, Normalize) or not isinstance(norm, cabc.Sequence):
        norm = [norm]

    # Size
    if "s" in kwargs and size is None:
        size = kwargs.pop("s")
    if size is not None:
        # check if size is any type of sequence, and if so
        # set as ndarray
        if (
            size is not None
            and isinstance(size, (cabc.Sequence, pd.Series, np.ndarray))
            and len(size) == adata.shape[0]
        ):
            size = np.array(size, dtype=float)
    else:
        size = 120000 / adata.shape[0]

    ##########
    # Layout #
    ##########
    # Most of the code is for the case when multiple plots are required

    if wspace is None:
        #  try to set a wspace that is not too large or too small given the
        #  current figure size
        wspace = 0.75 / rcParams["figure.figsize"][0] + 0.02

    if components is not None:
        color, dimensions = list(zip(*product(color, dimensions)))

    color, dimensions, marker = _broadcast_args(color, dimensions, marker)

    # 'color' is a list of names that want to be plotted.
    # Eg. ['Gene1', 'louvain', 'Gene2'].
    # component_list is a list of components [[0,1], [1,2]]
    if (
        not isinstance(color, str)
        and isinstance(color, cabc.Sequence)
        and len(color) > 1
    ) or len(dimensions) > 1:
        if ax is not None:
            raise ValueError(
                "Cannot specify `ax` when plotting multiple panels "
                "(each for a given value of 'color')."
            )

        # each plot needs to be its own panel
        fig, grid = _panel_grid(hspace, wspace, ncols, len(color))
    else:
        grid = None
        if ax is None:
            fig = pl.figure()
            ax = fig.add_subplot(111, **args_3d)

    ############
    # Plotting #
    ############
    axs = []

    # use itertools.product to make a plot for each color and for each component
    # For example if color=[gene1, gene2] and components=['1,2, '2,3'].
    # The plots are: [
    #     color=gene1, components=[1,2], color=gene1, components=[2,3],
    #     color=gene2, components = [1, 2], color=gene2, components=[2,3],
    # ]
    for count, (value_to_plot, dims) in enumerate(zip(color, dimensions)):
        color_source_vector = _get_color_source_vector(
            adata,
            value_to_plot,
            layer=layer,
            mask=mask,
            use_raw=use_raw,
            gene_symbols=gene_symbols,
            groups=groups,
        )
        color_vector, categorical = _color_vector(
            adata,
            value_to_plot,
            color_source_vector,
            palette=palette,
            na_color=na_color,
        )

        # Order points
        order = slice(None)
        if sort_order is True and value_to_plot is not None and categorical is False:
            # Higher values plotted on top, null values on bottom
            order = np.argsort(-color_vector, kind="stable")[::-1]
        elif sort_order and categorical:
            # Null points go on bottom
            order = np.argsort(~pd.isnull(color_source_vector), kind="stable")
        # Set orders
        if isinstance(size, np.ndarray):
            size = np.array(size)[order]
        color_source_vector = color_source_vector[order]
        color_vector = color_vector[order]
        coords = basis_values[:, dims][order, :]

        # if plotting multiple panels, get the ax from the grid spec
        # else use the ax value (either user given or created previously)
        if grid:
            ax = pl.subplot(grid[count], **args_3d)
            axs.append(ax)
        if not (settings._frameon if frameon is None else frameon):
            ax.axis("off")
        if title is None:
            if value_to_plot is not None:
                ax.set_title(value_to_plot)
            else:
                ax.set_title("")
        else:
            try:
                ax.set_title(title[count])
            except IndexError:
                logg.warning(
                    "The title list is shorter than the number of panels. "
                    "Using 'color' value instead for some plots."
                )
                ax.set_title(value_to_plot)

        if not categorical:
            vmin_float, vmax_float, vcenter_float, norm_obj = _get_vboundnorm(
                vmin, vmax, vcenter, norm, count, color_vector
            )
            normalize = check_colornorm(
                vmin_float,
                vmax_float,
                vcenter_float,
                norm_obj,
            )

            # Map nan values to na_color
            current_cmap = colormaps.get_cmap(color_map)
            current_cmap.set_bad(color=na_color)

        else:
            normalize = None

        # make the scatter plot
        if projection == "3d":
            cax = ax.scatter(
                coords[:, 0],
                coords[:, 1],
                coords[:, 2],
                c=color_vector,
                rasterized=settings._vector_friendly,
                norm=normalize,
                marker=marker[count],
                **kwargs,
            )
        else:
            scatter = (
                partial(ax.scatter, s=size, plotnonfinite=True)
                if scale_factor is None
                else partial(
                    circles, s=size, ax=ax, scale_factor=scale_factor
                )  # size in circles is radius
            )

            if add_outline:
                # the default outline is a black edge followed by a
                # thin white edged added around connected clusters.
                # To add an outline
                # three overlapping scatter plots are drawn:
                # First black dots with slightly larger size,
                # then, white dots a bit smaller, but still larger
                # than the final dots. Then the final dots are drawn
                # with some transparency.

                bg_width, gap_width = outline_width
                point = np.sqrt(size)
                gap_size = (point + (point * gap_width) * 2) ** 2
                bg_size = (np.sqrt(gap_size) + (point * bg_width) * 2) ** 2
                # the default black and white colors can be changes using
                # the contour_config parameter
                bg_color, gap_color = outline_color

                # remove edge from kwargs if present
                # because edge needs to be set to None
                kwargs["edgecolor"] = "none"

                # remove alpha for outline
                alpha = kwargs.pop("alpha") if "alpha" in kwargs else None

                ax.scatter(
                    coords[:, 0],
                    coords[:, 1],
                    s=bg_size,
                    c=bg_color,
                    rasterized=settings._vector_friendly,
                    norm=normalize,
                    marker=marker[count],
                    **kwargs,
                )
                ax.scatter(
                    coords[:, 0],
                    coords[:, 1],
                    s=gap_size,
                    c=gap_color,
                    rasterized=settings._vector_friendly,
                    norm=normalize,
                    marker=marker[count],
                    **kwargs,
                )
                # if user did not set alpha, set alpha to 0.7
                kwargs["alpha"] = 0.7 if alpha is None else alpha

            cax = scatter(
                coords[:, 0],
                coords[:, 1],
                c=color_vector,
                rasterized=settings._vector_friendly,
                norm=normalize,
                marker=marker[count],
                **kwargs,
            )

        # remove y and x ticks
        ax.set_yticks([])
        ax.set_xticks([])
        if projection == "3d":
            ax.set_zticks([])

        # set default axis_labels
        name = _basis2name(basis)
        axis_labels = [name + str(d + 1) for d in dims]

        ax.set_xlabel(axis_labels[0])
        ax.set_ylabel(axis_labels[1])
        if projection == "3d":
            # shift the label closer to the axis
            ax.set_zlabel(axis_labels[2], labelpad=-7)
        ax.autoscale_view()

        if edges:
            _utils.plot_edges(ax, adata, basis, edges_width, edges_color, neighbors_key)
        if arrows:
            _utils.plot_arrows(ax, adata, basis, arrows_kwds)

        if value_to_plot is None:
            # if only dots were plotted without an associated value
            # there is not need to plot a legend or a colorbar
            continue

        if legend_fontoutline is not None:
            path_effect = [
                patheffects.withStroke(linewidth=legend_fontoutline, foreground="w")
            ]
        else:
            path_effect = None

        # Adding legends
        if categorical or color_vector.dtype == bool:
            _add_categorical_legend(
                ax,
                color_source_vector,
                palette=_get_palette(adata, value_to_plot),
                scatter_array=coords,
                legend_loc=legend_loc,
                legend_fontweight=legend_fontweight,
                legend_fontsize=legend_fontsize,
                legend_fontoutline=path_effect,
                na_color=na_color,
                na_in_legend=na_in_legend,
                multi_panel=bool(grid),
            )
        elif colorbar_loc is not None:
            pl.colorbar(
                cax, ax=ax, pad=0.01, fraction=0.08, aspect=30, location=colorbar_loc
            )

    if return_fig is True:
        return fig
    axs = axs if grid else ax
    _utils.savefig_or_show(basis, show=show, save=save)
    if show is False:
        return axs


def _panel_grid(hspace, wspace, ncols, num_panels):
    from matplotlib import gridspec

    n_panels_x = min(ncols, num_panels)
    n_panels_y = np.ceil(num_panels / n_panels_x).astype(int)
    # each panel will have the size of rcParams['figure.figsize']
    fig = pl.figure(
        figsize=(
            n_panels_x * rcParams["figure.figsize"][0] * (1 + wspace),
            n_panels_y * rcParams["figure.figsize"][1],
        ),
    )
    left = 0.2 / n_panels_x
    bottom = 0.13 / n_panels_y
    gs = gridspec.GridSpec(
        nrows=n_panels_y,
        ncols=n_panels_x,
        left=left,
        right=1 - (n_panels_x - 1) * left - 0.01 / n_panels_x,
        bottom=bottom,
        top=1 - (n_panels_y - 1) * bottom - 0.1 / n_panels_y,
        hspace=hspace,
        wspace=wspace,
    )
    return fig, gs


def _get_vboundnorm(
    vmin: Sequence[VBound],
    vmax: Sequence[VBound],
    vcenter: Sequence[VBound],
    norm: Sequence[Normalize],
    index: int,
    color_vector: Sequence[float],
) -> Tuple[Union[float, None], Union[float, None]]:
    """
    Evaluates the value of vmin, vmax and vcenter, which could be a
    str in which case is interpreted as a percentile and should
    be specified in the form 'pN' where N is the percentile.
    Eg. for a percentile of 85 the format would be 'p85'.
    Floats are accepted as p99.9

    Alternatively, vmin/vmax could be a function that is applied to
    the list of color values (`color_vector`).  E.g.

    def my_vmax(color_vector): np.percentile(color_vector, p=80)


    Parameters
    ----------
    index
        This index of the plot
    color_vector
        List or values for the plot

    Returns
    -------

    (vmin, vmax, vcenter, norm) containing None or float values for
    vmin, vmax, vcenter and matplotlib.colors.Normalize  or None for norm.

    """
    out = []
    for v_name, v in [("vmin", vmin), ("vmax", vmax), ("vcenter", vcenter)]:
        if len(v) == 1:
            # this case usually happens when the user sets eg vmax=0.9, which
            # is internally converted into list of len=1, but is expected that this
            # value applies to all plots.
            v_value = v[0]
        else:
            try:
                v_value = v[index]
            except IndexError:
                logg.error(
                    f"The parameter {v_name} is not valid. If setting multiple {v_name} values,"
                    f"check that the length of the {v_name} list is equal to the number "
                    "of plots. "
                )
                v_value = None

        if v_value is not None:
            if isinstance(v_value, str) and v_value.startswith("p"):
                try:
                    float(v_value[1:])
                except ValueError:
                    logg.error(
                        f"The parameter {v_name}={v_value} for plot number {index + 1} is not valid. "
                        f"Please check the correct format for percentiles."
                    )
                # interpret value of vmin/vmax as quantile with the following syntax 'p99.9'
                v_value = np.nanpercentile(color_vector, q=float(v_value[1:]))
            elif callable(v_value):
                # interpret vmin/vmax as function
                v_value = v_value(color_vector)
                if not isinstance(v_value, float):
                    logg.error(
                        f"The return of the function given for {v_name} is not valid. "
                        "Please check that the function returns a number."
                    )
                    v_value = None
            else:
                try:
                    float(v_value)
                except ValueError:
                    logg.error(
                        f"The given {v_name}={v_value} for plot number {index + 1} is not valid. "
                        f"Please check that the value given is a valid number, a string "
                        f"starting with 'p' for percentiles or a valid function."
                    )
                    v_value = None
        out.append(v_value)
    out.append(norm[0] if len(norm) == 1 else norm[index])
    return tuple(out)


def _get_signature(obj: Any, *, eval_str: bool) -> inspect.Signature:
    """inspect.signature wrapper with eval_str support on Python < 3.10"""
    try:
        from inspect import get_annotations
    except ImportError:
        from get_annotations import get_annotations

    sig_uneval = inspect.signature(obj)
    annotations = defaultdict(
        lambda: inspect.Signature.empty, get_annotations(obj, eval_str=eval_str)
    )

    parameters = [
        inspect.Parameter(
            name, param.kind, default=param.default, annotation=annotations[name]
        )
        for name, param in sig_uneval.parameters.items()
    ]

    return inspect.Signature(parameters, return_annotation=annotations["return"])


def _wraps_plot_scatter(wrapper):
    params = _get_signature(embedding, eval_str=True).parameters.copy()
    wrapper_sig = _get_signature(wrapper, eval_str=True)
    wrapper_params = wrapper_sig.parameters.copy()

    params.pop("basis")
    params.pop("kwargs")
    wrapper_params.pop("adata")

    params.update(wrapper_params)
    annotations = {
        k: v.annotation
        for k, v in params.items()
        if v.annotation != inspect.Parameter.empty
    }
    if wrapper_sig.return_annotation is not inspect.Signature.empty:
        annotations["return"] = wrapper_sig.return_annotation

    wrapper.__signature__ = inspect.Signature(
        list(params.values()), return_annotation=wrapper_sig.return_annotation
    )
    wrapper.__annotations__ = annotations

    return wrapper


# API


@_wraps_plot_scatter
@_doc_params(
    adata_color_etc=doc_adata_color_etc,
    edges_arrows=doc_edges_arrows,
    scatter_bulk=doc_scatter_embedding,
    show_save_ax=doc_show_save_ax,
)
def umap(adata, **kwargs) -> Union[Axes, List[Axes], None]:
    """\
    Scatter plot in UMAP basis.

    Parameters
    ----------
    {adata_color_etc}
    {edges_arrows}
    {scatter_bulk}
    {show_save_ax}

    Returns
    -------
    If `show==False` a :class:`~matplotlib.axes.Axes` or a list of it.

    Examples
    --------

    .. plot::
        :context: close-figs

        import scanpy as sc
        adata = sc.datasets.pbmc68k_reduced()
        sc.pl.umap(adata)

    Colour points by discrete variable (Louvain clusters).

    .. plot::
        :context: close-figs

        sc.pl.umap(adata, color="louvain")

    Colour points by gene expression.

    .. plot::
        :context: close-figs

        sc.pl.umap(adata, color="HES4")

    Plot muliple umaps for different gene expressions.

    .. plot::
        :context: close-figs

        sc.pl.umap(adata, color=["HES4", "TNFRSF4"])

    .. currentmodule:: scanpy

    See also
    --------
    tl.umap
    """
    return embedding(adata, "umap", **kwargs)


@_wraps_plot_scatter
@_doc_params(
    adata_color_etc=doc_adata_color_etc,
    edges_arrows=doc_edges_arrows,
    scatter_bulk=doc_scatter_embedding,
    show_save_ax=doc_show_save_ax,
)
def tsne(adata, **kwargs) -> Union[Axes, List[Axes], None]:
    """\
    Scatter plot in tSNE basis.

    Parameters
    ----------
    {adata_color_etc}
    {edges_arrows}
    {scatter_bulk}
    {show_save_ax}

    Returns
    -------
    If `show==False` a :class:`~matplotlib.axes.Axes` or a list of it.

    Examples
    --------
    .. plot::
        :context: close-figs

        import scanpy as sc
        adata = sc.datasets.pbmc68k_reduced()
        sc.tl.tsne(adata)
        sc.pl.tsne(adata, color='bulk_labels')

    .. currentmodule:: scanpy

    See also
    --------
    tl.tsne
    """
    return embedding(adata, "tsne", **kwargs)


@_wraps_plot_scatter
@_doc_params(
    adata_color_etc=doc_adata_color_etc,
    scatter_bulk=doc_scatter_embedding,
    show_save_ax=doc_show_save_ax,
)
def diffmap(adata, **kwargs) -> Union[Axes, List[Axes], None]:
    """\
    Scatter plot in Diffusion Map basis.

    Parameters
    ----------
    {adata_color_etc}
    {scatter_bulk}
    {show_save_ax}

    Returns
    -------
    If `show==False` a :class:`~matplotlib.axes.Axes` or a list of it.

    Examples
    --------
    .. plot::
        :context: close-figs

        import scanpy as sc
        adata = sc.datasets.pbmc68k_reduced()
        sc.tl.diffmap(adata)
        sc.pl.diffmap(adata, color='bulk_labels')

    .. currentmodule:: scanpy

    See also
    --------
    tl.diffmap
    """
    return embedding(adata, "diffmap", **kwargs)


@_wraps_plot_scatter
@_doc_params(
    adata_color_etc=doc_adata_color_etc,
    edges_arrows=doc_edges_arrows,
    scatter_bulk=doc_scatter_embedding,
    show_save_ax=doc_show_save_ax,
)
def draw_graph(
    adata: AnnData, *, layout: Optional[_IGraphLayout] = None, **kwargs
) -> Union[Axes, List[Axes], None]:
    """\
    Scatter plot in graph-drawing basis.

    Parameters
    ----------
    {adata_color_etc}
    layout
        One of the :func:`~scanpy.tl.draw_graph` layouts.
        By default, the last computed layout is used.
    {edges_arrows}
    {scatter_bulk}
    {show_save_ax}

    Returns
    -------
    If `show==False` a :class:`~matplotlib.axes.Axes` or a list of it.

    Examples
    --------
    .. plot::
        :context: close-figs

        import scanpy as sc
        adata = sc.datasets.pbmc68k_reduced()
        sc.tl.draw_graph(adata)
        sc.pl.draw_graph(adata, color=['phase', 'bulk_labels'])

    .. currentmodule:: scanpy

    See also
    --------
    tl.draw_graph
    """
    if layout is None:
        layout = str(adata.uns["draw_graph"]["params"]["layout"])
    basis = "draw_graph_" + layout
    if "X_" + basis not in adata.obsm_keys():
        raise ValueError(
            "Did not find {} in adata.obs. Did you compute layout {}?".format(
                "draw_graph_" + layout, layout
            )
        )

    return embedding(adata, basis, **kwargs)


@_wraps_plot_scatter
@_doc_params(
    adata_color_etc=doc_adata_color_etc,
    scatter_bulk=doc_scatter_embedding,
    show_save_ax=doc_show_save_ax,
)
def pca(
    adata,
    *,
    annotate_var_explained: bool = False,
    show: Optional[bool] = None,
    return_fig: Optional[bool] = None,
    save: Union[bool, str, None] = None,
    **kwargs,
) -> Union[Axes, List[Axes], None]:
    """\
    Scatter plot in PCA coordinates.

    Use the parameter `annotate_var_explained` to annotate the explained variance.

    Parameters
    ----------
    {adata_color_etc}
    annotate_var_explained
    {scatter_bulk}
    {show_save_ax}

    Returns
    -------
    If `show==False` a :class:`~matplotlib.axes.Axes` or a list of it.

    Examples
    --------

    .. plot::
        :context: close-figs

        import scanpy as sc
        adata = sc.datasets.pbmc3k_processed()
        sc.pl.pca(adata)

    Colour points by discrete variable (Louvain clusters).

    .. plot::
        :context: close-figs

        sc.pl.pca(adata, color="louvain")

    Colour points by gene expression.

    .. plot::
        :context: close-figs

        sc.pl.pca(adata, color="CST3")

    .. currentmodule:: scanpy

    See also
    --------
    tl.pca
    pp.pca
    """
    if not annotate_var_explained:
        return embedding(
            adata, "pca", show=show, return_fig=return_fig, save=save, **kwargs
        )
    else:
        if "pca" not in adata.obsm.keys() and "X_pca" not in adata.obsm.keys():
            raise KeyError(
                f"Could not find entry in `obsm` for 'pca'.\n"
                f"Available keys are: {list(adata.obsm.keys())}."
            )

        label_dict = {
            "PC{}".format(i + 1): "PC{} ({}%)".format(i + 1, round(v * 100, 2))
            for i, v in enumerate(adata.uns["pca"]["variance_ratio"])
        }

        if return_fig is True:
            # edit axis labels in returned figure
            fig = embedding(adata, "pca", return_fig=return_fig, **kwargs)
            for ax in fig.axes:
                if xlabel := label_dict.get(ax.xaxis.get_label().get_text()):
                    ax.set_xlabel(xlabel)
                if ylabel := label_dict.get(ax.yaxis.get_label().get_text()):
                    ax.set_ylabel(ylabel)
            return fig

        else:
            # get the axs, edit the labels and apply show and save from user
            axs = embedding(adata, "pca", show=False, save=False, **kwargs)
            if isinstance(axs, list):
                for ax in axs:
                    ax.set_xlabel(label_dict[ax.xaxis.get_label().get_text()])
                    ax.set_ylabel(label_dict[ax.yaxis.get_label().get_text()])
            else:
                axs.set_xlabel(label_dict[axs.xaxis.get_label().get_text()])
                axs.set_ylabel(label_dict[axs.yaxis.get_label().get_text()])
            _utils.savefig_or_show("pca", show=show, save=save)
            if show is False:
                return axs


@_wraps_plot_scatter
@_doc_params(
    adata_color_etc=doc_adata_color_etc,
    scatter_spatial=doc_scatter_spatial,
    scatter_bulk=doc_scatter_embedding,
    show_save_ax=doc_show_save_ax,
)
def spatial(
    adata,
    *,
    basis: str = "spatial",
    img: Union[np.ndarray, None] = None,
    img_key: Union[str, None, Empty] = _empty,
    library_id: Union[str, None, Empty] = _empty,
    crop_coord: Tuple[int, int, int, int] = None,
    alpha_img: float = 1.0,
    bw: Optional[bool] = False,
    size: float = 1.0,
    scale_factor: Optional[float] = None,
    spot_size: Optional[float] = None,
    na_color: Optional[ColorLike] = None,
    show: Optional[bool] = None,
    return_fig: Optional[bool] = None,
    save: Union[bool, str, None] = None,
    **kwargs,
) -> Union[Axes, List[Axes], None]:
    """\
    Scatter plot in spatial coordinates.

    This function allows overlaying data on top of images.
    Use the parameter `img_key` to see the image in the background
    And the parameter `library_id` to select the image.
    By default, `'hires'` and `'lowres'` are attempted.

    Use `crop_coord`, `alpha_img`, and `bw` to control how it is displayed.
    Use `size` to scale the size of the Visium spots plotted on top.

    As this function is designed to for imaging data, there are two key assumptions
    about how coordinates are handled:

    1. The origin (e.g `(0, 0)`) is at the top left – as is common convention
    with image data.

    2. Coordinates are in the pixel space of the source image, so an equal
    aspect ratio is assumed.

    If your anndata object has a `"spatial"` entry in `.uns`, the `img_key`
    and `library_id` parameters to find values for `img`, `scale_factor`,
    and `spot_size` arguments. Alternatively, these values be passed directly.

    Parameters
    ----------
    {adata_color_etc}
    {scatter_spatial}
    {scatter_bulk}
    {show_save_ax}

    Returns
    -------
    If `show==False` a :class:`~matplotlib.axes.Axes` or a list of it.

    Examples
    --------
    This function behaves very similarly to other embedding plots like
    :func:`~scanpy.pl.umap`

    >>> import scanpy as sc
    >>> adata = sc.datasets.visium_sge("Targeted_Visium_Human_Glioblastoma_Pan_Cancer")
    >>> sc.pp.calculate_qc_metrics(adata, inplace=True)
    >>> sc.pl.spatial(adata, color="log1p_n_genes_by_counts")

    See Also
    --------
    :func:`scanpy.datasets.visium_sge`
        Example visium data.
    :doc:`tutorials:spatial/basic-analysis`
        Tutorial on spatial analysis.
    """
    # get default image params if available
    library_id, spatial_data = _check_spatial_data(adata.uns, library_id)
    img, img_key = _check_img(spatial_data, img, img_key, bw=bw)
    spot_size = _check_spot_size(spatial_data, spot_size)
    scale_factor = _check_scale_factor(
        spatial_data, img_key=img_key, scale_factor=scale_factor
    )
    crop_coord = _check_crop_coord(crop_coord, scale_factor)
    na_color = _check_na_color(na_color, img=img)

    if bw:
        cmap_img = "gray"
    else:
        cmap_img = None
    circle_radius = size * scale_factor * spot_size * 0.5

    axs = embedding(
        adata,
        basis=basis,
        scale_factor=scale_factor,
        size=circle_radius,
        na_color=na_color,
        show=False,
        save=False,
        **kwargs,
    )
    if not isinstance(axs, list):
        axs = [axs]
    for ax in axs:
        cur_coords = np.concatenate([ax.get_xlim(), ax.get_ylim()])
        if img is not None:
            ax.imshow(img, cmap=cmap_img, alpha=alpha_img)
        else:
            ax.set_aspect("equal")
            ax.invert_yaxis()
        if crop_coord is not None:
            ax.set_xlim(crop_coord[0], crop_coord[1])
            ax.set_ylim(crop_coord[3], crop_coord[2])
        else:
            ax.set_xlim(cur_coords[0], cur_coords[1])
            ax.set_ylim(cur_coords[3], cur_coords[2])
    _utils.savefig_or_show("show", show=show, save=save)
    if show is False or return_fig is True:
        return axs


# Helpers
def _components_to_dimensions(
    components: Optional[Union[str, Collection[str]]],
    dimensions: Optional[Union[Collection[int], Collection[Collection[int]]]],
    *,
    projection: Literal["2d", "3d"] = "2d",
    total_dims: int,
) -> List[Collection[int]]:
    """Normalize components/ dimensions args for embedding plots."""
    # TODO: Deprecate components kwarg
    ndims = {"2d": 2, "3d": 3}[projection]
    if components is None and dimensions is None:
        dimensions = [tuple(i for i in range(ndims))]
    elif components is not None and dimensions is not None:
        raise ValueError("Cannot provide both dimensions and components")

    # TODO: Consider deprecating this
    # If components is not None, parse them and set dimensions
    if components == "all":
        dimensions = list(combinations(range(total_dims), ndims))
    elif components is not None:
        if isinstance(components, str):
            components = [components]
        # Components use 1 based indexing
        dimensions = [[int(dim) - 1 for dim in c.split(",")] for c in components]

    if all(isinstance(el, Integral) for el in dimensions):
        dimensions = [dimensions]
    # if all(isinstance(el, Collection) for el in dimensions):
    for dims in dimensions:
        if len(dims) != ndims or not all(isinstance(d, Integral) for d in dims):
            raise ValueError()

    return dimensions


def _add_categorical_legend(
    ax,
    color_source_vector,
    palette: dict,
    legend_loc: str,
    legend_fontweight,
    legend_fontsize,
    legend_fontoutline,
    multi_panel,
    na_color,
    na_in_legend: bool,
    scatter_array=None,
):
    """Add a legend to the passed Axes."""
    if na_in_legend and pd.isnull(color_source_vector).any():
        if "NA" in color_source_vector:
            raise NotImplementedError(
                "No fallback for null labels has been defined if NA already in categories."
            )
        color_source_vector = color_source_vector.add_categories("NA").fillna("NA")
        palette = palette.copy()
        palette["NA"] = na_color
    if color_source_vector.dtype == bool:
        cats = pd.Categorical(color_source_vector.astype(str)).categories
    else:
        cats = color_source_vector.categories

    if multi_panel is True:
        # Shrink current axis by 10% to fit legend and match
        # size of plots that are not categorical
        box = ax.get_position()
        ax.set_position([box.x0, box.y0, box.width * 0.91, box.height])

    if legend_loc == "right margin":
        for label in cats:
            ax.scatter([], [], c=palette[label], label=label)
        ax.legend(
            frameon=False,
            loc="center left",
            bbox_to_anchor=(1, 0.5),
            ncol=(1 if len(cats) <= 14 else 2 if len(cats) <= 30 else 3),
            fontsize=legend_fontsize,
        )
    elif legend_loc == "on data":
        # identify centroids to put labels

        all_pos = (
            pd.DataFrame(scatter_array, columns=["x", "y"])
            .groupby(color_source_vector, observed=True)
            .median()
            # Have to sort_index since if observed=True and categorical is unordered
            # the order of values in .index is undefined. Related issue:
            # https://github.com/pandas-dev/pandas/issues/25167
            .sort_index()
        )

        for label, x_pos, y_pos in all_pos.itertuples():
            ax.text(
                x_pos,
                y_pos,
                label,
                weight=legend_fontweight,
                verticalalignment="center",
                horizontalalignment="center",
                fontsize=legend_fontsize,
                path_effects=legend_fontoutline,
            )


def _get_basis(adata: AnnData, basis: str) -> np.ndarray:
    """Get array for basis from anndata. Just tries to add 'X_'."""
    if basis in adata.obsm:
        return adata.obsm[basis]
    elif f"X_{basis}" in adata.obsm:
        return adata.obsm[f"X_{basis}"]
    else:
        raise KeyError(f"Could not find '{basis}' or 'X_{basis}' in .obsm")


def _get_color_source_vector(
<<<<<<< HEAD
    adata,
    value_to_plot,
    mask=None,
=======
    adata: AnnData,
    value_to_plot,
>>>>>>> abbee761
    use_raw=False,
    gene_symbols=None,
    layer=None,
    groups=None,
):
    """
    Get array from adata that colors will be based on.
    """
    if value_to_plot is None:
        # Points will be plotted with `na_color`. Ideally this would work
        # with the "bad color" in a color map but that throws a warning. Instead
        # _color_vector handles this.
        # https://github.com/matplotlib/matplotlib/issues/18294
        return np.broadcast_to(np.nan, adata.n_obs)
    if (
        gene_symbols is not None
        and value_to_plot not in adata.obs.columns
        and value_to_plot not in adata.var_names
    ):
        # We should probably just make an index for this, and share it over runs
        value_to_plot = adata.var.index[adata.var[gene_symbols] == value_to_plot][
            0
        ]  # TODO: Throw helpful error if this doesn't work
    if use_raw and value_to_plot not in adata.obs.columns:
        values = adata.raw.obs_vector(value_to_plot)
    else:
        values = adata.obs_vector(value_to_plot, layer=layer)
<<<<<<< HEAD
    if mask is not None:
        values[~mask] = np.nan
    if groups and is_categorical_dtype(values):
=======
    if groups and isinstance(values, pd.Categorical):
>>>>>>> abbee761
        values = values.remove_categories(values.categories.difference(groups))
    return values


def _get_palette(adata, values_key: str, palette=None):
    color_key = f"{values_key}_colors"
    if adata.obs[values_key].dtype == bool:
        values = pd.Categorical(adata.obs[values_key].astype(str))
    else:
        values = pd.Categorical(adata.obs[values_key])
    if palette:
        _utils._set_colors_for_categorical_obs(adata, values_key, palette)
    elif color_key not in adata.uns or len(adata.uns[color_key]) < len(
        values.categories
    ):
        #  set a default palette in case that no colors or few colors are found
        _utils._set_default_colors_for_categorical_obs(adata, values_key)
    else:
        _utils._validate_palette(adata, values_key)
    return dict(zip(values.categories, adata.uns[color_key]))


def _color_vector(
    adata: AnnData,
    values_key: str,
    values: np.ndarray | pd.api.extensions.ExtensionArray,
    palette,
    na_color="lightgray",
) -> Tuple[np.ndarray | pd.api.extensions.ExtensionArray, bool]:
    """
    Map array of values to array of hex (plus alpha) codes.

    For categorical data, the return value is list of colors taken
    from the category palette or from the given `palette` value.

    For continuous values, the input array is returned (may change in future).
    """
    ###
    # when plotting, the color of the dots is determined for each plot
    # the data is either categorical or continuous and the data could be in
    # 'obs' or in 'var'
    to_hex = partial(colors.to_hex, keep_alpha=True)
    if values_key is None:
        return np.broadcast_to(to_hex(na_color), adata.n_obs), False
    if not isinstance(values.dtype, CategoricalDtype) and values.dtype != bool:
        return values, False

    if values.dtype == bool:
        values = pd.Categorical(values.astype(str))
    color_map = {
        k: to_hex(v)
        for k, v in _get_palette(adata, values_key, palette=palette).items()
    }
    # If color_map does not have unique values, this can be slow as the
    # result is not categorical
    color_vector = pd.Categorical(values.map(color_map))

    # Set color to 'missing color' for all missing values
    if color_vector.isna().any():
        color_vector = color_vector.add_categories([to_hex(na_color)])
        color_vector = color_vector.fillna(to_hex(na_color))
    return color_vector, True


def _basis2name(basis):
    """
    converts the 'basis' into the proper name.
    """

    component_name = (
        "DC"
        if basis == "diffmap"
        else "tSNE"
        if basis == "tsne"
        else "UMAP"
        if basis == "umap"
        else "PC"
        if basis == "pca"
        else basis.replace("draw_graph_", "").upper()
        if "draw_graph" in basis
        else basis
    )
    return component_name


def _check_spot_size(
    spatial_data: Optional[Mapping], spot_size: Optional[float]
) -> float:
    """
    Resolve spot_size value.

    This is a required argument for spatial plots.
    """
    if spatial_data is None and spot_size is None:
        raise ValueError(
            "When .uns['spatial'][library_id] does not exist, spot_size must be "
            "provided directly."
        )
    elif spot_size is None:
        return spatial_data["scalefactors"]["spot_diameter_fullres"]
    else:
        return spot_size


def _check_scale_factor(
    spatial_data: Optional[Mapping],
    img_key: Optional[str],
    scale_factor: Optional[float],
) -> float:
    """Resolve scale_factor, defaults to 1."""
    if scale_factor is not None:
        return scale_factor
    elif spatial_data is not None and img_key is not None:
        return spatial_data["scalefactors"][f"tissue_{img_key}_scalef"]
    else:
        return 1.0


def _check_spatial_data(
    uns: Mapping, library_id: Union[str, None, Empty]
) -> Tuple[Optional[str], Optional[Mapping]]:
    """
    Given a mapping, try and extract a library id/ mapping with spatial data.

    Assumes this is `.uns` from how we parse visium data.
    """
    spatial_mapping = uns.get("spatial", {})
    if library_id is _empty:
        if len(spatial_mapping) > 1:
            raise ValueError(
                "Found multiple possible libraries in `.uns['spatial']. Please specify."
                f" Options are:\n\t{list(spatial_mapping.keys())}"
            )
        elif len(spatial_mapping) == 1:
            library_id = list(spatial_mapping.keys())[0]
        else:
            library_id = None
    if library_id is not None:
        spatial_data = spatial_mapping[library_id]
    else:
        spatial_data = None
    return library_id, spatial_data


def _check_img(
    spatial_data: Optional[Mapping],
    img: Optional[np.ndarray],
    img_key: Union[None, str, Empty],
    bw: bool = False,
) -> Tuple[Optional[np.ndarray], Optional[str]]:
    """
    Resolve image for spatial plots.
    """
    if img is None and spatial_data is not None and img_key is _empty:
        img_key = next(
            (k for k in ["hires", "lowres"] if k in spatial_data["images"]),
        )  # Throws StopIteration Error if keys not present
    if img is None and spatial_data is not None and img_key is not None:
        img = spatial_data["images"][img_key]
    if bw:
        img = np.dot(img[..., :3], [0.2989, 0.5870, 0.1140])
    return img, img_key


def _check_crop_coord(
    crop_coord: Optional[tuple],
    scale_factor: float,
) -> Tuple[float, float, float, float]:
    """Handle cropping with image or basis."""
    if crop_coord is None:
        return None
    if len(crop_coord) != 4:
        raise ValueError("Invalid crop_coord of length {len(crop_coord)}(!=4)")
    crop_coord = tuple(c * scale_factor for c in crop_coord)
    return crop_coord


def _check_na_color(
    na_color: Optional[ColorLike], *, img: Optional[np.ndarray] = None
) -> ColorLike:
    if na_color is None:
        if img is not None:
            na_color = (0.0, 0.0, 0.0, 0.0)
        else:
            na_color = "lightgray"
    return na_color


def _broadcast_args(*args):
    """Broadcasts arguments to a common length."""
    from itertools import repeat

    lens = [len(arg) for arg in args]
    longest = max(lens)
    if not (set(lens) == {1, longest} or set(lens) == {longest}):
        raise ValueError(f"Could not broadast together arguments with shapes: {lens}.")
    return list(
        [[arg[0] for _ in range(longest)] if len(arg) == 1 else arg for arg in args]
    )<|MERGE_RESOLUTION|>--- conflicted
+++ resolved
@@ -143,7 +143,13 @@
 
     # Checking the mask format and if used together with groups
     if groups is not None and mask is not None:
-        raise ValueError('Groups and mask arguments are incompatible.')
+        raise ValueError("Groups and mask arguments are incompatible.")
+    if mask is not None:
+        mask = _check_mask(adata, mask, 0)
+
+    # Checking the mask format and if used together with groups
+    if groups is not None and mask is not None:
+        raise ValueError("Groups and mask arguments are incompatible.")
     if mask is not None:
         mask = _check_mask(adata, mask, 0)
 
@@ -1189,14 +1195,9 @@
 
 
 def _get_color_source_vector(
-<<<<<<< HEAD
-    adata,
+    adata: AnnData,
     value_to_plot,
     mask=None,
-=======
-    adata: AnnData,
-    value_to_plot,
->>>>>>> abbee761
     use_raw=False,
     gene_symbols=None,
     layer=None,
@@ -1224,13 +1225,9 @@
         values = adata.raw.obs_vector(value_to_plot)
     else:
         values = adata.obs_vector(value_to_plot, layer=layer)
-<<<<<<< HEAD
     if mask is not None:
         values[~mask] = np.nan
-    if groups and is_categorical_dtype(values):
-=======
     if groups and isinstance(values, pd.Categorical):
->>>>>>> abbee761
         values = values.remove_categories(values.categories.difference(groups))
     return values
 
