--- conflicted
+++ resolved
@@ -75,19 +75,11 @@
     -------
     Returns `None` if `copy=False`, else returns an `AnnData` object. Sets the following fields:
 
-<<<<<<< HEAD
-    `adata.uns['connectivities']` (:class:`numpy.ndarray`, dtype `float`)
-        The full adjacency matrix of the abstracted graph, weights correspond to
-        confidence in the connectivities of partitions.
-
-    `adata.uns['connectivities_tree']` (:class:`scipy.sparse.csr_matrix`, dtype `float`)
-=======
     `adata.uns['connectivities']` : :class:`numpy.ndarray` (dtype `float`)
         The full adjacency matrix of the abstracted graph, weights correspond to
         confidence in the connectivities of partitions.
 
     `adata.uns['connectivities_tree']` : :class:`scipy.sparse.csr_matrix` (dtype `float`)
->>>>>>> 04165937
         The adjacency matrix of the tree-like subgraph that best explains
         the topology.
 
