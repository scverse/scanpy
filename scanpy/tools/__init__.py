--- conflicted
+++ resolved
@@ -26,13 +26,10 @@
 from ._tsne import tsne
 from ._umap import umap
 
-<<<<<<< HEAD
-=======
 if TYPE_CHECKING:
     from typing import Any
 
 
->>>>>>> 3ba3f46b
 def __getattr__(name: str) -> Any:
     if name == "pca":
         from ..preprocessing import pca
