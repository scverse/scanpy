"""\
Calculate density of cells in embeddings
"""

import numpy as np
from anndata import AnnData
from typing import Union, Optional, Sequence

from .. import logging as logg
from .._utils import sanitize_anndata


def _calc_density(x: np.ndarray, y: np.ndarray):
    """\
    Calculates the density of points in 2 dimensions.
    """
    from scipy.stats import gaussian_kde

    # Calculate the point density
    xy = np.vstack([x, y])
    z = gaussian_kde(xy)(xy)

    min_z = np.min(z)
    max_z = np.max(z)

    # Scale between 0 and 1
    scaled_z = (z - min_z) / (max_z - min_z)

    return scaled_z


def embedding_density(
    adata: AnnData,
    # there is no asterisk here for backward compat (previously, there was)
    basis: str = "umap",  # was positional before 1.4.5
    groupby: Optional[str] = None,
    key_added: Optional[str] = None,
    components: Union[str, Sequence[str]] = None,
) -> None:
    """\
    Calculate the density of cells in an embedding (per condition).

    Gaussian kernel density estimation is used to calculate the density of
    cells in an embedded space. This can be performed per category over a
    categorical cell annotation. The cell density can be plotted using the
    `pl.embedding_density` function.

    Note that density values are scaled to be between 0 and 1. Thus, the
    density value at each cell is only comparable to densities in
    the same category.

    Beware that the KDE estimate used (`scipy.stats.gaussian_kde`) becomes
    unreliable if you don't have enough cells in a category.

    This function was written by Sophie Tritschler and implemented into
    Scanpy by Malte Luecken.

    Parameters
    ----------
    adata
        The annotated data matrix.
    basis
        The embedding over which the density will be calculated. This embedded
        representation should be found in `adata.obsm['X_[basis]']``.
    groupby
        Key for categorical observation/cell annotation for which densities
        are calculated per category.
    key_added
        Name of the `.obs` covariate that will be added with the density
        estimates.
    components
        The embedding dimensions over which the density should be calculated.
        This is limited to two components.

    Returns
    -------
    Sets the following fields (`key_added` defaults to `[basis]_density_[groupby]`, where `[basis]` is one of `umap`, `diffmap`, `pca`, `tsne`, or `draw_graph_fa` and `[groupby]` denotes the parameter input):

<<<<<<< HEAD
    `adata.obs[key_added]` (:class:`numpy.ndarray`, dtype `float`)
        Embedding density values for each cell.
    `adata.uns['[key_added]_params']` (:class:`dict`)
=======
    `adata.obs[key_added]` : :class:`numpy.ndarray` (dtype `float`)
        Embedding density values for each cell.
    `adata.uns['[key_added]_params']` : :class:`dict`
>>>>>>> 04165937
        A dict with the values for the parameters `covariate` (for the `groupby` parameter) and `components`.

    Examples
    --------

    .. plot::
        :context: close-figs

        import scanpy as sc
        adata = sc.datasets.pbmc68k_reduced()
        sc.tl.umap(adata)
        sc.tl.embedding_density(adata, basis='umap', groupby='phase')
        sc.pl.embedding_density(
            adata, basis='umap', key='umap_density_phase', group='G1'
        )

    .. plot::
        :context: close-figs

        sc.pl.embedding_density(
            adata, basis='umap', key='umap_density_phase', group='S'
        )

    .. currentmodule:: scanpy

    See also
    --------
    pl.embedding_density
    """
    # to ensure that newly created covariates are categorical
    # to test for category numbers
    sanitize_anndata(adata)

    logg.info(f"computing density on {basis!r}")

    # Test user inputs
    basis = basis.lower()

    if basis == "fa":
        basis = "draw_graph_fa"

    if f"X_{basis}" not in adata.obsm_keys():
        raise ValueError(
            "Cannot find the embedded representation "
            f"`adata.obsm['X_{basis}']`. Compute the embedding first."
        )

    if components is None:
        components = "1,2"
    if isinstance(components, str):
        components = components.split(",")
    components = np.array(components).astype(int) - 1

    if len(components) != 2:
        raise ValueError("Please specify exactly 2 components, or `None`.")

    if basis == "diffmap":
        components += 1

    if groupby is not None:
        if groupby not in adata.obs:
            raise ValueError(f"Could not find {groupby!r} `.obs` column.")

        if adata.obs[groupby].dtype.name != "category":
            raise ValueError(f"{groupby!r} column does not contain categorical data")

    # Define new covariate name
    if key_added is not None:
        density_covariate = key_added
    elif groupby is not None:
        density_covariate = f"{basis}_density_{groupby}"
    else:
        density_covariate = f"{basis}_density"

    # Calculate the densities over each category in the groupby column
    if groupby is not None:
        categories = adata.obs[groupby].cat.categories

        density_values = np.zeros(adata.n_obs)

        for cat in categories:
            cat_mask = adata.obs[groupby] == cat
            embed_x = adata.obsm[f"X_{basis}"][cat_mask, components[0]]
            embed_y = adata.obsm[f"X_{basis}"][cat_mask, components[1]]

            dens_embed = _calc_density(embed_x, embed_y)
            density_values[cat_mask] = dens_embed

        adata.obs[density_covariate] = density_values
    else:  # if groupby is None
        # Calculate the density over the whole embedding without subsetting
        embed_x = adata.obsm[f"X_{basis}"][:, components[0]]
        embed_y = adata.obsm[f"X_{basis}"][:, components[1]]

        adata.obs[density_covariate] = _calc_density(embed_x, embed_y)

    # Reduce diffmap components for labeling
    # Note: plot_scatter takes care of correcting diffmap components
    #       for plotting automatically
    if basis != "diffmap":
        components += 1

    adata.uns[f"{density_covariate}_params"] = dict(
        covariate=groupby, components=components.tolist()
    )

    logg.hint(
        f"added\n"
        f"    '{density_covariate}', densities (adata.obs)\n"
        f"    '{density_covariate}_params', parameter (adata.uns)"
    )<|MERGE_RESOLUTION|>--- conflicted
+++ resolved
@@ -76,15 +76,9 @@
     -------
     Sets the following fields (`key_added` defaults to `[basis]_density_[groupby]`, where `[basis]` is one of `umap`, `diffmap`, `pca`, `tsne`, or `draw_graph_fa` and `[groupby]` denotes the parameter input):
 
-<<<<<<< HEAD
-    `adata.obs[key_added]` (:class:`numpy.ndarray`, dtype `float`)
-        Embedding density values for each cell.
-    `adata.uns['[key_added]_params']` (:class:`dict`)
-=======
     `adata.obs[key_added]` : :class:`numpy.ndarray` (dtype `float`)
         Embedding density values for each cell.
     `adata.uns['[key_added]_params']` : :class:`dict`
->>>>>>> 04165937
         A dict with the values for the parameters `covariate` (for the `groupby` parameter) and `components`.
 
     Examples
