--- conflicted
+++ resolved
@@ -125,11 +125,6 @@
     # Basically we need to compare genes against random genes in a matched
     # interval of expression.
 
-<<<<<<< HEAD
-    if use_raw is None:
-        use_raw = adata.raw is not None
-=======
->>>>>>> c4e052af
     _adata = adata.raw if use_raw else adata
     _adata_subset = (
         _adata[:, gene_pool] if len(gene_pool) < len(_adata.var_names) else _adata
