--- conflicted
+++ resolved
@@ -120,11 +120,6 @@
     gene_list = gene_list.intersection(var_names)  # then restrict to present
     if len(genes_to_ignore) > 0:
         logg.warning(f"genes are not in var_names and ignored: {genes_to_ignore}")
-<<<<<<< HEAD
-    gene_list = gene_list_in_var
-
-=======
->>>>>>> 14555ba4
     if len(gene_list) == 0:
         raise ValueError("No valid genes were passed for scoring.")
 
@@ -160,33 +155,23 @@
     control_genes = pd.Index([], dtype="string")
 
     # now pick `ctrl_size` genes from every cut
-<<<<<<< HEAD
     for cut in obs_cut.loc[gene_list].unique():
-        r_genes = obs_cut[
+        r_genes: pd.Index[str] = obs_cut[
             (obs_cut == cut) & ~obs_cut.index.isin(gene_list)
-        ].index.values
+        ].index
         if len(r_genes) == 0:
             logg.warning(
                 f"No control genes for this cut. You might want to increase "
                 f"ctrl_size={ctrl_size} to sample from more control genes."
             )
-        np.random.shuffle(r_genes)
-        # uses full r_genes if ctrl_size > len(r_genes)
-        control_genes.update(set(r_genes[:ctrl_size]))
-
-    # To index, we need a list – indexing implies an order.
+        if ctrl_size < len(r_genes):
+            r_genes = r_genes.to_series().sample(ctrl_size).index
+        control_genes = control_genes.union(r_genes.difference(gene_list))
+
     assert len(control_genes) > 0, "No control genes found."
     assert not any(
         g in control_genes for g in gene_list
     ), "Genes are in both gene_list and control_genes."
-    control_genes = list(control_genes)
-=======
-    for cut in np.unique(obs_cut.loc[gene_list]):
-        r_genes: pd.Index[str] = obs_cut[obs_cut == cut].index
-        if ctrl_size < len(r_genes):
-            r_genes = r_genes.to_series().sample(ctrl_size).index
-        control_genes = control_genes.union(r_genes.difference(gene_list))
->>>>>>> 14555ba4
 
     X_list = _adata[:, gene_list].X
     if issparse(X_list):
