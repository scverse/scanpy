"""\
Calculate overlaps of rank_genes_groups marker genes with marker gene dictionaries
"""
import collections.abc as cabc
from typing import Union, Optional, Dict, Literal

import numpy as np
import pandas as pd
from anndata import AnnData

from .. import logging as logg
from ..testing._doctests import doctest_needs


def _calc_overlap_count(markers1: dict, markers2: dict):
    """\
    Calculate overlap count between the values of two dictionaries

    Note: dict values must be sets
    """
    overlaps = np.zeros((len(markers1), len(markers2)))

    for j, marker_group in enumerate(markers1):
        tmp = [
            len(markers2[i].intersection(markers1[marker_group]))
            for i in markers2.keys()
        ]
        overlaps[j, :] = tmp

    return overlaps


def _calc_overlap_coef(markers1: dict, markers2: dict):
    """\
    Calculate overlap coefficient between the values of two dictionaries

    Note: dict values must be sets
    """
    overlap_coef = np.zeros((len(markers1), len(markers2)))

    for j, marker_group in enumerate(markers1):
        tmp = [
            len(markers2[i].intersection(markers1[marker_group]))
            / max(min(len(markers2[i]), len(markers1[marker_group])), 1)
            for i in markers2.keys()
        ]
        overlap_coef[j, :] = tmp

    return overlap_coef


def _calc_jaccard(markers1: dict, markers2: dict):
    """\
    Calculate jaccard index between the values of two dictionaries

    Note: dict values must be sets
    """
    jacc_results = np.zeros((len(markers1), len(markers2)))

    for j, marker_group in enumerate(markers1):
        tmp = [
            len(markers2[i].intersection(markers1[marker_group]))
            / len(markers2[i].union(markers1[marker_group]))
            for i in markers2.keys()
        ]
        jacc_results[j, :] = tmp

    return jacc_results


_Method = Literal["overlap_count", "overlap_coef", "jaccard"]


@doctest_needs("leidenalg")
def marker_gene_overlap(
    adata: AnnData,
    reference_markers: Union[Dict[str, set], Dict[str, list]],
    *,
    key: str = "rank_genes_groups",
    method: _Method = "overlap_count",
    normalize: Optional[Literal["reference", "data"]] = None,
    top_n_markers: Optional[int] = None,
    adj_pval_threshold: Optional[float] = None,
    key_added: str = "marker_gene_overlap",
    inplace: bool = False,
):
    """\
    Calculate an overlap score between data-deriven marker genes and
    provided markers

    Marker gene overlap scores can be quoted as overlap counts, overlap
    coefficients, or jaccard indices. The method returns a pandas dataframe
    which can be used to annotate clusters based on marker gene overlaps.

    This function was written by Malte Luecken.

    Parameters
    ----------
    adata
        The annotated data matrix.
    reference_markers
        A marker gene dictionary object. Keys should be strings with the
        cell identity name and values are sets or lists of strings which match
        format of `adata.var_name`.
    key
        The key in `adata.uns` where the rank_genes_groups output is stored.
        By default this is `'rank_genes_groups'`.
    method
        (default: `overlap_count`)
        Method to calculate marker gene overlap. `'overlap_count'` uses the
        intersection of the gene set, `'overlap_coef'` uses the overlap
        coefficient, and `'jaccard'` uses the Jaccard index.
    normalize
        Normalization option for the marker gene overlap output. This parameter
        can only be set when `method` is set to `'overlap_count'`. `'reference'`
        normalizes the data by the total number of marker genes given in the
        reference annotation per group. `'data'` normalizes the data by the
        total number of marker genes used for each cluster.
    top_n_markers
        The number of top data-derived marker genes to use. By default the top
        100 marker genes are used. If `adj_pval_threshold` is set along with
        `top_n_markers`, then `adj_pval_threshold` is ignored.
    adj_pval_threshold
        A significance threshold on the adjusted p-values to select marker
        genes. This can only be used when adjusted p-values are calculated by
        `sc.tl.rank_genes_groups()`. If `adj_pval_threshold` is set along with
        `top_n_markers`, then `adj_pval_threshold` is ignored.
    key_added
        Name of the `.uns` field that will contain the marker overlap scores.
    inplace
        Return a marker gene dataframe or store it inplace in `adata.uns`.

    Returns
    -------
    Returns :class:`pandas.DataFrame` if `inplace=True`, else returns an `AnnData` object where it sets the following field:

<<<<<<< HEAD
    `adata.uns[key_added]` (:class:`pandas.DataFrame`, dtype `float`)
=======
    `adata.uns[key_added]` : :class:`pandas.DataFrame` (dtype `float`)
>>>>>>> 04165937
        Marker gene overlap scores. Default for `key_added` is `'marker_gene_overlap'`.

    Examples
    --------
    >>> import scanpy as sc
    >>> adata = sc.datasets.pbmc68k_reduced()
    >>> sc.pp.pca(adata, svd_solver='arpack')
    >>> sc.pp.neighbors(adata)
    >>> sc.tl.leiden(adata)
    >>> sc.tl.rank_genes_groups(adata, groupby='leiden')
    >>> marker_genes = {
    ...     'CD4 T cells': {'IL7R'},
    ...     'CD14+ Monocytes': {'CD14', 'LYZ'},
    ...     'B cells': {'MS4A1'},
    ...     'CD8 T cells': {'CD8A'},
    ...     'NK cells': {'GNLY', 'NKG7'},
    ...     'FCGR3A+ Monocytes': {'FCGR3A', 'MS4A7'},
    ...     'Dendritic Cells': {'FCER1A', 'CST3'},
    ...     'Megakaryocytes': {'PPBP'}
    ... }
    >>> marker_matches = sc.tl.marker_gene_overlap(adata, marker_genes)
    """
    # Test user inputs
    if inplace:
        raise NotImplementedError(
            "Writing Pandas dataframes to h5ad is currently under development."
            "\nPlease use `inplace=False`."
        )

    if key not in adata.uns:
        raise ValueError(
            "Could not find marker gene data. "
            "Please run `sc.tl.rank_genes_groups()` first."
        )

    avail_methods = {"overlap_count", "overlap_coef", "jaccard", "enrich"}
    if method not in avail_methods:
        raise ValueError(f"Method must be one of {avail_methods}.")

    if normalize == "None":
        normalize = None

    avail_norm = {"reference", "data", None}
    if normalize not in avail_norm:
        raise ValueError(f"Normalize must be one of {avail_norm}.")

    if normalize is not None and method != "overlap_count":
        raise ValueError("Can only normalize with method=`overlap_count`.")

    if not all(isinstance(val, cabc.Set) for val in reference_markers.values()):
        try:
            reference_markers = {
                key: set(val) for key, val in reference_markers.items()
            }
        except Exception:
            raise ValueError(
                "Please ensure that `reference_markers` contains "
                "sets or lists of markers as values."
            )

    if adj_pval_threshold is not None:
        if "pvals_adj" not in adata.uns[key]:
            raise ValueError(
                "Could not find adjusted p-value data. "
                "Please run `sc.tl.rank_genes_groups()` with a "
                "method that outputs adjusted p-values."
            )

        if adj_pval_threshold < 0:
            logg.warning(
                "`adj_pval_threshold` was set below 0. Threshold will be set to 0."
            )
            adj_pval_threshold = 0
        elif adj_pval_threshold > 1:
            logg.warning(
                "`adj_pval_threshold` was set above 1. Threshold will be set to 1."
            )
            adj_pval_threshold = 1

        if top_n_markers is not None:
            logg.warning(
                "Both `adj_pval_threshold` and `top_n_markers` is set. "
                "`adj_pval_threshold` will be ignored."
            )

    if top_n_markers is not None and top_n_markers < 1:
        logg.warning(
            "`top_n_markers` was set below 1. `top_n_markers` will be set to 1."
        )
        top_n_markers = 1

    # Get data-derived marker genes in a dictionary of sets
    data_markers = dict()
    cluster_ids = adata.uns[key]["names"].dtype.names

    for group in cluster_ids:
        if top_n_markers is not None:
            n_genes = min(top_n_markers, adata.uns[key]["names"].shape[0])
            data_markers[group] = set(adata.uns[key]["names"][group][:n_genes])
        elif adj_pval_threshold is not None:
            n_genes = (adata.uns[key]["pvals_adj"][group] < adj_pval_threshold).sum()
            data_markers[group] = set(adata.uns[key]["names"][group][:n_genes])
            if n_genes == 0:
                logg.warning(
                    "No marker genes passed the significance threshold of "
                    f"{adj_pval_threshold} for cluster {group!r}."
                )
        # Use top 100 markers as default if top_n_markers = None
        else:
            data_markers[group] = set(adata.uns[key]["names"][group][:100])

    # Find overlaps
    if method == "overlap_count":
        marker_match = _calc_overlap_count(reference_markers, data_markers)
        if normalize == "reference":
            # Ensure rows sum to 1
            ref_lengths = np.array(
                [len(reference_markers[m_group]) for m_group in reference_markers]
            )
            marker_match = marker_match / ref_lengths[:, np.newaxis]
            marker_match = np.nan_to_num(marker_match)
        elif normalize == "data":
            # Ensure columns sum to 1
            data_lengths = np.array(
                [len(data_markers[dat_group]) for dat_group in data_markers]
            )
            marker_match = marker_match / data_lengths
            marker_match = np.nan_to_num(marker_match)
    elif method == "overlap_coef":
        marker_match = _calc_overlap_coef(reference_markers, data_markers)
    elif method == "jaccard":
        marker_match = _calc_jaccard(reference_markers, data_markers)

    # Note:
    # Could add an 'enrich' option here
    # (fisher's exact test or hypergeometric test),
    # but that would require knowledge of the size of the space from which
    # the reference marker gene set was taken.
    # This is at best approximately known.

    # Create a pandas dataframe with the results
    marker_groups = list(reference_markers.keys())
    clusters = list(cluster_ids)
    marker_matching_df = pd.DataFrame(
        marker_match, index=marker_groups, columns=clusters
    )

    # Store the results
    if inplace:
        adata.uns[key_added] = marker_matching_df
        logg.hint(f"added\n    {key_added!r}, marker overlap scores (adata.uns)")
    else:
        return marker_matching_df<|MERGE_RESOLUTION|>--- conflicted
+++ resolved
@@ -134,11 +134,7 @@
     -------
     Returns :class:`pandas.DataFrame` if `inplace=True`, else returns an `AnnData` object where it sets the following field:
 
-<<<<<<< HEAD
-    `adata.uns[key_added]` (:class:`pandas.DataFrame`, dtype `float`)
-=======
     `adata.uns[key_added]` : :class:`pandas.DataFrame` (dtype `float`)
->>>>>>> 04165937
         Marker gene overlap scores. Default for `key_added` is `'marker_gene_overlap'`.
 
     Examples
