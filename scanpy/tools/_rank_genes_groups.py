--- conflicted
+++ resolved
@@ -516,16 +516,6 @@
     -------
     Returns `None` if `copy=False`, else returns an `AnnData` object. Sets the following fields:
 
-<<<<<<< HEAD
-    `adata.uns['rank_genes_groups']['names']` (structured :class:`numpy.ndarray`, dtype `object`)
-        Structured array to be indexed by group id storing the gene
-        names. Ordered according to scores.
-    `adata.uns['rank_genes_groups']['scores']` (structured :class:`numpy.ndarray`, dtype `object`)
-        Structured array to be indexed by group id storing the z-score
-        underlying the computation of a p-value for each gene for each
-        group. Ordered according to scores.
-    `adata.uns['rank_genes_groups']['logfoldchanges']` (structured :class:`numpy.ndarray`, dtype `object`)
-=======
     `adata.uns['rank_genes_groups']['names']` : structured :class:`numpy.ndarray` (dtype `object`)
         Structured array to be indexed by group id storing the gene
         names. Ordered according to scores.
@@ -534,20 +524,10 @@
         underlying the computation of a p-value for each gene for each
         group. Ordered according to scores.
     `adata.uns['rank_genes_groups']['logfoldchanges']` : structured :class:`numpy.ndarray` (dtype `object`)
->>>>>>> 04165937
         Structured array to be indexed by group id storing the log2
         fold change for each gene for each group. Ordered according to
         scores. Only provided if method is 't-test' like.
         Note: this is an approximation calculated from mean-log values.
-<<<<<<< HEAD
-    `adata.uns['rank_genes_groups']['pvals']` (structured :class:`numpy.ndarray`, dtype `float`)
-        p-values.
-    `adata.uns['rank_genes_groups']['pvals_adj']` (structured :class:`numpy.ndarray`, dtype `float`)
-        Corrected p-values.
-    `adata.uns['rank_genes_groups']['pts']` (:class:`pandas.DataFrame`, dtype `float`)
-        Fraction of cells expressing the genes for each group.
-    `adata.uns['rank_genes_groups']['pts_rest']` (:class:`pandas.DataFrame`, dtype `float`)
-=======
     `adata.uns['rank_genes_groups']['pvals']` : structured :class:`numpy.ndarray` (dtype `float`)
         p-values.
     `adata.uns['rank_genes_groups']['pvals_adj']` : structured :class:`numpy.ndarray` (dtype `float`)
@@ -555,7 +535,6 @@
     `adata.uns['rank_genes_groups']['pts']` : :class:`pandas.DataFrame` (dtype `float`)
         Fraction of cells expressing the genes for each group.
     `adata.uns['rank_genes_groups']['pts_rest']` : :class:`pandas.DataFrame` (dtype `float`)
->>>>>>> 04165937
         Only if `reference` is set to `'rest'`.
         Fraction of cells from the union of the rest of each group
         expressing the genes.
