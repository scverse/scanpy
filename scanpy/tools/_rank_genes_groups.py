--- conflicted
+++ resolved
@@ -3,12 +3,8 @@
 from __future__ import annotations
 
 from math import floor
-<<<<<<< HEAD
 from warnings import warn
-from typing import Iterable, Union, Optional, Literal
-=======
 from typing import Generator, Iterable, Union, Optional, Literal, get_args
->>>>>>> 83694144
 
 import numpy as np
 import pandas as pd
@@ -19,10 +15,7 @@
 from .. import _utils
 from .. import logging as logg
 from ..preprocessing._simple import _get_mean_var
-<<<<<<< HEAD
 from ..get import _get_obs_rep, _check_mask
-=======
->>>>>>> 83694144
 from .._utils import check_nonnegative_integers
 from .._utils import Empty, _empty
 
@@ -92,29 +85,17 @@
 class _RankGenes:
     def __init__(
         self,
-<<<<<<< HEAD
-        adata,
-        groups,
-        groupby,
-        gene_mask=None,
-        reference="rest",
-        use_raw=True,
-        layer=None,
-        comp_pts=False,
-    ):
-        self.gene_mask = gene_mask
-
-=======
         adata: AnnData,
         groups: list[str] | Literal["all"],
         groupby: str,
         *,
+        gene_mask=None,
         reference="rest",
         use_raw: bool = True,
         layer: str | None = None,
         comp_pts: bool = False,
     ) -> None:
->>>>>>> 83694144
+        self.gene_mask = gene_mask
         if "log1p" in adata.uns_keys() and adata.uns["log1p"].get("base") is not None:
             self.expm1_func = lambda x: np.expm1(x * np.log(adata.uns["log1p"]["base"]))
         else:
@@ -645,17 +626,14 @@
     )
 
     test_obj = _RankGenes(
-<<<<<<< HEAD
-        adata, groups_order, groupby, mask, reference, use_raw, layer, pts
-=======
         adata,
         groups_order,
         groupby,
+        gene_mask=mask,
         reference=reference,
         use_raw=use_raw,
         layer=layer,
         comp_pts=pts,
->>>>>>> 83694144
     )
 
     if check_nonnegative_integers(test_obj.X) and method != "logreg":
