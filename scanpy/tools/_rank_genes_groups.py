--- conflicted
+++ resolved
@@ -430,21 +430,12 @@
     adata: AnnData,
     groupby: str,
     use_raw: bool = True,
-<<<<<<< HEAD
-    log: bool = True,
-    groups: Union[str, Iterable[str]] = 'all',
-=======
     groups: Union[Literal['all'], Iterable[str]] = 'all',
->>>>>>> 3fb1463a
     reference: str = 'rest',
     n_genes: Optional[int] = None,
     rankby_abs: bool = False,
-<<<<<<< HEAD
-    key_added: str = 'rank_genes_groups',
-=======
     pts: bool = False,
     key_added: Optional[str] = None,
->>>>>>> 3fb1463a
     copy: bool = False,
     method: _Method = None,
     corr_method: _CorrMethod = 'benjamini-hochberg',
@@ -465,14 +456,8 @@
         The key of the observations grouping to consider.
     use_raw
         Use `raw` attribute of `adata` if present.
-<<<<<<< HEAD
-    log : `bool`, optional (default: `True`)
-        True if data has been log scaled.  This parameter is set to False,
-        regardless of user input, if use_raw is True.
-=======
     layer
         Key from `adata.layers` whose value will be used to perform tests on.
->>>>>>> 3fb1463a
     groups
         Subset of groups, e.g. [`'g1'`, `'g2'`, `'g3'`], to which comparison
         shall be restricted, or `'all'` (default), for all groups.
@@ -499,13 +484,9 @@
     rankby_abs
         Rank genes by the absolute value of the score, not by the
         score. The returned scores are never the absolute values.
-<<<<<<< HEAD
-    key_added : `str`, optional (default: 'rank_genes_groups')
-=======
     pts
         Compute the fraction of cells expressing the genes.
     key_added
->>>>>>> 3fb1463a
         The key in `adata.uns` information is saved to.
     **kwds
         Are passed to test methods. Currently this affects only parameters that
@@ -570,9 +551,6 @@
     if corr_method not in avail_corr:
         raise ValueError(f'Correction method must be one of {avail_corr}.')
 
-    if use_raw is True:
-        log = False  # raw data has not been log-scaled, by definition
-
     adata = adata.copy() if copy else adata
     _utils.sanitize_anndata(adata)
     # for clarity, rename variable
@@ -592,14 +570,8 @@
             f'reference = {reference} needs to be one of groupby = {cats}.'
         )
 
-<<<<<<< HEAD
-    groups_order, groups_masks = utils.select_groups(
-        adata, groups_order, groupby)
-
-=======
     if key_added is None:
         key_added = 'rank_genes_groups'
->>>>>>> 3fb1463a
     adata.uns[key_added] = {}
     adata.uns[key_added]['params'] = dict(
         groupby=groupby,
@@ -626,189 +598,7 @@
         n_genes_user = test_obj.X.shape[1]
 
     logg.debug(f'consider {groupby!r} groups:')
-<<<<<<< HEAD
-    logg.debug(f'with sizes: {ns}')
-    if reference != 'rest':
-        ireference = np.where(groups_order == reference)[0][0]
-    reference_indices = np.arange(adata_comp.n_vars, dtype=int)
-
-    rankings_gene_scores = []
-    rankings_gene_names = []
-    rankings_gene_logfoldchanges = []
-    rankings_gene_pvals = []
-    rankings_gene_pvals_adj = []
-
-    if method in {'t-test', 't-test_overestim_var'}:
-        from scipy import stats
-        from statsmodels.stats.multitest import multipletests
-        # loop over all masks and compute means, variances and sample numbers
-        means = np.zeros((n_groups, n_genes))
-        vars = np.zeros((n_groups, n_genes))
-
-        for imask, mask in enumerate(groups_masks):
-            means[imask], vars[imask] = _get_mean_var(X[mask])
-
-        # test each either against the union of all other groups or against a
-        # specific group
-        for igroup in range(n_groups):
-            if reference == 'rest':
-                mask_rest = ~groups_masks[igroup]
-            else:
-                if igroup == ireference:
-                    continue
-                else:
-                    mask_rest = groups_masks[ireference]
-            mean_group, var_group = means[igroup], vars[igroup]
-            mean_rest, var_rest = _get_mean_var(X[mask_rest])
-
-            ns_group = ns[igroup]  # number of observations in group
-            if method == 't-test':
-                ns_rest = np.where(mask_rest)[0].size
-            elif method == 't-test_overestim_var':
-                ns_rest = ns[igroup]  # hack for overestimating the variance for small groups
-            else:
-                raise ValueError('Method does not exist.')
-
-            # TODO: Come up with better solution. Mask unexpressed genes?
-            # See https://github.com/scipy/scipy/issues/10269
-            with np.errstate(invalid="ignore"):
-                scores, pvals = stats.ttest_ind_from_stats(
-                    mean1=mean_group, std1=np.sqrt(var_group), nobs1=ns_group,
-                    mean2=mean_rest,  std2=np.sqrt(var_rest),  nobs2=ns_rest,
-                    equal_var=False  # Welch's
-                )
-
-            # Fold change
-            foldchanges = _mean_fold_change(mean_group, mean_rest, log=log)
-
-            scores[np.isnan(scores)] = 0  # I think it's only nan when means are the same and vars are 0
-            pvals[np.isnan(pvals)] = 1  # This also has to happen for Benjamini Hochberg
-
-            if corr_method == 'benjamini-hochberg':
-                _, pvals_adj, _, _ = multipletests(pvals, alpha=0.05, method='fdr_bh')
-            elif corr_method == 'bonferroni':
-                pvals_adj = np.minimum(pvals * n_genes, 1.0)
-
-            scores_sort = np.abs(scores) if rankby_abs else scores
-            partition = np.argpartition(scores_sort, -n_genes_user)[-n_genes_user:]
-            partial_indices = np.argsort(scores_sort[partition])[::-1]
-            global_indices = reference_indices[partition][partial_indices]
-            rankings_gene_scores.append(scores[global_indices])
-            rankings_gene_logfoldchanges.append(np.log2(foldchanges[global_indices]))
-            rankings_gene_names.append(adata_comp.var_names[global_indices])
-            rankings_gene_pvals.append(pvals[global_indices])
-            rankings_gene_pvals_adj.append(pvals_adj[global_indices])
-
-    elif method == 'logreg':
-        # if reference is not set, then the groups listed will be compared to the rest
-        # if reference is set, then the groups listed will be compared only to the other groups listed
-        from sklearn.linear_model import LogisticRegression
-        reference = groups_order[0]
-        if len(groups) == 1:
-            raise Exception('Cannot perform logistic regression on a single cluster.')
-        adata_copy = adata[adata.obs[groupby].isin(groups_order)]
-        adata_comp = adata_copy
-        if adata.raw is not None and use_raw:
-            adata_comp = adata_copy.raw
-        X = adata_comp.X
-
-        clf = LogisticRegression(**kwds)
-        clf.fit(X, adata_copy.obs[groupby].cat.codes)
-        scores_all = clf.coef_
-        for igroup, group in enumerate(groups_order):
-            if len(groups_order) <= 2:  # binary logistic regression
-                scores = scores_all[0]
-            else:
-                scores = scores_all[igroup]
-            partition = np.argpartition(scores, -n_genes_user)[-n_genes_user:]
-            partial_indices = np.argsort(scores[partition])[::-1]
-            global_indices = reference_indices[partition][partial_indices]
-            rankings_gene_scores.append(scores[global_indices])
-            rankings_gene_names.append(adata_comp.var_names[global_indices])
-            if len(groups_order) <= 2:
-                break
-
-    elif method == 'wilcoxon':
-        from scipy import stats
-        from statsmodels.stats.multitest import multipletests
-        CONST_MAX_SIZE = 10000000
-        means = np.zeros((n_groups, n_genes))
-        vars = np.zeros((n_groups, n_genes))
-        # initialize space for z-scores
-        scores = np.zeros(n_genes)
-        # First loop: Loop over all genes
-        if reference != 'rest':
-            for imask, mask in enumerate(groups_masks):
-                means[imask], vars[imask] = _get_mean_var(X[mask])  # for fold-change only
-
-                if imask == ireference: continue
-
-                else: mask_rest = groups_masks[ireference]
-                ns_rest = np.where(mask_rest)[0].size
-                mean_rest, var_rest = _get_mean_var(X[mask_rest]) # for fold-change only
-
-                if ns_rest <= 25 or ns[imask] <= 25:
-                    logg.hint('Few observations in a group for '
-                              'normal approximation (<=25). Lower test accuracy.')
-                n_active = ns[imask]
-                m_active = ns_rest
-
-                # Now calculate gene expression ranking in chunkes:
-                chunk = []
-                # Calculate chunk frames
-                n_genes_max_chunk = floor(CONST_MAX_SIZE / (n_active + m_active))
-                if n_genes_max_chunk < n_genes:
-                    chunk_index = n_genes_max_chunk
-                    while chunk_index < n_genes:
-                        chunk.append(chunk_index)
-                        chunk_index = chunk_index + n_genes_max_chunk
-                    chunk.append(n_genes)
-                else:
-                    chunk.append(n_genes)
-
-                left = 0
-                # Calculate rank sums for each chunk for the current mask
-                for chunk_index, right in enumerate(chunk):
-                    # Check if issparse is true: AnnData objects are currently sparse.csr or ndarray.
-                    if issparse(X):
-                        df1 = pd.DataFrame(data=X[mask, left:right].todense())
-                        df2 = pd.DataFrame(data=X[mask_rest, left:right].todense(),
-                                           index=np.arange(start=n_active, stop=n_active + m_active))
-                    else:
-                        df1 = pd.DataFrame(data=X[mask, left:right])
-                        df2 = pd.DataFrame(data=X[mask_rest, left:right],
-                                           index=np.arange(start=n_active, stop=n_active + m_active))
-                    df1 = df1.append(df2)
-                    ranks = df1.rank()
-                    # sum up adjusted_ranks to calculate W_m,n
-                    scores[left:right] = np.sum(ranks.loc[0:n_active, :])
-                    left = right
-
-                scores = (scores - (n_active * (n_active + m_active + 1) / 2)) / sqrt(
-                    (n_active * m_active * (n_active + m_active + 1) / 12))
-                scores[np.isnan(scores)] = 0
-                pvals = 2 * stats.distributions.norm.sf(np.abs(scores))
-
-                if corr_method == 'benjamini-hochberg':
-                    pvals[np.isnan(pvals)] = 1  # set Nan values to 1 to properly convert using Benhjamini Hochberg
-                    _, pvals_adj, _, _ = multipletests(pvals, alpha=0.05, method='fdr_bh')
-                elif corr_method == 'bonferroni':
-                    pvals_adj = np.minimum(pvals * n_genes, 1.0)
-
-                # Fold change
-                foldchanges = _mean_fold_change(means[imask], mean_rest, log=log)  # add small value to remove 0's
-                scores_sort = np.abs(scores) if rankby_abs else scores
-                partition = np.argpartition(scores_sort, -n_genes_user)[-n_genes_user:]
-                partial_indices = np.argsort(scores_sort[partition])[::-1]
-                global_indices = reference_indices[partition][partial_indices]
-                rankings_gene_scores.append(scores[global_indices])
-                rankings_gene_names.append(adata_comp.var_names[global_indices])
-                rankings_gene_logfoldchanges.append(np.log2(foldchanges[global_indices]))
-                rankings_gene_pvals.append(pvals[global_indices])
-                rankings_gene_pvals_adj.append(pvals_adj[global_indices])
-=======
     logg.debug(f'with sizes: {np.count_nonzero(test_obj.groups_masks, axis=1)}')
->>>>>>> 3fb1463a
 
     test_obj.compute_statistics(
         method, corr_method, n_genes_user, rankby_abs, tie_correct, **kwds
@@ -839,42 +629,6 @@
             index=False, column_dtypes=dtypes[col]
         )
 
-<<<<<<< HEAD
-                # Fold change
-                foldchanges = _mean_fold_change(means[imask], mean_rest)
-                scores_sort = np.abs(scores) if rankby_abs else scores
-                partition = np.argpartition(scores_sort[imask, :], -n_genes_user)[-n_genes_user:]
-                partial_indices = np.argsort(scores_sort[imask, partition])[::-1]
-                global_indices = reference_indices[partition][partial_indices]
-                rankings_gene_scores.append(scores[imask, global_indices])
-                rankings_gene_names.append(adata_comp.var_names[global_indices])
-                rankings_gene_logfoldchanges.append(np.log2(foldchanges[global_indices]))
-                rankings_gene_pvals.append(pvals[global_indices])
-                rankings_gene_pvals_adj.append(pvals_adj[global_indices])
-
-
-    groups_order_save = [str(g) for g in groups_order]
-    if (reference != 'rest' and method != 'logreg') or (method == 'logreg' and len(groups) == 2):
-        groups_order_save = [g for g in groups_order if g != reference]
-    adata.uns[key_added]['scores'] = np.rec.fromarrays(
-        [n for n in rankings_gene_scores],
-        dtype=[(rn, 'float32') for rn in groups_order_save])
-    adata.uns[key_added]['names'] = np.rec.fromarrays(
-        [n for n in rankings_gene_names],
-        dtype=[(rn, 'U50') for rn in groups_order_save])
-
-    if method in {'t-test', 't-test_overestim_var', 'wilcoxon'}:
-        adata.uns[key_added]['logfoldchanges'] = np.rec.fromarrays(
-            [n for n in rankings_gene_logfoldchanges],
-            dtype=[(rn, 'float32') for rn in groups_order_save])
-        adata.uns[key_added]['pvals'] = np.rec.fromarrays(
-            [n for n in rankings_gene_pvals],
-            dtype=[(rn, 'float64') for rn in groups_order_save])
-        adata.uns[key_added]['pvals_adj'] = np.rec.fromarrays(
-            [n for n in rankings_gene_pvals_adj],
-            dtype=[(rn, 'float64') for rn in groups_order_save])
-=======
->>>>>>> 3fb1463a
     logg.info(
         '    finished',
         time=start,
@@ -1014,29 +768,6 @@
             X_in = sub_X[in_group]
             X_out = sub_X[~in_group]
 
-<<<<<<< HEAD
-        # 2. compute fraction of cells having value >0
-        # transform obs_tidy into boolean matrix
-        obs_bool = obs_tidy.astype(bool)
-
-        # compute the sum per group which in the boolean matrix this is the number
-        # of values >0, and divide the result by the total number of values in the group
-        # (given by `count()`)
-        fraction_obs = obs_bool.groupby(level=0).sum() / obs_bool.groupby(level=0).count()
-
-        # Because the dataframe groupby is based on the '__is_in_cluster__' column,
-        # in this context, [True] means __is_in_cluster__.
-        # Also, in this context, fraction_obs.loc[True].values is the row of values
-        # that is assigned *as column* to fraction_in_cluster_matrix to follow the
-        # structure of the gene_names dataFrame
-        fraction_in_cluster_matrix.loc[:, cluster] = fraction_obs.loc[True].values
-        fraction_out_cluster_matrix.loc[:, cluster] = fraction_obs.loc[False].values
-
-        # compute fold change.
-        fold_change_matrix.loc[:, cluster] = (_mean_fold_change(mean_obs.loc[True],
-                                                                mean_obs.loc[False],
-                                                                log=log)).values
-=======
         if use_fraction:
             fraction_in_cluster_matrix.loc[:, cluster] = (
                 adata.uns[key]['pts'][cluster].loc[var_names].values
@@ -1057,7 +788,6 @@
                 (expm1_func(mean_in_cluster) + 1e-9)
                 / (expm1_func(mean_out_cluster) + 1e-9)
             )
->>>>>>> 3fb1463a
 
     # filter original_matrix
     gene_names = gene_names[
@@ -1067,32 +797,4 @@
     ]
     # create new structured array using 'key_added'.
     adata.uns[key_added] = adata.uns[key].copy()
-<<<<<<< HEAD
-    adata.uns[key_added]['names'] = gene_names.to_records(index=False)
-
-
-def _mean_fold_change(mean_group, mean_rest, log: bool):
-    """Calculate mean fold change, given within-group mean and out-of-group mean.
-
-    Parameters
-    ----------
-    mean_group: Mean expression within group.
-    mean_rest: Mean expression outside group.
-    log: True if count data has been log-scaled.
-
-    Returns
-    -------
-    fold_change: Fold change in gene expression going from the rest to the group.
-
-    """
-
-    if log:
-
-        # Data has been log-scaled.  Exponentiate to get counts.
-        mean_group = np.expm1(mean_group)
-        mean_rest = np.expm1(mean_rest)
-
-    return (mean_group + 1e-9) / (mean_rest + 1e-9)  # so that 0/0 -> 1.
-=======
-    adata.uns[key_added]['names'] = gene_names.to_records(index=False)
->>>>>>> 3fb1463a
+    adata.uns[key_added]['names'] = gene_names.to_records(index=False)