"""Rank genes according to differential expression.
"""
from math import floor
<<<<<<< HEAD
from typing import Iterable, Union, Optional
from warnings import warn
=======
from typing import Iterable, Union, Optional, Literal
>>>>>>> 89804c26

import numpy as np
import pandas as pd
from anndata import AnnData
from scipy.sparse import issparse, vstack

from .. import _utils
from .. import logging as logg
from ..preprocessing._simple import _get_mean_var
<<<<<<< HEAD
from .._compat import Literal
from ..get import _get_obs_rep, _check_mask
=======
from ..get import _get_obs_rep
>>>>>>> 89804c26
from .._utils import check_nonnegative_integers
from .._utils import Empty, _empty


_Method = Optional[Literal['logreg', 't-test', 'wilcoxon', 't-test_overestim_var']]
_CorrMethod = Literal['benjamini-hochberg', 'bonferroni']


def _select_top_n(scores, n_top):
    n_from = scores.shape[0]
    reference_indices = np.arange(n_from, dtype=int)
    partition = np.argpartition(scores, -n_top)[-n_top:]
    partial_indices = np.argsort(scores[partition])[::-1]
    global_indices = reference_indices[partition][partial_indices]

    return global_indices


def _ranks(X, mask=None, mask_rest=None):
    CONST_MAX_SIZE = 10000000

    n_genes = X.shape[1]

    if issparse(X):
        merge = lambda tpl: vstack(tpl).toarray()
        adapt = lambda X: X.toarray()
    else:
        merge = np.vstack
        adapt = lambda X: X

    masked = mask is not None and mask_rest is not None

    if masked:
        n_cells = np.count_nonzero(mask) + np.count_nonzero(mask_rest)
        get_chunk = lambda X, left, right: merge(
            (X[mask, left:right], X[mask_rest, left:right])
        )
    else:
        n_cells = X.shape[0]
        get_chunk = lambda X, left, right: adapt(X[:, left:right])

    # Calculate chunk frames
    max_chunk = floor(CONST_MAX_SIZE / n_cells)

    for left in range(0, n_genes, max_chunk):
        right = min(left + max_chunk, n_genes)

        df = pd.DataFrame(data=get_chunk(X, left, right))
        ranks = df.rank()
        yield ranks, left, right


def _tiecorrect(ranks):
    size = np.float64(ranks.shape[0])
    if size < 2:
        return np.repeat(ranks.shape[1], 1.0)

    arr = np.sort(ranks, axis=0)
    tf = np.insert(arr[1:] != arr[:-1], (0, arr.shape[0] - 1), True, axis=0)
    idx = np.where(tf, np.arange(tf.shape[0])[:, None], 0)
    idx = np.sort(idx, axis=0)
    cnt = np.diff(idx, axis=0).astype(np.float64)

    return 1.0 - (cnt**3 - cnt).sum(axis=0) / (size**3 - size)


class _RankGenes:
    def __init__(
        self,
        adata,
        groups,
        groupby,
        gene_mask=None,
        reference='rest',
        use_raw=True,
        layer=None,
        comp_pts=False,
    ):
<<<<<<< HEAD

        self.gene_mask = gene_mask

        if 'log1p' in adata.uns_keys() and adata.uns['log1p']['base'] is not None:
=======
        if 'log1p' in adata.uns_keys() and adata.uns['log1p'].get('base') is not None:
>>>>>>> 89804c26
            self.expm1_func = lambda x: np.expm1(x * np.log(adata.uns['log1p']['base']))
        else:
            self.expm1_func = np.expm1

        self.groups_order, self.groups_masks = _utils.select_groups(
            adata, groups, groupby
        )

        # Singlet groups cause division by zero errors
        invalid_groups_selected = set(self.groups_order) & set(
            adata.obs[groupby].value_counts().loc[lambda x: x < 2].index
        )

        if len(invalid_groups_selected) > 0:
            raise ValueError(
                "Could not calculate statistics for groups {} since they only "
                "contain one sample.".format(', '.join(invalid_groups_selected))
            )

        adata_comp = adata
        if layer is not None:
            if use_raw:
                raise ValueError("Cannot specify `layer` and have `use_raw=True`.")
            X = adata_comp.layers[layer]
        else:
            if use_raw and adata.raw is not None:
                adata_comp = adata.raw
            X = adata_comp.X

        # for correct getnnz calculation
        if issparse(X):
            X.eliminate_zeros()

        # if self.gene_mask is _empty:
        #    self.gene_mask = None

        if self.gene_mask is not None:
            self.X = X[:, self.gene_mask]
            self.var_names = adata_comp.var_names[self.gene_mask]

        else:
            self.X = X
            self.var_names = adata_comp.var_names

        self.ireference = None
        if reference != 'rest':
            self.ireference = np.where(self.groups_order == reference)[0][0]

        self.means = None
        self.vars = None

        self.means_rest = None
        self.vars_rest = None

        self.comp_pts = comp_pts
        self.pts = None
        self.pts_rest = None

        self.stats = None

        # for logreg only
        self.grouping_mask = adata.obs[groupby].isin(self.groups_order)
        self.grouping = adata.obs.loc[self.grouping_mask, groupby]

    def _basic_stats(self):
        n_genes = self.X.shape[1]
        n_groups = self.groups_masks.shape[0]

        self.means = np.zeros((n_groups, n_genes))
        self.vars = np.zeros((n_groups, n_genes))
        self.pts = np.zeros((n_groups, n_genes)) if self.comp_pts else None

        if self.ireference is None:
            self.means_rest = np.zeros((n_groups, n_genes))
            self.vars_rest = np.zeros((n_groups, n_genes))
            self.pts_rest = np.zeros((n_groups, n_genes)) if self.comp_pts else None
        else:
            mask_rest = self.groups_masks[self.ireference]
            X_rest = self.X[mask_rest]
            self.means[self.ireference], self.vars[self.ireference] = _get_mean_var(
                X_rest
            )
            # deleting the next line causes a memory leak for some reason
            del X_rest

        if issparse(self.X):
            get_nonzeros = lambda X: X.getnnz(axis=0)
        else:
            get_nonzeros = lambda X: np.count_nonzero(X, axis=0)

        for imask, mask in enumerate(self.groups_masks):
            X_mask = self.X[mask]

            if self.comp_pts:
                self.pts[imask] = get_nonzeros(X_mask) / X_mask.shape[0]

            if self.ireference is not None and imask == self.ireference:
                continue

            self.means[imask], self.vars[imask] = _get_mean_var(X_mask)

            if self.ireference is None:
                mask_rest = ~mask
                X_rest = self.X[mask_rest]
                self.means_rest[imask], self.vars_rest[imask] = _get_mean_var(X_rest)
                # this can be costly for sparse data
                if self.comp_pts:
                    self.pts_rest[imask] = get_nonzeros(X_rest) / X_rest.shape[0]
                # deleting the next line causes a memory leak for some reason
                del X_rest

    def t_test(self, method):
        from scipy import stats

        self._basic_stats()

        for group_index, mask in enumerate(self.groups_masks):
            if self.ireference is not None and group_index == self.ireference:
                continue

            mean_group = self.means[group_index]
            var_group = self.vars[group_index]
            ns_group = np.count_nonzero(mask)

            if self.ireference is not None:
                mean_rest = self.means[self.ireference]
                var_rest = self.vars[self.ireference]
                ns_other = np.count_nonzero(self.groups_masks[self.ireference])
            else:
                mean_rest = self.means_rest[group_index]
                var_rest = self.vars_rest[group_index]
                ns_other = self.X.shape[0] - ns_group

            if method == 't-test':
                ns_rest = ns_other
            elif method == 't-test_overestim_var':
                # hack for overestimating the variance for small groups
                ns_rest = ns_group
            else:
                raise ValueError('Method does not exist.')

            # TODO: Come up with better solution. Mask unexpressed genes?
            # See https://github.com/scipy/scipy/issues/10269
            with np.errstate(invalid="ignore"):
                scores, pvals = stats.ttest_ind_from_stats(
                    mean1=mean_group,
                    std1=np.sqrt(var_group),
                    nobs1=ns_group,
                    mean2=mean_rest,
                    std2=np.sqrt(var_rest),
                    nobs2=ns_rest,
                    equal_var=False,  # Welch's
                )

            # I think it's only nan when means are the same and vars are 0
            scores[np.isnan(scores)] = 0
            # This also has to happen for Benjamini Hochberg
            pvals[np.isnan(pvals)] = 1

            yield group_index, scores, pvals

    def wilcoxon(self, tie_correct):
        from scipy import stats

        self._basic_stats()

        n_genes = self.X.shape[1]
        # First loop: Loop over all genes
        if self.ireference is not None:
            # initialize space for z-scores
            scores = np.zeros(n_genes)
            # initialize space for tie correction coefficients
            if tie_correct:
                T = np.zeros(n_genes)
            else:
                T = 1

            for group_index, mask in enumerate(self.groups_masks):
                if group_index == self.ireference:
                    continue

                mask_rest = self.groups_masks[self.ireference]

                n_active = np.count_nonzero(mask)
                m_active = np.count_nonzero(mask_rest)

                if n_active <= 25 or m_active <= 25:
                    logg.hint(
                        'Few observations in a group for '
                        'normal approximation (<=25). Lower test accuracy.'
                    )

                # Calculate rank sums for each chunk for the current mask
                for ranks, left, right in _ranks(self.X, mask, mask_rest):
                    scores[left:right] = np.sum(ranks.iloc[0:n_active, :])
                    if tie_correct:
                        T[left:right] = _tiecorrect(ranks)

                std_dev = np.sqrt(
                    T * n_active * m_active * (n_active + m_active + 1) / 12.0
                )

                scores = (
                    scores - (n_active * ((n_active + m_active + 1) / 2.0))
                ) / std_dev
                scores[np.isnan(scores)] = 0
                pvals = 2 * stats.distributions.norm.sf(np.abs(scores))

                yield group_index, scores, pvals
        # If no reference group exists,
        # ranking needs only to be done once (full mask)
        else:
            n_groups = self.groups_masks.shape[0]
            scores = np.zeros((n_groups, n_genes))
            n_cells = self.X.shape[0]

            if tie_correct:
                T = np.zeros((n_groups, n_genes))

            for ranks, left, right in _ranks(self.X):
                # sum up adjusted_ranks to calculate W_m,n
                for imask, mask in enumerate(self.groups_masks):
                    scores[imask, left:right] = np.sum(ranks.iloc[mask, :])
                    if tie_correct:
                        T[imask, left:right] = _tiecorrect(ranks)

            for group_index, mask in enumerate(self.groups_masks):
                n_active = np.count_nonzero(mask)

                if tie_correct:
                    T_i = T[group_index]
                else:
                    T_i = 1

                std_dev = np.sqrt(
                    T_i * n_active * (n_cells - n_active) * (n_cells + 1) / 12.0
                )

                scores[group_index, :] = (
                    scores[group_index, :] - (n_active * (n_cells + 1) / 2.0)
                ) / std_dev
                scores[np.isnan(scores)] = 0
                pvals = 2 * stats.distributions.norm.sf(np.abs(scores[group_index, :]))

                yield group_index, scores[group_index], pvals

    def logreg(self, **kwds):
        # if reference is not set, then the groups listed will be compared to the rest
        # if reference is set, then the groups listed will be compared only to the other groups listed
        from sklearn.linear_model import LogisticRegression

        # Indexing with a series causes issues, possibly segfault
        X = self.X[self.grouping_mask.values, :]

        if len(self.groups_order) == 1:
            raise ValueError('Cannot perform logistic regression on a single cluster.')

        clf = LogisticRegression(**kwds)
        clf.fit(X, self.grouping.cat.codes)
        scores_all = clf.coef_
        for igroup, _ in enumerate(self.groups_order):
            if len(self.groups_order) <= 2:  # binary logistic regression
                scores = scores_all[0]
            else:
                scores = scores_all[igroup]

            yield igroup, scores, None

            if len(self.groups_order) <= 2:
                break

    def compute_statistics(
        self,
        method,
        corr_method='benjamini-hochberg',
        n_genes_user=None,
        rankby_abs=False,
        tie_correct=False,
        **kwds,
    ):
        if method in {'t-test', 't-test_overestim_var'}:
            generate_test_results = self.t_test(method)
        elif method == 'wilcoxon':
            generate_test_results = self.wilcoxon(tie_correct)
        elif method == 'logreg':
            generate_test_results = self.logreg(**kwds)

        self.stats = None

        n_genes = self.X.shape[1]

        for group_index, scores, pvals in generate_test_results:
            group_name = str(self.groups_order[group_index])

            if n_genes_user is not None:
                scores_sort = np.abs(scores) if rankby_abs else scores
                global_indices = _select_top_n(scores_sort, n_genes_user)
                first_col = 'names'
            else:
                global_indices = slice(None)
                first_col = 'scores'

            if self.stats is None:
                idx = pd.MultiIndex.from_tuples([(group_name, first_col)])
                self.stats = pd.DataFrame(columns=idx)

            if n_genes_user is not None:
                self.stats[group_name, 'names'] = self.var_names[global_indices]

            self.stats[group_name, 'scores'] = scores[global_indices]

            if pvals is not None:
                self.stats[group_name, 'pvals'] = pvals[global_indices]
                if corr_method == 'benjamini-hochberg':
                    from statsmodels.stats.multitest import multipletests

                    pvals[np.isnan(pvals)] = 1
                    _, pvals_adj, _, _ = multipletests(
                        pvals, alpha=0.05, method='fdr_bh'
                    )
                elif corr_method == 'bonferroni':
                    pvals_adj = np.minimum(pvals * n_genes, 1.0)
                self.stats[group_name, 'pvals_adj'] = pvals_adj[global_indices]

            if self.means is not None:
                mean_group = self.means[group_index]
                if self.ireference is None:
                    mean_rest = self.means_rest[group_index]
                else:
                    mean_rest = self.means[self.ireference]
                foldchanges = (self.expm1_func(mean_group) + 1e-9) / (
                    self.expm1_func(mean_rest) + 1e-9
                )  # add small value to remove 0's
                self.stats[group_name, 'logfoldchanges'] = np.log2(
                    foldchanges[global_indices]
                )

        if n_genes_user is None:
            self.stats.index = self.var_names


# TODO: Make arguments after groupby keyword only
def rank_genes_groups(
    adata: AnnData,
    groupby: str,
    mask: Union[np.ndarray, str, None, Empty] = _empty,
    use_raw: Optional[bool] = None,
    groups: Union[Literal['all'], Iterable[str]] = 'all',
    reference: str = 'rest',
    n_genes: Optional[int] = None,
    rankby_abs: bool = False,
    pts: bool = False,
    key_added: Optional[str] = None,
    copy: bool = False,
    method: _Method = None,
    corr_method: _CorrMethod = 'benjamini-hochberg',
    tie_correct: bool = False,
    layer: Optional[str] = None,
    **kwds,
) -> Optional[AnnData]:
    """\
    Rank genes for characterizing groups.

    Expects logarithmized data.

    Parameters
    ----------
    adata
        Annotated data matrix.
    groupby
        The key of the observations grouping to consider.
    mask
        Select subset of genes to use in statistical tests.
    use_raw
        Use `raw` attribute of `adata` if present.
    layer
        Key from `adata.layers` whose value will be used to perform tests on.
    groups
        Subset of groups, e.g. [`'g1'`, `'g2'`, `'g3'`], to which comparison
        shall be restricted, or `'all'` (default), for all groups.
    reference
        If `'rest'`, compare each group to the union of the rest of the group.
        If a group identifier, compare with respect to this group.
    n_genes
        The number of genes that appear in the returned tables.
        Defaults to all genes.
    method
        The default method is `'t-test'`,
        `'t-test_overestim_var'` overestimates variance of each group,
        `'wilcoxon'` uses Wilcoxon rank-sum,
        `'logreg'` uses logistic regression. See [Ntranos18]_,
        `here <https://github.com/scverse/scanpy/issues/95>`__ and `here
        <http://www.nxn.se/valent/2018/3/5/actionable-scrna-seq-clusters>`__,
        for why this is meaningful.
    corr_method
        p-value correction method.
        Used only for `'t-test'`, `'t-test_overestim_var'`, and `'wilcoxon'`.
    tie_correct
        Use tie correction for `'wilcoxon'` scores.
        Used only for `'wilcoxon'`.
    rankby_abs
        Rank genes by the absolute value of the score, not by the
        score. The returned scores are never the absolute values.
    pts
        Compute the fraction of cells expressing the genes.
    key_added
        The key in `adata.uns` information is saved to.
    **kwds
        Are passed to test methods. Currently this affects only parameters that
        are passed to :class:`sklearn.linear_model.LogisticRegression`.
        For instance, you can pass `penalty='l1'` to try to come up with a
        minimal set of genes that are good predictors (sparse solution meaning
        few non-zero fitted coefficients).

    Returns
    -------
    **names** : structured `np.ndarray` (`.uns['rank_genes_groups']`)
        Structured array to be indexed by group id storing the gene
        names. Ordered according to scores.
    **scores** : structured `np.ndarray` (`.uns['rank_genes_groups']`)
        Structured array to be indexed by group id storing the z-score
        underlying the computation of a p-value for each gene for each
        group. Ordered according to scores.
    **logfoldchanges** : structured `np.ndarray` (`.uns['rank_genes_groups']`)
        Structured array to be indexed by group id storing the log2
        fold change for each gene for each group. Ordered according to
        scores. Only provided if method is 't-test' like.
        Note: this is an approximation calculated from mean-log values.
    **pvals** : structured `np.ndarray` (`.uns['rank_genes_groups']`)
        p-values.
    **pvals_adj** : structured `np.ndarray` (`.uns['rank_genes_groups']`)
        Corrected p-values.
    **pts** : `pandas.DataFrame` (`.uns['rank_genes_groups']`)
        Fraction of cells expressing the genes for each group.
    **pts_rest** : `pandas.DataFrame` (`.uns['rank_genes_groups']`)
        Only if `reference` is set to `'rest'`.
        Fraction of cells from the union of the rest of each group
        expressing the genes.

    Notes
    -----
    There are slight inconsistencies depending on whether sparse
    or dense data are passed. See `here <https://github.com/scverse/scanpy/blob/master/scanpy/tests/test_rank_genes_groups.py>`__.

    Examples
    --------
    >>> import scanpy as sc
    >>> adata = sc.datasets.pbmc68k_reduced()
    >>> sc.tl.rank_genes_groups(adata, 'bulk_labels', method='wilcoxon')
    >>> # to visualize the results
    >>> sc.pl.rank_genes_groups(adata)
    """

    if mask is _empty:
        mask = None

    if mask is not None:
        _check_mask(adata, mask, 1)

    if use_raw is None:
        use_raw = adata.raw is not None
    elif use_raw is True and adata.raw is None:
        raise ValueError("Received `use_raw=True`, but `adata.raw` is empty.")

    if method is None:
        logg.warning(
            "Default of the method has been changed to 't-test' from 't-test_overestim_var'"
        )
        method = 't-test'

    if 'only_positive' in kwds:
        rankby_abs = not kwds.pop('only_positive')  # backwards compat

    start = logg.info('ranking genes')
    avail_methods = {'t-test', 't-test_overestim_var', 'wilcoxon', 'logreg'}
    if method not in avail_methods:
        raise ValueError(f'Method must be one of {avail_methods}.')

    avail_corr = {'benjamini-hochberg', 'bonferroni'}
    if corr_method not in avail_corr:
        raise ValueError(f'Correction method must be one of {avail_corr}.')

    adata = adata.copy() if copy else adata
    _utils.sanitize_anndata(adata)
    # for clarity, rename variable
    if groups == 'all':
        groups_order = 'all'
    elif isinstance(groups, (str, int)):
        raise ValueError('Specify a sequence of groups')
    else:
        groups_order = list(groups)
        if isinstance(groups_order[0], int):
            groups_order = [str(n) for n in groups_order]
        if reference != 'rest' and reference not in set(groups_order):
            groups_order += [reference]
    if reference != 'rest' and reference not in adata.obs[groupby].cat.categories:
        cats = adata.obs[groupby].cat.categories.tolist()
        raise ValueError(
            f'reference = {reference} needs to be one of groupby = {cats}.'
        )

    if key_added is None:
        key_added = 'rank_genes_groups'
    adata.uns[key_added] = {}
    adata.uns[key_added]['params'] = dict(
        groupby=groupby,
        reference=reference,
        method=method,
        use_raw=use_raw,
        layer=layer,
        corr_method=corr_method,
    )

    test_obj = _RankGenes(
        adata, groups_order, groupby, mask, reference, use_raw, layer, pts
    )

    if check_nonnegative_integers(test_obj.X) and method != 'logreg':
        logg.warning(
            "It seems you use rank_genes_groups on the raw count data. "
            "Please logarithmize your data before calling rank_genes_groups."
        )

    # for clarity, rename variable
    n_genes_user = n_genes
    # make sure indices are not OoB in case there are less genes than n_genes
    # defaults to all genes
    if n_genes_user is None or n_genes_user > test_obj.X.shape[1]:
        n_genes_user = test_obj.X.shape[1]

    logg.debug(f'consider {groupby!r} groups:')
    logg.debug(f'with sizes: {np.count_nonzero(test_obj.groups_masks, axis=1)}')

    test_obj.compute_statistics(
        method, corr_method, n_genes_user, rankby_abs, tie_correct, **kwds
    )

    if test_obj.pts is not None:
        groups_names = [str(name) for name in test_obj.groups_order]
        adata.uns[key_added]['pts'] = pd.DataFrame(
            test_obj.pts.T, index=test_obj.var_names, columns=groups_names
        )
    if test_obj.pts_rest is not None:
        adata.uns[key_added]['pts_rest'] = pd.DataFrame(
            test_obj.pts_rest.T, index=test_obj.var_names, columns=groups_names
        )

    test_obj.stats.columns = test_obj.stats.columns.swaplevel()

    dtypes = {
        'names': 'O',
        'scores': 'float32',
        'logfoldchanges': 'float32',
        'pvals': 'float64',
        'pvals_adj': 'float64',
    }

    for col in test_obj.stats.columns.levels[0]:
        adata.uns[key_added][col] = test_obj.stats[col].to_records(
            index=False, column_dtypes=dtypes[col]
        )

    logg.info(
        '    finished',
        time=start,
        deep=(
            f'added to `.uns[{key_added!r}]`\n'
            "    'names', sorted np.recarray to be indexed by group ids\n"
            "    'scores', sorted np.recarray to be indexed by group ids\n"
            + (
                "    'logfoldchanges', sorted np.recarray to be indexed by group ids\n"
                "    'pvals', sorted np.recarray to be indexed by group ids\n"
                "    'pvals_adj', sorted np.recarray to be indexed by group ids"
                if method in {'t-test', 't-test_overestim_var', 'wilcoxon'}
                else ''
            )
        ),
    )
    return adata if copy else None


def _calc_frac(X):
    if issparse(X):
        n_nonzero = X.getnnz(axis=0)
    else:
        n_nonzero = np.count_nonzero(X, axis=0)
    return n_nonzero / X.shape[0]


def filter_rank_genes_groups(
    adata: AnnData,
    key=None,
    groupby=None,
    use_raw=None,
    key_added='rank_genes_groups_filtered',
    min_in_group_fraction=0.25,
    min_fold_change=1,
    max_out_group_fraction=0.5,
    compare_abs=False,
) -> None:
    """\
    Filters out genes based on log fold change and fraction of genes expressing the
    gene within and outside the `groupby` categories.

    See :func:`~scanpy.tl.rank_genes_groups`.

    Results are stored in `adata.uns[key_added]`
    (default: 'rank_genes_groups_filtered').

    To preserve the original structure of adata.uns['rank_genes_groups'],
    filtered genes are set to `NaN`.

    Parameters
    ----------
    adata
    key
    groupby
    use_raw
    key_added
    min_in_group_fraction
    min_fold_change
    max_out_group_fraction
    compare_abs
        If `True`, compare absolute values of log fold change with `min_fold_change`.

    Returns
    -------
    Same output as :func:`scanpy.tl.rank_genes_groups` but with filtered genes names set to
    `nan`

    Examples
    --------
    >>> import scanpy as sc
    >>> adata = sc.datasets.pbmc68k_reduced()
    >>> sc.tl.rank_genes_groups(adata, 'bulk_labels', method='wilcoxon')
    >>> sc.tl.filter_rank_genes_groups(adata, min_fold_change=3)
    >>> # visualize results
    >>> sc.pl.rank_genes_groups(adata, key='rank_genes_groups_filtered')
    >>> # visualize results using dotplot
    >>> sc.pl.rank_genes_groups_dotplot(adata, key='rank_genes_groups_filtered')
    """
    if key is None:
        key = 'rank_genes_groups'

    if groupby is None:
        groupby = adata.uns[key]['params']['groupby']

    if use_raw is None:
        use_raw = adata.uns[key]['params']['use_raw']

    same_params = (
        adata.uns[key]['params']['groupby'] == groupby
        and adata.uns[key]['params']['reference'] == 'rest'
        and adata.uns[key]['params']['use_raw'] == use_raw
    )

    use_logfolds = same_params and 'logfoldchanges' in adata.uns[key]
    use_fraction = same_params and 'pts_rest' in adata.uns[key]

    # convert structured numpy array into DataFrame
    gene_names = pd.DataFrame(adata.uns[key]['names'])

    fraction_in_cluster_matrix = pd.DataFrame(
        np.zeros(gene_names.shape),
        columns=gene_names.columns,
        index=gene_names.index,
    )
    fraction_out_cluster_matrix = pd.DataFrame(
        np.zeros(gene_names.shape),
        columns=gene_names.columns,
        index=gene_names.index,
    )

    if use_logfolds:
        fold_change_matrix = pd.DataFrame(adata.uns[key]['logfoldchanges'])
    else:
        fold_change_matrix = pd.DataFrame(
            np.zeros(gene_names.shape),
            columns=gene_names.columns,
            index=gene_names.index,
        )

        if 'log1p' in adata.uns_keys() and adata.uns['log1p'].get('base') is not None:
            expm1_func = lambda x: np.expm1(x * np.log(adata.uns['log1p']['base']))
        else:
            expm1_func = np.expm1

    logg.info(
        f"Filtering genes using: "
        f"min_in_group_fraction: {min_in_group_fraction} "
        f"min_fold_change: {min_fold_change}, "
        f"max_out_group_fraction: {max_out_group_fraction}"
    )

    for cluster in gene_names.columns:
        # iterate per column
        var_names = gene_names[cluster].values

        if not use_logfolds or not use_fraction:
            sub_X = adata.raw[:, var_names].X if use_raw else adata[:, var_names].X
            in_group = adata.obs[groupby] == cluster
            X_in = sub_X[in_group]
            X_out = sub_X[~in_group]

        if use_fraction:
            fraction_in_cluster_matrix.loc[:, cluster] = (
                adata.uns[key]['pts'][cluster].loc[var_names].values
            )
            fraction_out_cluster_matrix.loc[:, cluster] = (
                adata.uns[key]['pts_rest'][cluster].loc[var_names].values
            )
        else:
            fraction_in_cluster_matrix.loc[:, cluster] = _calc_frac(X_in)
            fraction_out_cluster_matrix.loc[:, cluster] = _calc_frac(X_out)

        if not use_logfolds:
            # compute mean value
            mean_in_cluster = np.ravel(X_in.mean(0))
            mean_out_cluster = np.ravel(X_out.mean(0))
            # compute fold change
            fold_change_matrix.loc[:, cluster] = np.log2(
                (expm1_func(mean_in_cluster) + 1e-9)
                / (expm1_func(mean_out_cluster) + 1e-9)
            )

    if compare_abs:
        fold_change_matrix = fold_change_matrix.abs()
    # filter original_matrix
    gene_names = gene_names[
        (fraction_in_cluster_matrix > min_in_group_fraction)
        & (fraction_out_cluster_matrix < max_out_group_fraction)
        & (fold_change_matrix > min_fold_change)
    ]
    # create new structured array using 'key_added'.
    adata.uns[key_added] = adata.uns[key].copy()
    adata.uns[key_added]['names'] = gene_names.to_records(index=False)<|MERGE_RESOLUTION|>--- conflicted
+++ resolved
@@ -1,12 +1,8 @@
 """Rank genes according to differential expression.
 """
 from math import floor
-<<<<<<< HEAD
-from typing import Iterable, Union, Optional
 from warnings import warn
-=======
 from typing import Iterable, Union, Optional, Literal
->>>>>>> 89804c26
 
 import numpy as np
 import pandas as pd
@@ -16,12 +12,7 @@
 from .. import _utils
 from .. import logging as logg
 from ..preprocessing._simple import _get_mean_var
-<<<<<<< HEAD
-from .._compat import Literal
 from ..get import _get_obs_rep, _check_mask
-=======
-from ..get import _get_obs_rep
->>>>>>> 89804c26
 from .._utils import check_nonnegative_integers
 from .._utils import Empty, _empty
 
@@ -100,14 +91,9 @@
         layer=None,
         comp_pts=False,
     ):
-<<<<<<< HEAD
-
         self.gene_mask = gene_mask
 
-        if 'log1p' in adata.uns_keys() and adata.uns['log1p']['base'] is not None:
-=======
         if 'log1p' in adata.uns_keys() and adata.uns['log1p'].get('base') is not None:
->>>>>>> 89804c26
             self.expm1_func = lambda x: np.expm1(x * np.log(adata.uns['log1p']['base']))
         else:
             self.expm1_func = np.expm1
