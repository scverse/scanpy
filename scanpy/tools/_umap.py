from typing import Optional, Union, Literal
import warnings

import numpy as np
from packaging import version
from anndata import AnnData
from sklearn.utils import check_random_state, check_array

from ._utils import get_init_pos_from_paga, _choose_representation
from .. import logging as logg
from .._settings import settings
from .._utils import AnyRandom, NeighborsView


_InitPos = Literal["paga", "spectral", "random"]


def umap(
    adata: AnnData,
    min_dist: float = 0.5,
    spread: float = 1.0,
    n_components: int = 2,
    maxiter: Optional[int] = None,
    alpha: float = 1.0,
    gamma: float = 1.0,
    negative_sample_rate: int = 5,
    init_pos: Union[_InitPos, np.ndarray, None] = "spectral",
    random_state: AnyRandom = 0,
    a: Optional[float] = None,
    b: Optional[float] = None,
    copy: bool = False,
    method: Literal["umap", "rapids"] = "umap",
    neighbors_key: Optional[str] = None,
) -> Optional[AnnData]:
    """\
    Embed the neighborhood graph using UMAP [McInnes18]_.

    UMAP (Uniform Manifold Approximation and Projection) is a manifold learning
    technique suitable for visualizing high-dimensional data. Besides tending to
    be faster than tSNE, it optimizes the embedding such that it best reflects
    the topology of the data, which we represent throughout Scanpy using a
    neighborhood graph. tSNE, by contrast, optimizes the distribution of
    nearest-neighbor distances in the embedding such that these best match the
    distribution of distances in the high-dimensional space.  We use the
    implementation of `umap-learn <https://github.com/lmcinnes/umap>`__
    [McInnes18]_. For a few comparisons of UMAP with tSNE, see this `preprint
    <https://doi.org/10.1101/298430>`__.

    Parameters
    ----------
    adata
        Annotated data matrix.
    min_dist
        The effective minimum distance between embedded points. Smaller values
        will result in a more clustered/clumped embedding where nearby points on
        the manifold are drawn closer together, while larger values will result
        on a more even dispersal of points. The value should be set relative to
        the ``spread`` value, which determines the scale at which embedded
        points will be spread out. The default of in the `umap-learn` package is
        0.1.
    spread
        The effective scale of embedded points. In combination with `min_dist`
        this determines how clustered/clumped the embedded points are.
    n_components
        The number of dimensions of the embedding.
    maxiter
        The number of iterations (epochs) of the optimization. Called `n_epochs`
        in the original UMAP.
    alpha
        The initial learning rate for the embedding optimization.
    gamma
        Weighting applied to negative samples in low dimensional embedding
        optimization. Values higher than one will result in greater weight
        being given to negative samples.
    negative_sample_rate
        The number of negative edge/1-simplex samples to use per positive
        edge/1-simplex sample in optimizing the low dimensional embedding.
    init_pos
        How to initialize the low dimensional embedding. Called `init` in the
        original UMAP. Options are:

        * Any key for `adata.obsm`.
        * 'paga': positions from :func:`~scanpy.pl.paga`.
        * 'spectral': use a spectral embedding of the graph.
        * 'random': assign initial embedding positions at random.
        * A numpy array of initial embedding positions.
    random_state
        If `int`, `random_state` is the seed used by the random number generator;
        If `RandomState` or `Generator`, `random_state` is the random number generator;
        If `None`, the random number generator is the `RandomState` instance used
        by `np.random`.
    a
        More specific parameters controlling the embedding. If `None` these
        values are set automatically as determined by `min_dist` and
        `spread`.
    b
        More specific parameters controlling the embedding. If `None` these
        values are set automatically as determined by `min_dist` and
        `spread`.
    copy
        Return a copy instead of writing to adata.
    method
        Chosen implementation.

        ``'umap'``
            Umap’s simplical set embedding.
        ``'rapids'``
            GPU accelerated implementation.

            .. deprecated:: 1.10.0
                Use :func:`rapids_singlecell.tl.umap` instead.
    neighbors_key
        If not specified, umap looks .uns['neighbors'] for neighbors settings
        and .obsp['connectivities'] for connectivities
        (default storage places for pp.neighbors).
        If specified, umap looks .uns[neighbors_key] for neighbors settings and
        .obsp[.uns[neighbors_key]['connectivities_key']] for connectivities.

    Returns
    -------
    Returns `None` if `copy=False`, else returns an `AnnData` object. Sets the following field:

<<<<<<< HEAD
    `adata.obsm['X_umap']` (:class:`numpy.ndarray`, dtype `float`)
=======
    `adata.obsm['X_umap']` : :class:`numpy.ndarray` (dtype `float`)
>>>>>>> 04165937
        tSNE coordinates of data.
    """
    adata = adata.copy() if copy else adata

    if neighbors_key is None:
        neighbors_key = "neighbors"

    if neighbors_key not in adata.uns:
        raise ValueError(
            f'Did not find .uns["{neighbors_key}"]. Run `sc.pp.neighbors` first.'
        )
    start = logg.info("computing UMAP")

    neighbors = NeighborsView(adata, neighbors_key)

    if "params" not in neighbors or neighbors["params"]["method"] != "umap":
        logg.warning(
            f'.obsp["{neighbors["connectivities_key"]}"] have not been computed using umap'
        )

    # Compat for umap 0.4 -> 0.5
    with warnings.catch_warnings():
        # umap 0.5.0
        warnings.filterwarnings("ignore", message=r"Tensorflow not installed")
        import umap

    if version.parse(umap.__version__) >= version.parse("0.5.0"):

        def simplicial_set_embedding(*args, **kwargs):
            from umap.umap_ import simplicial_set_embedding

            X_umap, _ = simplicial_set_embedding(
                *args,
                densmap=False,
                densmap_kwds={},
                output_dens=False,
                **kwargs,
            )
            return X_umap

    else:
        from umap.umap_ import simplicial_set_embedding
    from umap.umap_ import find_ab_params

    if a is None or b is None:
        a, b = find_ab_params(spread, min_dist)
    else:
        a = a
        b = b
    adata.uns["umap"] = {"params": {"a": a, "b": b}}
    if isinstance(init_pos, str) and init_pos in adata.obsm.keys():
        init_coords = adata.obsm[init_pos]
    elif isinstance(init_pos, str) and init_pos == "paga":
        init_coords = get_init_pos_from_paga(
            adata, random_state=random_state, neighbors_key=neighbors_key
        )
    else:
        init_coords = init_pos  # Let umap handle it
    if hasattr(init_coords, "dtype"):
        init_coords = check_array(init_coords, dtype=np.float32, accept_sparse=False)

    if random_state != 0:
        adata.uns["umap"]["params"]["random_state"] = random_state
    random_state = check_random_state(random_state)

    neigh_params = neighbors["params"]
    X = _choose_representation(
        adata,
        use_rep=neigh_params.get("use_rep", None),
        n_pcs=neigh_params.get("n_pcs", None),
        silent=True,
    )
    if method == "umap":
        # the data matrix X is really only used for determining the number of connected components
        # for the init condition in the UMAP embedding
        default_epochs = 500 if neighbors["connectivities"].shape[0] <= 10000 else 200
        n_epochs = default_epochs if maxiter is None else maxiter
        X_umap = simplicial_set_embedding(
            X,
            neighbors["connectivities"].tocoo(),
            n_components,
            alpha,
            a,
            b,
            gamma,
            negative_sample_rate,
            n_epochs,
            init_coords,
            random_state,
            neigh_params.get("metric", "euclidean"),
            neigh_params.get("metric_kwds", {}),
            verbose=settings.verbosity > 3,
        )
    elif method == "rapids":
        msg = (
            "`method='rapids'` is deprecated. "
            "Use `rapids_singlecell.tl.louvain` instead."
        )
        warnings.warn(msg, FutureWarning)
        metric = neigh_params.get("metric", "euclidean")
        if metric != "euclidean":
            raise ValueError(
                f"`sc.pp.neighbors` was called with `metric` {metric!r}, "
                "but umap `method` 'rapids' only supports the 'euclidean' metric."
            )
        from cuml import UMAP

        n_neighbors = neighbors["params"]["n_neighbors"]
        n_epochs = (
            500 if maxiter is None else maxiter
        )  # 0 is not a valid value for rapids, unlike original umap
        X_contiguous = np.ascontiguousarray(X, dtype=np.float32)
        umap = UMAP(
            n_neighbors=n_neighbors,
            n_components=n_components,
            n_epochs=n_epochs,
            learning_rate=alpha,
            init=init_pos,
            min_dist=min_dist,
            spread=spread,
            negative_sample_rate=negative_sample_rate,
            a=a,
            b=b,
            verbose=settings.verbosity > 3,
            random_state=random_state,
        )
        X_umap = umap.fit_transform(X_contiguous)
    adata.obsm["X_umap"] = X_umap  # annotate samples with UMAP coordinates
    logg.info(
        "    finished",
        time=start,
        deep=("added\n" "    'X_umap', UMAP coordinates (adata.obsm)"),
    )
    return adata if copy else None<|MERGE_RESOLUTION|>--- conflicted
+++ resolved
@@ -120,11 +120,7 @@
     -------
     Returns `None` if `copy=False`, else returns an `AnnData` object. Sets the following field:
 
-<<<<<<< HEAD
-    `adata.obsm['X_umap']` (:class:`numpy.ndarray`, dtype `float`)
-=======
     `adata.obsm['X_umap']` : :class:`numpy.ndarray` (dtype `float`)
->>>>>>> 04165937
         tSNE coordinates of data.
     """
     adata = adata.copy() if copy else adata
