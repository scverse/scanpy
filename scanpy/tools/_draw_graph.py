--- conflicted
+++ resolved
@@ -93,11 +93,7 @@
     -------
     Returns `None` if `copy=False`, else returns an `AnnData` object. Sets the following field:
 
-<<<<<<< HEAD
-    `adata.obsm['X_draw_graph_[layout]']` (:class:`numpy.ndarray`, dtype `float`)
-=======
     `adata.obsm['X_draw_graph_[layout]']` : :class:`numpy.ndarray` (dtype `float`)
->>>>>>> 04165937
         Coordinates of graph layout. E.g. for `layout='fa'` (the default),
         the field is called `'X_draw_graph_fa'`.
 
