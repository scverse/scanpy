--- conflicted
+++ resolved
@@ -1,10 +1,8 @@
-<<<<<<< HEAD
-from collections.abc import MutableMapping
+from __future__ import annotations
+
 import doctest
-from typing import Iterable, Union, Optional
-=======
-from typing import Union, Iterable, Optional, MutableMapping, Generator
->>>>>>> 3a50e60a
+from collections.abc import Iterable, MutableMapping, Generator
+from typing import Union, Optional
 
 import pandas as pd
 import numpy as np
