--- conflicted
+++ resolved
@@ -50,19 +50,11 @@
     -------
     Returns `None` if `copy=False`, else returns an `AnnData` object. Sets the following fields:
 
-<<<<<<< HEAD
-    `adata.obsm['X_diffmap']` (:class:`numpy.ndarray`)
-        Diffusion map representation of data, which is the right eigen basis of
-        the transition matrix with eigenvectors as columns.
-
-    `adata.uns['diffmap_evals']` (:class:`numpy.ndarray`)
-=======
     `adata.obsm['X_diffmap']` : :class:`numpy.ndarray`
         Diffusion map representation of data, which is the right eigen basis of
         the transition matrix with eigenvectors as columns.
 
     `adata.uns['diffmap_evals']` : :class:`numpy.ndarray`
->>>>>>> 04165937
         Array of size (number of eigen vectors).
         Eigenvalues of transition matrix.
 
