--- conflicted
+++ resolved
@@ -21,11 +21,7 @@
     pybiomart="pybiomart",
     gprofiler="gprofiler-official",
     # external
-<<<<<<< HEAD
-    scanorama="scanorama",
-=======
     bbknn="bbknn",
->>>>>>> 83694144
     harmony="harmonyTS",
     harmonypy="harmonypy",
     magic="magic-impute",
