--- conflicted
+++ resolved
@@ -8,28 +8,17 @@
 
 # Mapping from module name to PyPI name
 KNOWN = dict(
-<<<<<<< HEAD
     leidenalg='leidenalg',
     louvain='louvain',
     skmisc='scikit-misc',
     fa2='fa2',
     igraph='igraph',
     dask='dask',
+    dask_ml='dask-ml',
     zarr='zarr',
     zappy='zappy',
     pybiomart='pybiomart',
     gprofiler='gprofiler-official',
-=======
-    leidenalg="leidenalg",
-    louvain="louvain",
-    skmisc="scikit-misc",
-    fa2="fa2",
-    igraph="igraph",
-    dask="dask",
-    dask_ml="dask-ml",
-    zarr="zarr",
-    zappy="zappy",
->>>>>>> 3a50e60a
     # external
     bbknn='bbknn',
     harmony='harmonyTS',
