"""This file contains some common fixtures for use in tests.

This is kept seperate from the helpers file because it relies on pytest.
"""
from __future__ import annotations

<<<<<<< HEAD
=======
from pathlib import Path
from collections.abc import Callable

>>>>>>> abbee761
import pytest
import numpy as np
from .data import (
    _pbmc3ks_parametrized_session,
    pbmc3k_parametrized,
    pbmc3k_parametrized_small,
)


__all__ = [
    "float_dtype",
    "doctest_env",
    "_pbmc3ks_parametrized_session",
    "pbmc3k_parametrized",
    "pbmc3k_parametrized_small",
]


@pytest.fixture(params=[np.float64, np.float32])
def float_dtype(request):
    return request.param


@pytest.fixture()
def doctest_env(cache: pytest.Cache, tmp_path: Path) -> None:
    from scanpy import settings
    from scanpy._compat import chdir

    old_dd, settings.datasetdir = settings.datasetdir, cache.mkdir("scanpy-data")
    with chdir(tmp_path):
        yield
    settings.datasetdir = old_dd<|MERGE_RESOLUTION|>--- conflicted
+++ resolved
@@ -4,12 +4,8 @@
 """
 from __future__ import annotations
 
-<<<<<<< HEAD
-=======
 from pathlib import Path
-from collections.abc import Callable
 
->>>>>>> abbee761
 import pytest
 import numpy as np
 from .data import (
