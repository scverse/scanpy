"""This file contains some common fixtures for use in tests.

This is kept seperate from the helpers file because it relies on pytest.
"""
from __future__ import annotations

from pathlib import Path

import pytest
import numpy as np
from .data import (
    _pbmc3ks_parametrized_session,
    pbmc3k_parametrized,
    pbmc3k_parametrized_small,
)


__all__ = [
    "float_dtype",
    "doctest_env",
    "_pbmc3ks_parametrized_session",
    "pbmc3k_parametrized",
    "pbmc3k_parametrized_small",
]


<<<<<<< HEAD
def _as_dense_dask_array(x: ArrayLike) -> DaskArray:
    import dask.array as da

    return da.from_array(asarray(x))


@pytest.fixture(
    params=[
        pytest.param(asarray, id="numpy-ndarray"),
        pytest.param(sparse.csr_matrix, id="scipy-csr"),
        pytest.param(sparse.csc_matrix, id="scipy-csc"),
        # Dask doesn’t support scipy sparse matrices, so only dense here
        pytest.param(_as_dense_dask_array, marks=[needs.dask], id="dask-array"),
    ]
)
def array_type(
    request,
) -> Callable[[ArrayLike], DaskArray | np.ndarray | sparse.spmatrix]:
    """Function which converts passed array to one of the common array types."""
    return request.param


=======
>>>>>>> d1a2c8f8
@pytest.fixture(params=[np.float64, np.float32])
def float_dtype(request):
    return request.param


@pytest.fixture()
def doctest_env(cache: pytest.Cache, tmp_path: Path) -> None:
    from scanpy import settings
    from scanpy._compat import chdir

    old_dd, settings.datasetdir = settings.datasetdir, cache.mkdir("scanpy-data")
    with chdir(tmp_path):
        yield
    settings.datasetdir = old_dd<|MERGE_RESOLUTION|>--- conflicted
+++ resolved
@@ -24,31 +24,6 @@
 ]
 
 
-<<<<<<< HEAD
-def _as_dense_dask_array(x: ArrayLike) -> DaskArray:
-    import dask.array as da
-
-    return da.from_array(asarray(x))
-
-
-@pytest.fixture(
-    params=[
-        pytest.param(asarray, id="numpy-ndarray"),
-        pytest.param(sparse.csr_matrix, id="scipy-csr"),
-        pytest.param(sparse.csc_matrix, id="scipy-csc"),
-        # Dask doesn’t support scipy sparse matrices, so only dense here
-        pytest.param(_as_dense_dask_array, marks=[needs.dask], id="dask-array"),
-    ]
-)
-def array_type(
-    request,
-) -> Callable[[ArrayLike], DaskArray | np.ndarray | sparse.spmatrix]:
-    """Function which converts passed array to one of the common array types."""
-    return request.param
-
-
-=======
->>>>>>> d1a2c8f8
 @pytest.fixture(params=[np.float64, np.float32])
 def float_dtype(request):
     return request.param
