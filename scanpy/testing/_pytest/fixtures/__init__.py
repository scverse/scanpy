"""This file contains some common fixtures for use in tests.

This is kept seperate from the helpers file because it relies on pytest.
"""
<<<<<<< HEAD
from pathlib import Path
=======
from __future__ import annotations

from collections.abc import Callable
>>>>>>> 3a50e60a

import pytest
import numpy as np
from numpy.typing import ArrayLike
from scipy import sparse
from anndata.tests.helpers import asarray

<<<<<<< HEAD
=======
from ...._compat import DaskArray
from ..._pytest.marks import needs
>>>>>>> 3a50e60a
from .data import (
    _pbmc3ks_parametrized_session,
    pbmc3k_parametrized,
    pbmc3k_parametrized_small,
)


__all__ = [
    'array_type',
    'float_dtype',
    'doctest_env',
    '_pbmc3ks_parametrized_session',
    'pbmc3k_parametrized',
    'pbmc3k_parametrized_small',
]


def _as_dense_dask_array(x: ArrayLike) -> DaskArray:
    import dask.array as da

    return da.from_array(asarray(x))


@pytest.fixture(
    params=[
        pytest.param(asarray, id='numpy-ndarray'),
        pytest.param(sparse.csr_matrix, id='scipy-csr'),
        pytest.param(sparse.csc_matrix, id='scipy-csc'),
        # Dask doesn’t support scipy sparse matrices, so only dense here
        pytest.param(_as_dense_dask_array, marks=[needs('dask')], id='dask-array'),
    ]
)
def array_type(
    request,
) -> Callable[[ArrayLike], DaskArray | np.ndarray | sparse.spmatrix]:
    """Function which converts passed array to one of the common array types."""
    return request.param


@pytest.fixture(params=[np.float64, np.float32])
def float_dtype(request):
    return request.param


@pytest.fixture()
def doctest_env(cache: pytest.Cache, tmp_path: Path) -> None:
    from scanpy import settings
    from scanpy._compat import chdir

    old_dd, settings.datasetdir = settings.datasetdir, cache.mkdir('scanpy-data')
    with chdir(tmp_path):
        yield
    settings.datasetdir = old_dd<|MERGE_RESOLUTION|>--- conflicted
+++ resolved
@@ -2,13 +2,10 @@
 
 This is kept seperate from the helpers file because it relies on pytest.
 """
-<<<<<<< HEAD
-from pathlib import Path
-=======
 from __future__ import annotations
 
+from pathlib import Path
 from collections.abc import Callable
->>>>>>> 3a50e60a
 
 import pytest
 import numpy as np
@@ -16,11 +13,8 @@
 from scipy import sparse
 from anndata.tests.helpers import asarray
 
-<<<<<<< HEAD
-=======
 from ...._compat import DaskArray
 from ..._pytest.marks import needs
->>>>>>> 3a50e60a
 from .data import (
     _pbmc3ks_parametrized_session,
     pbmc3k_parametrized,
@@ -38,7 +32,8 @@
 ]
 
 
-def _as_dense_dask_array(x: ArrayLike) -> DaskArray:
+def _as_dense_dask_array(x: ArrayLike) -> 
+:
     import dask.array as da
 
     return da.from_array(asarray(x))
