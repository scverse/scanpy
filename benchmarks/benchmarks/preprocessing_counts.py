"""Benchmark preprocessing operations in Scanpy that run on counts.

API documentation: <https://scanpy.readthedocs.io/en/stable/api/preprocessing.html>.
"""

from __future__ import annotations

from itertools import product
from typing import TYPE_CHECKING

import anndata as ad

import scanpy as sc

from ._utils import get_count_dataset

if TYPE_CHECKING:
    from ._utils import Dataset, KeyCount


# ASV suite
class PreprocessingCountsSuite:  # noqa: D101
    params: tuple[list[Dataset], list[KeyCount]] = (
        ["pbmc68k_reduced", "pbmc3k"],
        ["counts", "counts-off-axis"],
    )
    param_names = ("dataset", "layer")

    def setup_cache(self) -> None:
        """Without this caching, asv was running several processes which meant the data was repeatedly downloaded."""
        for dataset, layer in product(*self.params):
            adata, batch_key = get_count_dataset(dataset, layer=layer)
            assert "lop1p" not in adata.uns
            adata.uns["batch_key"] = batch_key
            adata.write_h5ad(f"{dataset}_{layer}.h5ad")

    def setup(self, dataset, layer) -> None:
        self.adata = ad.read_h5ad(f"{dataset}_{layer}.h5ad")

    def time_filter_cells(self, *_) -> None:
        sc.pp.filter_cells(self.adata, min_genes=100)

    def peakmem_filter_cells(self, *_) -> None:
        sc.pp.filter_cells(self.adata, min_genes=100)

    def time_filter_genes(self, *_) -> None:
        sc.pp.filter_genes(self.adata, min_cells=3)

    def peakmem_filter_genes(self, *_) -> None:
        sc.pp.filter_genes(self.adata, min_cells=3)

    def time_scrublet(self, *_) -> None:
        sc.pp.scrublet(self.adata, batch_key=self.adata.uns["batch_key"])

    def peakmem_scrublet(self, *_) -> None:
        sc.pp.scrublet(self.adata, batch_key=self.adata.uns["batch_key"])

<<<<<<< HEAD
    def time_hvg_seurat_v3(self, *_):
        # seurat v3 runs on counts
        sc.pp.highly_variable_genes(self.adata, flavor="seurat_v3_paper")

    def peakmem_hvg_seurat_v3(self, *_):
        sc.pp.highly_variable_genes(self.adata, flavor="seurat_v3_paper")
=======
    # Can’t do seurat v3 yet: https://github.com/conda-forge/scikit-misc-feedstock/issues/17
    """
    def time_hvg_seurat_v3(self, *_):
        # seurat v3 runs on counts
        sc.pp.highly_variable_genes(adata, flavor="seurat_v3_paper")

    def peakmem_hvg_seurat_v3(self, *_):
        sc.pp.highly_variable_genes(adata, flavor="seurat_v3_paper")
    """
>>>>>>> 75ff25dc


class FastSuite:
    """Suite for fast preprocessing operations."""

    params: tuple[list[Dataset], list[KeyCount]] = (
        ["pbmc3k", "pbmc68k_reduced", "bmmc", "lung93k"],
        ["counts", "counts-off-axis"],
    )
    param_names = ("dataset", "layer")

    def setup_cache(self) -> None:
        """Without this caching, asv was running several processes which meant the data was repeatedly downloaded."""
        for dataset, layer in product(*self.params):
            adata, _ = get_count_dataset(dataset, layer=layer)
            assert "lop1p" not in adata.uns
            adata.write_h5ad(f"{dataset}_{layer}.h5ad")

    def setup(self, dataset, layer) -> None:
        self.adata = ad.read_h5ad(f"{dataset}_{layer}.h5ad")

    def time_calculate_qc_metrics(self, *_) -> None:
        sc.pp.calculate_qc_metrics(
            self.adata, qc_vars=["mt"], percent_top=None, log1p=False, inplace=True
        )

    def peakmem_calculate_qc_metrics(self, *_) -> None:
        sc.pp.calculate_qc_metrics(
            self.adata, qc_vars=["mt"], percent_top=None, log1p=False, inplace=True
        )

    def time_normalize_total(self, *_) -> None:
        sc.pp.normalize_total(self.adata, target_sum=1e4)

    def peakmem_normalize_total(self, *_) -> None:
        sc.pp.normalize_total(self.adata, target_sum=1e4)

    def time_log1p(self, *_) -> None:
        # TODO: This would fail: assert "log1p" not in self.adata.uns, "ASV bug?"
        # https://github.com/scverse/scanpy/issues/3052
        self.adata.uns.pop("log1p", None)
        sc.pp.log1p(self.adata)

    def peakmem_log1p(self, *_) -> None:
        self.adata.uns.pop("log1p", None)
        sc.pp.log1p(self.adata)<|MERGE_RESOLUTION|>--- conflicted
+++ resolved
@@ -55,24 +55,12 @@
     def peakmem_scrublet(self, *_) -> None:
         sc.pp.scrublet(self.adata, batch_key=self.adata.uns["batch_key"])
 
-<<<<<<< HEAD
     def time_hvg_seurat_v3(self, *_):
         # seurat v3 runs on counts
         sc.pp.highly_variable_genes(self.adata, flavor="seurat_v3_paper")
 
     def peakmem_hvg_seurat_v3(self, *_):
         sc.pp.highly_variable_genes(self.adata, flavor="seurat_v3_paper")
-=======
-    # Can’t do seurat v3 yet: https://github.com/conda-forge/scikit-misc-feedstock/issues/17
-    """
-    def time_hvg_seurat_v3(self, *_):
-        # seurat v3 runs on counts
-        sc.pp.highly_variable_genes(adata, flavor="seurat_v3_paper")
-
-    def peakmem_hvg_seurat_v3(self, *_):
-        sc.pp.highly_variable_genes(adata, flavor="seurat_v3_paper")
-    """
->>>>>>> 75ff25dc
 
 
 class FastSuite:
