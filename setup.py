--- conflicted
+++ resolved
@@ -37,11 +37,8 @@
         magic=['magic-impute>=2.0'],
         skmisc=['scikit-misc>=0.1.3'],
         harmony=['harmonypy'],
-<<<<<<< HEAD
         scanorama=['scanorama'],
-=======
         dev=['setuptools_scm', 'pytoml', 'black>=20.8b1'],
->>>>>>> b4234d81
         doc=[
             'sphinx>=3.2',
             'sphinx_rtd_theme>=0.3.1',
