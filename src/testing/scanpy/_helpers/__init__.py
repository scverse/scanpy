"""Helper functions for the scanpy test suite."""

from __future__ import annotations

import warnings
from contextlib import AbstractContextManager, contextmanager
from dataclasses import dataclass
from importlib.metadata import version
from importlib.util import find_spec
from itertools import permutations
from types import MappingProxyType
from typing import TYPE_CHECKING

import numpy as np
from anndata import AnnData
from anndata.tests.helpers import asarray, assert_equal
from packaging.version import Version

import scanpy as sc
from scanpy._compat import DaskArray, pkg_version

if TYPE_CHECKING:
    from collections.abc import Iterable, MutableSequence

    from numpy.typing import NDArray


# TODO: Report more context on the fields being compared on error
# TODO: Allow specifying paths to ignore on comparison

###########################
# Representation choice
###########################
# These functions can be used to check that functions are correctly using arugments like `layers`, `obsm`, etc.


def check_rep_mutation(func, x, *, fields=("layer", "obsm"), **kwargs) -> None:
    """Check that only the array meant to be modified is modified."""
    adata_in = AnnData(x.copy())

    for field in fields:
        sc.get._set_obs_rep(adata_in, x, **{field: field})
    x_array = asarray(x)

    adata_out = func(adata_in, copy=True, **kwargs)
    adatas_proc = {
        field: func(adata_in, copy=True, **{field: field}, **kwargs) for field in fields
    }

    # Modified fields
    for field in fields:
        result_array = asarray(
            sc.get._get_obs_rep(adatas_proc[field], **{field: field})
        )
        np.testing.assert_array_equal(asarray(adata_out.X), result_array)

    # Unmodified fields
    for field in fields:
        np.testing.assert_array_equal(x_array, asarray(adatas_proc[field].X))
        np.testing.assert_array_equal(
            x_array, asarray(sc.get._get_obs_rep(adata_out, **{field: field}))
        )
    for field_a, field_b in permutations(fields, 2):
        result_array = asarray(
            sc.get._get_obs_rep(adatas_proc[field_a], **{field_b: field_b})
        )
        np.testing.assert_array_equal(x_array, result_array)


def check_rep_results(func, x, *, fields: Iterable[str] = ("layer", "obsm"), **kwargs):
    """Check that the results of a computation add values/ mutate the anndata object in a consistent way."""
    # Gen data
    empty_x = np.zeros(shape=x.shape, dtype=x.dtype)
    adata_empty = sc.AnnData(
        X=empty_x.copy(),
        layers={"layer": empty_x.copy()},
        obsm={"obsm": empty_x.copy()},
    )

    adata = adata_empty.copy()
    adata.X = x.copy()

    adatas_proc = {}
    for field in fields:
        cur = adata_empty.copy()
        sc.get._set_obs_rep(cur, x.copy(), **{field: field})
        adatas_proc[field] = cur

    # Apply function
    func(adata, **kwargs)
    for field in fields:
        func(adatas_proc[field], **{field: field}, **kwargs)
    # Reset X
    adata.X = empty_x.copy()
    for field in fields:
        sc.get._set_obs_rep(adatas_proc[field], empty_x.copy(), **{field: field})

    for field_a, field_b in permutations(fields, 2):
        assert_equal(adatas_proc[field_a], adatas_proc[field_b])
    for field in fields:
        assert_equal(adata, adatas_proc[field])


def _check_check_values_warnings(
    function, adata: AnnData, expected_warning: str, kwargs=MappingProxyType({})
):
    """Run `function` on `adata` with provided arguments `kwargs` twice.

    Once with `check_values=True` and once with `check_values=False`.
    Checks that the `expected_warning` is only raised whtn `check_values=True`.
    """
    # expecting 0 no-int warnings
    with warnings.catch_warnings(record=True) as record:
        warnings.filterwarnings("always")
        function(adata.copy(), **kwargs, check_values=False)
    warning_msgs = [w.message.args[0] for w in record]
    assert expected_warning not in warning_msgs

    # expecting 1 no-int warning
    with warnings.catch_warnings(record=True) as record:
        warnings.filterwarnings("always")
        function(adata.copy(), **kwargs, check_values=True)
    warning_msgs = [w.message.args[0] for w in record]
    assert expected_warning in warning_msgs


# Delayed imports for case where we aren't using dask
def as_dense_dask_array(*args, **kwargs) -> DaskArray:
    from anndata.tests.helpers import as_dense_dask_array

    a = as_dense_dask_array(*args, **kwargs)
    # Newer versions of as_dense_dask_array chunk all axes by halve when the input is not a dask array.
    if (
        pkg_version("anndata") < Version("0.11")
        and not isinstance(args[0], DaskArray)  # keep chunksize intact
    ):
        from anndata.tests.helpers import _half_chunk_size

        a = a.rechunk(_half_chunk_size(a.shape))
    return a


<<<<<<< HEAD
def as_sparse_dask_array(*args, **kwargs) -> DaskArray:
    if Version(version("anndata")) < Version("0.12.5"):
        from anndata.tests.helpers import as_sparse_dask_array
    else:
        from anndata.tests.helpers import as_sparse_dask_matrix as as_sparse_dask_array
=======
def as_sparse_dask_matrix(*args, **kwargs) -> DaskArray:
    if Version(version("anndata")) >= Version("0.12.6"):
        from anndata.tests.helpers import as_sparse_dask_matrix
    else:
        from anndata.tests.helpers import as_sparse_dask_array as as_sparse_dask_matrix
>>>>>>> b287d908

    return as_sparse_dask_matrix(*args, **kwargs)


@dataclass(init=False)
class MultiContext(AbstractContextManager):
    contexts: MutableSequence[AbstractContextManager]

    def __init__(self, *contexts: AbstractContextManager):
        self.contexts = list(contexts)

    def __enter__(self):
        for ctx in self.contexts:
            ctx.__enter__()

    def __exit__(self, exc_type, exc_value, traceback):
        for ctx in reversed(self.contexts):
            ctx.__exit__(exc_type, exc_value, traceback)


@contextmanager
def maybe_dask_process_context():
    """Switch to a single-threaded scheduler for tests that use numba.

    Running numba with dask's threaded scheduler causes crashes,
    so we need to switch to single-threaded (or processes, which is slower).
    """
    if not find_spec("dask"):
        yield
        return

    import dask.config

    prev_scheduler = dask.config.get("scheduler", "threads")
    dask.config.set(scheduler="single-threaded")
    try:
        yield
    finally:
        dask.config.set(scheduler=prev_scheduler)


def random_mask(n: int, *, rng: np.random.Generator | None = None) -> NDArray[np.bool_]:
    """Generate a random mask.

    Makes sure that at least 2 mask entries are True and at least 2 are False.
    This avoids off-by-1 errors even in e.g. neighbors (which already cuts 1 off).
    """
    assert n >= 4, "n must be at least 4"
    rng = np.random.default_rng(rng)
    mask = rng.choice([True, False], n)
    if (n_false := (~mask).sum()) < 2:
        mask[rng.choice(np.flatnonzero(mask), 2 - n_false, replace=False)] = False
    if (n_true := mask.sum()) < 2:
        mask[rng.choice(np.flatnonzero(~mask), 2 - n_true, replace=False)] = True
    return mask<|MERGE_RESOLUTION|>--- conflicted
+++ resolved
@@ -140,19 +140,11 @@
     return a
 
 
-<<<<<<< HEAD
-def as_sparse_dask_array(*args, **kwargs) -> DaskArray:
-    if Version(version("anndata")) < Version("0.12.5"):
-        from anndata.tests.helpers import as_sparse_dask_array
-    else:
-        from anndata.tests.helpers import as_sparse_dask_matrix as as_sparse_dask_array
-=======
 def as_sparse_dask_matrix(*args, **kwargs) -> DaskArray:
     if Version(version("anndata")) >= Version("0.12.6"):
         from anndata.tests.helpers import as_sparse_dask_matrix
     else:
         from anndata.tests.helpers import as_sparse_dask_array as as_sparse_dask_matrix
->>>>>>> b287d908
 
     return as_sparse_dask_matrix(*args, **kwargs)
 
