"""Simple Preprocessing Functions.

Compositions of these functions are found in sc.preprocess.recipes.
"""

from __future__ import annotations

import warnings
from functools import singledispatch
from itertools import repeat
from typing import TYPE_CHECKING, TypeVar, overload

import numba
import numpy as np
from anndata import AnnData
from fast_array_utils import stats
from pandas.api.types import CategoricalDtype
from sklearn.utils import check_array, sparsefuncs

from .. import logging as logg
from .._compat import CSBase, CSRBase, DaskArray, deprecated, njit, old_positionals
from .._settings import settings as sett
from .._utils import (
    _check_array_function_arguments,
    _resolve_axis,
    is_backed_type,
    raise_not_implemented_error_if_backed_type,
    renamed_arg,
    sanitize_anndata,
    view_to_actual,
)
from ..get import _check_mask, _get_obs_rep, _set_obs_rep
from ._distributed import materialize_as_ndarray
from ._utils import _to_dense

try:
    import dask.array as da
except ImportError:
    da = None

if TYPE_CHECKING:
    from collections.abc import Collection, Iterable, Sequence
    from numbers import Number
    from typing import Literal

    import pandas as pd
    from numpy.typing import NDArray

    from .._utils.random import RNGLike, SeedLike, _LegacyRandom


A = TypeVar("A", bound=np.ndarray | CSBase | DaskArray)


@old_positionals(
    "min_counts", "min_genes", "max_counts", "max_genes", "inplace", "copy"
)
def filter_cells(
    data: AnnData | CSBase | np.ndarray | DaskArray,
    *,
    min_counts: int | None = None,
    min_genes: int | None = None,
    max_counts: int | None = None,
    max_genes: int | None = None,
    inplace: bool = True,
    copy: bool = False,
) -> AnnData | tuple[np.ndarray, np.ndarray] | None:
    """Filter cell outliers based on counts and numbers of genes expressed.

    For instance, only keep cells with at least `min_counts` counts or
    `min_genes` genes expressed. This is to filter measurement outliers,
    i.e. “unreliable” observations.

    Only provide one of the optional parameters `min_counts`, `min_genes`,
    `max_counts`, `max_genes` per call.

    Parameters
    ----------
    data
        The (annotated) data matrix of shape `n_obs` × `n_vars`.
        Rows correspond to cells and columns to genes.
    min_counts
        Minimum number of counts required for a cell to pass filtering.
    min_genes
        Minimum number of genes expressed required for a cell to pass filtering.
    max_counts
        Maximum number of counts required for a cell to pass filtering.
    max_genes
        Maximum number of genes expressed required for a cell to pass filtering.
    inplace
        Perform computation inplace or return result.

    Returns
    -------
    Depending on `inplace`, returns the following arrays or directly subsets
    and annotates the data matrix:

    cells_subset
        Boolean index mask that does filtering. `True` means that the
        cell is kept. `False` means the cell is removed.
    number_per_cell
        Depending on what was thresholded (`counts` or `genes`),
        the array stores `n_counts` or `n_cells` per gene.

    Examples
    --------
    >>> import scanpy as sc
    >>> adata = sc.datasets.krumsiek11()
    UserWarning: Observation names are not unique. To make them unique, call `.obs_names_make_unique`.
        utils.warn_names_duplicates("obs")
    >>> adata.obs_names_make_unique()
    >>> adata.n_obs
    640
    >>> adata.var_names.tolist()  # doctest: +NORMALIZE_WHITESPACE
    ['Gata2', 'Gata1', 'Fog1', 'EKLF', 'Fli1', 'SCL',
     'Cebpa', 'Pu.1', 'cJun', 'EgrNab', 'Gfi1']
    >>> # add some true zeros
    >>> adata.X[adata.X < 0.3] = 0
    >>> # simply compute the number of genes per cell
    >>> sc.pp.filter_cells(adata, min_genes=0)
    >>> adata.n_obs
    640
    >>> int(adata.obs["n_genes"].min())
    1
    >>> # filter manually
    >>> adata_copy = adata[adata.obs["n_genes"] >= 3]
    >>> adata_copy.n_obs
    554
    >>> int(adata_copy.obs["n_genes"].min())
    3
    >>> # actually do some filtering
    >>> sc.pp.filter_cells(adata, min_genes=3)
    >>> adata.n_obs
    554
    >>> int(adata.obs["n_genes"].min())
    3

    """
    if copy:
        logg.warning("`copy` is deprecated, use `inplace` instead.")
    n_given_options = sum(
        option is not None for option in [min_genes, min_counts, max_genes, max_counts]
    )
    if n_given_options != 1:
        msg = (
            "Only provide one of the optional parameters `min_counts`, "
            "`min_genes`, `max_counts`, `max_genes` per call."
        )
        raise ValueError(msg)
    if isinstance(data, AnnData):
        raise_not_implemented_error_if_backed_type(data.X, "filter_cells")
        adata = data.copy() if copy else data
        cell_subset, number = materialize_as_ndarray(
            filter_cells(
                adata.X,
                min_counts=min_counts,
                min_genes=min_genes,
                max_counts=max_counts,
                max_genes=max_genes,
            ),
        )
        if not inplace:
            return cell_subset, number
        if min_genes is None and max_genes is None:
            adata.obs["n_counts"] = number
        else:
            adata.obs["n_genes"] = number
        adata._inplace_subset_obs(cell_subset)
        return adata if copy else None
    X = data  # proceed with processing the data matrix
    min_number = min_counts if min_genes is None else min_genes
    max_number = max_counts if max_genes is None else max_genes
    number_per_cell = stats.sum(
        X if min_genes is None and max_genes is None else X > 0, axis=1
    )
    if min_number is not None:
        cell_subset = number_per_cell >= min_number
    if max_number is not None:
        cell_subset = number_per_cell <= max_number

    s = stats.sum(~cell_subset)
    if s > 0:
        msg = f"filtered out {s} cells that have "
        if min_genes is not None or min_counts is not None:
            msg += "less than "
            msg += (
                f"{min_genes} genes expressed"
                if min_counts is None
                else f"{min_counts} counts"
            )
        if max_genes is not None or max_counts is not None:
            msg += "more than "
            msg += (
                f"{max_genes} genes expressed"
                if max_counts is None
                else f"{max_counts} counts"
            )
        logg.info(msg)
    return cell_subset, number_per_cell


@old_positionals(
    "min_counts", "min_cells", "max_counts", "max_cells", "inplace", "copy"
)
def filter_genes(
    data: AnnData | CSBase | np.ndarray | DaskArray,
    *,
    min_counts: int | None = None,
    min_cells: int | None = None,
    max_counts: int | None = None,
    max_cells: int | None = None,
    inplace: bool = True,
    copy: bool = False,
) -> AnnData | tuple[np.ndarray, np.ndarray] | None:
    """Filter genes based on number of cells or counts.

    Keep genes that have at least `min_counts` counts or are expressed in at
    least `min_cells` cells or have at most `max_counts` counts or are expressed
    in at most `max_cells` cells.

    Only provide one of the optional parameters `min_counts`, `min_cells`,
    `max_counts`, `max_cells` per call.

    Parameters
    ----------
    data
        An annotated data matrix of shape `n_obs` × `n_vars`. Rows correspond
        to cells and columns to genes.
    min_counts
        Minimum number of counts required for a gene to pass filtering.
    min_cells
        Minimum number of cells expressed required for a gene to pass filtering.
    max_counts
        Maximum number of counts required for a gene to pass filtering.
    max_cells
        Maximum number of cells expressed required for a gene to pass filtering.
    inplace
        Perform computation inplace or return result.

    Returns
    -------
    Depending on `inplace`, returns the following arrays or directly subsets
    and annotates the data matrix

    gene_subset
        Boolean index mask that does filtering. `True` means that the
        gene is kept. `False` means the gene is removed.
    number_per_gene
        Depending on what was thresholded (`counts` or `cells`), the array stores
        `n_counts` or `n_cells` per gene.

    """
    if copy:
        logg.warning("`copy` is deprecated, use `inplace` instead.")
    n_given_options = sum(
        option is not None for option in [min_cells, min_counts, max_cells, max_counts]
    )
    if n_given_options != 1:
        msg = (
            "Only provide one of the optional parameters `min_counts`, "
            "`min_cells`, `max_counts`, `max_cells` per call."
        )
        raise ValueError(msg)

    if isinstance(data, AnnData):
        raise_not_implemented_error_if_backed_type(data.X, "filter_genes")
        adata = data.copy() if copy else data
        gene_subset, number = materialize_as_ndarray(
            filter_genes(
                adata.X,
                min_cells=min_cells,
                min_counts=min_counts,
                max_cells=max_cells,
                max_counts=max_counts,
            )
        )
        if not inplace:
            return gene_subset, number
        if min_cells is None and max_cells is None:
            adata.var["n_counts"] = number
        else:
            adata.var["n_cells"] = number
        adata._inplace_subset_var(gene_subset)
        return adata if copy else None

    X = data  # proceed with processing the data matrix
    min_number = min_counts if min_cells is None else min_cells
    max_number = max_counts if max_cells is None else max_cells
    number_per_gene = stats.sum(
        X if min_cells is None and max_cells is None else X > 0, axis=0
    )
    if min_number is not None:
        gene_subset = number_per_gene >= min_number
    if max_number is not None:
        gene_subset = number_per_gene <= max_number

    s = stats.sum(~gene_subset)
    if s > 0:
        msg = f"filtered out {s} genes that are detected "
        if min_cells is not None or min_counts is not None:
            msg += "in less than "
            msg += (
                f"{min_cells} cells" if min_counts is None else f"{min_counts} counts"
            )
        if max_cells is not None or max_counts is not None:
            msg += "in more than "
            msg += (
                f"{max_cells} cells" if max_counts is None else f"{max_counts} counts"
            )
        logg.info(msg)
    return gene_subset, number_per_gene


@renamed_arg("X", "data", pos_0=True)
@singledispatch
def log1p(
    data: AnnData | np.ndarray | CSBase,
    *,
    base: Number | None = None,
    copy: bool = False,
    chunked: bool | None = None,
    chunk_size: int | None = None,
    layer: str | None = None,
    obsm: str | None = None,
) -> AnnData | np.ndarray | CSBase | None:
    r"""Logarithmize the data matrix.

    Computes :math:`X = \log(X + 1)`,
    where :math:`log` denotes the natural logarithm unless a different base is given.

    Parameters
    ----------
    data
        The (annotated) data matrix of shape `n_obs` × `n_vars`.
        Rows correspond to cells and columns to genes.
    base
        Base of the logarithm. Natural logarithm is used by default.
    copy
        If an :class:`~anndata.AnnData` is passed, determines whether a copy
        is returned.
    chunked
        Process the data matrix in chunks, which will save memory.
        Applies only to :class:`~anndata.AnnData`.
    chunk_size
        `n_obs` of the chunks to process the data in.
    layer
        Entry of layers to transform.
    obsm
        Entry of obsm to transform.

    Returns
    -------
    Returns or updates `data`, depending on `copy`.

    """
    _check_array_function_arguments(
        chunked=chunked, chunk_size=chunk_size, layer=layer, obsm=obsm
    )
    return log1p_array(data, copy=copy, base=base)


@log1p.register(CSBase)
def log1p_sparse(X: CSBase, *, base: Number | None = None, copy: bool = False):
    X = check_array(
        X, accept_sparse=("csr", "csc"), dtype=(np.float64, np.float32), copy=copy
    )
    X.data = log1p(X.data, copy=False, base=base)
    return X


@log1p.register(np.ndarray)
def log1p_array(X: np.ndarray, *, base: Number | None = None, copy: bool = False):
    # Can force arrays to be np.ndarrays, but would be useful to not
    # X = check_array(X, dtype=(np.float64, np.float32), ensure_2d=False, copy=copy)
    if copy:
        X = X.astype(float) if not np.issubdtype(X.dtype, np.floating) else X.copy()
    elif not (np.issubdtype(X.dtype, np.floating) or np.issubdtype(X.dtype, complex)):
        X = X.astype(float)
    np.log1p(X, out=X)
    if base is not None:
        np.divide(X, np.log(base), out=X)
    return X


@log1p.register(AnnData)
def log1p_anndata(
    adata: AnnData,
    *,
    base: Number | None = None,
    copy: bool = False,
    chunked: bool = False,
    chunk_size: int | None = None,
    layer: str | None = None,
    obsm: str | None = None,
) -> AnnData | None:
    if "log1p" in adata.uns:
        logg.warning("adata.X seems to be already log-transformed.")

    adata = adata.copy() if copy else adata
    view_to_actual(adata)

    if chunked:
        if (layer is not None) or (obsm is not None):
            msg = (
                "Currently cannot perform chunked operations on arrays not stored in X."
            )
            raise NotImplementedError(msg)
        if adata.isbacked and adata.file._filemode != "r+":
            msg = "log1p is not implemented for backed AnnData with backed mode not r+"
            raise NotImplementedError(msg)
        for chunk, start, end in adata.chunked_X(chunk_size):
            adata.X[start:end] = log1p(chunk, base=base, copy=False)
    else:
        X = _get_obs_rep(adata, layer=layer, obsm=obsm)
        if is_backed_type(X):
            msg = f"log1p is not implemented for matrices of type {type(X)}"
            if layer is not None:
                msg = f"{msg} from layers"
                raise NotImplementedError(msg)
            msg = f"{msg} without `chunked=True`"
            raise NotImplementedError(msg)
        X = log1p(X, copy=False, base=base)
        _set_obs_rep(adata, X, layer=layer, obsm=obsm)

    adata.uns["log1p"] = {"base": base}
    if copy:
        return adata


@old_positionals("copy", "chunked", "chunk_size")
def sqrt(
    data: AnnData | CSBase | np.ndarray,
    *,
    copy: bool = False,
    chunked: bool = False,
    chunk_size: int | None = None,
) -> AnnData | CSBase | np.ndarray | None:
    r"""Take square root of the data matrix.

    Computes :math:`X = \sqrt(X)`.

    Parameters
    ----------
    data
        The (annotated) data matrix of shape `n_obs` × `n_vars`.
        Rows correspond to cells and columns to genes.
    copy
        If an :class:`~anndata.AnnData` object is passed,
        determines whether a copy is returned.
    chunked
        Process the data matrix in chunks, which will save memory.
        Applies only to :class:`~anndata.AnnData`.
    chunk_size
        `n_obs` of the chunks to process the data in.

    Returns
    -------
    Returns or updates `data`, depending on `copy`.

    """
    if isinstance(data, AnnData):
        adata = data.copy() if copy else data
        if chunked:
            for chunk, start, end in adata.chunked_X(chunk_size):
                adata.X[start:end] = sqrt(chunk)
        else:
            adata.X = sqrt(data.X)
        return adata if copy else None
    X = data  # proceed with data matrix
    return X.sqrt() if isinstance(X, CSBase) else np.sqrt(X)


@deprecated("Use sc.pp.normalize_total instead")
@old_positionals(
    "counts_per_cell_after",
    "counts_per_cell",
    "key_n_counts",
    "copy",
    "layers",
    "use_rep",
    "min_counts",
)
def normalize_per_cell(
    data: AnnData | np.ndarray | CSBase,
    *,
    counts_per_cell_after: float | None = None,
    counts_per_cell: np.ndarray | None = None,
    key_n_counts: str = "n_counts",
    copy: bool = False,
    layers: Literal["all"] | Iterable[str] = (),
    use_rep: Literal["after", "X"] | None = None,
    min_counts: int = 1,
) -> AnnData | np.ndarray | CSBase | None:
    """Normalize total counts per cell.

    .. deprecated:: 1.3.7

       Use :func:`~scanpy.pp.normalize_total` instead.
       The new function is equivalent to the present
       function, except that

       * the new function doesn't filter cells based on `min_counts`,
         use :func:`~scanpy.pp.filter_cells` if filtering is needed.
       * some arguments were renamed
       * `copy` is replaced by `inplace`

    Normalize each cell by total counts over all genes, so that every cell has
    the same total count after normalization.

    Similar functions are used, for example, by Seurat :cite:p:`Satija2015`, Cell Ranger
    :cite:p:`Zheng2017` or SPRING :cite:p:`Weinreb2017`.

    Parameters
    ----------
    data
        The (annotated) data matrix of shape `n_obs` × `n_vars`. Rows correspond
        to cells and columns to genes.
    counts_per_cell_after
        If `None`, after normalization, each cell has a total count equal
        to the median of the *counts_per_cell* before normalization.
    counts_per_cell
        Precomputed counts per cell.
    key_n_counts
        Name of the field in `adata.obs` where the total counts per cell are
        stored.
    copy
        If an :class:`~anndata.AnnData` is passed, determines whether a copy
        is returned.
    min_counts
        Cells with counts less than `min_counts` are filtered out during
        normalization.

    Returns
    -------
    Returns `None` if `copy=False`, else returns an updated `AnnData` object. Sets the following fields:

    `adata.X` : :class:`numpy.ndarray` | :class:`scipy.sparse.csr_matrix` (dtype `float`)
        Normalized count data matrix.

    Examples
    --------
    >>> import scanpy as sc
    >>> adata = AnnData(np.array([[1, 0], [3, 0], [5, 6]], dtype=np.float32))
    >>> print(adata.X.sum(axis=1))
    [ 1.  3. 11.]
    >>> sc.pp.normalize_per_cell(adata)
    >>> print(adata.obs)
       n_counts
    0       1.0
    1       3.0
    2      11.0
    >>> print(adata.X.sum(axis=1))
    [3. 3. 3.]
    >>> sc.pp.normalize_per_cell(
    ...     adata,
    ...     counts_per_cell_after=1,
    ...     key_n_counts="n_counts2",
    ... )
    >>> print(adata.obs)
       n_counts  n_counts2
    0       1.0        3.0
    1       3.0        3.0
    2      11.0        3.0
    >>> print(adata.X.sum(axis=1))
    [1. 1. 1.]

    """
    if isinstance(data, AnnData):
        start = logg.info("normalizing by total count per cell")
        adata = data.copy() if copy else data
        if counts_per_cell is None:
            cell_subset, counts_per_cell = materialize_as_ndarray(
                filter_cells(adata.X, min_counts=min_counts)
            )
            adata.obs[key_n_counts] = counts_per_cell
            adata._inplace_subset_obs(cell_subset)
            counts_per_cell = counts_per_cell[cell_subset]
        normalize_per_cell(
            adata.X,
            counts_per_cell_after=counts_per_cell_after,
            counts_per_cell=counts_per_cell,
        )

        layers = adata.layers.keys() if layers == "all" else layers
        if use_rep == "after":
            after = counts_per_cell_after
        elif use_rep == "X":
            after = np.median(counts_per_cell[cell_subset])
        elif use_rep is None:
            after = None
        else:
            msg = 'use_rep should be "after", "X" or None'
            raise ValueError(msg)
        for layer in layers:
            _subset, counts = filter_cells(adata.layers[layer], min_counts=min_counts)
            temp = normalize_per_cell(adata.layers[layer], after, counts, copy=True)
            adata.layers[layer] = temp

        logg.info(
            "    finished ({time_passed}): normalized adata.X and added\n"
            f"    {key_n_counts!r}, counts per cell before normalization (adata.obs)",
            time=start,
        )
        return adata if copy else None
    # proceed with data matrix
    X = data.copy() if copy else data
    if counts_per_cell is None:
        if not copy:
            msg = "Can only be run with copy=True"
            raise ValueError(msg)
        cell_subset, counts_per_cell = filter_cells(X, min_counts=min_counts)
        X = X[cell_subset]
        counts_per_cell = counts_per_cell[cell_subset]
    if counts_per_cell_after is None:
        counts_per_cell_after = np.median(counts_per_cell)
    with warnings.catch_warnings():
        warnings.simplefilter("ignore")
        counts_per_cell += counts_per_cell == 0
        counts_per_cell /= counts_per_cell_after
        if not isinstance(X, CSBase):
            X /= counts_per_cell[:, np.newaxis]
        else:
            sparsefuncs.inplace_row_scale(X, 1 / counts_per_cell)
    return X if copy else None


DT = TypeVar("DT")


@njit
def get_resid(
    data: np.ndarray,
    regressor: np.ndarray,
    coeff: np.ndarray,
) -> np.ndarray:
    for i in numba.prange(data.shape[0]):
        data[i] -= regressor[i] @ coeff
    return data


def numpy_regress_out(
    data: np.ndarray,
    regressor: np.ndarray,
) -> np.ndarray:
    """Numba kernel for regress out unwanted sorces of variantion.

    Finding coefficient using Linear regression (Linear Least Squares).
    """
    inv_gram_matrix = np.linalg.inv(regressor.T @ regressor)
    coeff = inv_gram_matrix @ (regressor.T @ data)
    data = get_resid(data, regressor, coeff)
    return data


@old_positionals("layer", "n_jobs", "copy")
def regress_out(
    adata: AnnData,
    keys: str | Sequence[str],
    *,
    layer: str | None = None,
    n_jobs: int | None = None,
    copy: bool = False,
) -> AnnData | None:
    """Regress out (mostly) unwanted sources of variation.

    Uses simple linear regression. This is inspired by Seurat's `regressOut`
    function in R :cite:p:`Satija2015`. Note that this function tends to overcorrect
    in certain circumstances as described in :issue:`526`.

    Parameters
    ----------
    adata
        The annotated data matrix.
    keys
        Keys for observation annotation on which to regress on.
    layer
        If provided, which element of layers to regress on.
    n_jobs
        Number of jobs for parallel computation.
        `None` means using :attr:`scanpy._settings.ScanpyConfig.n_jobs`.
    copy
        Determines whether a copy of `adata` is returned.

    Returns
    -------
    Returns `None` if `copy=False`, else returns an updated `AnnData` object. Sets the following fields:

    `adata.X` | `adata.layers[layer]` : :class:`numpy.ndarray` | :class:`scipy.sparse.csr_matrix` (dtype `float`)
        Corrected count data matrix.

    """
    from joblib import Parallel, delayed

    start = logg.info(f"regressing out {keys}")
    adata = adata.copy() if copy else adata

    sanitize_anndata(adata)

    view_to_actual(adata)

    if isinstance(keys, str):
        keys = [keys]

    X = _get_obs_rep(adata, layer=layer)
    raise_not_implemented_error_if_backed_type(X, "regress_out")

    if isinstance(X, CSBase):
        logg.info("    sparse input is densified and may lead to high memory use")

    n_jobs = sett.n_jobs if n_jobs is None else n_jobs

    # regress on a single categorical variable
    variable_is_categorical = False
    if keys[0] in adata.obs_keys() and isinstance(
        adata.obs[keys[0]].dtype, CategoricalDtype
    ):
        if len(keys) > 1:
            msg = (
                "If providing categorical variable, "
                "only a single one is allowed. For this one "
                "we regress on the mean for each category."
            )
            raise ValueError(msg)
        logg.debug("... regressing on per-gene means within categories")
        regressors = np.zeros(X.shape, dtype="float32")
        X = _to_dense(X, order="F") if isinstance(X, CSBase) else X
        # TODO figure out if we should use a numba kernel for this
        for category in adata.obs[keys[0]].cat.categories:
            mask = (category == adata.obs[keys[0]]).values
            for ix, x in enumerate(X.T):
                regressors[mask, ix] = x[mask].mean()
        variable_is_categorical = True
    # regress on one or several ordinal variables
    else:
        # create data frame with selected keys (if given)
        regressors = adata.obs[keys] if keys else adata.obs.copy()

        # add column of ones at index 0 (first column)
        regressors.insert(0, "ones", 1.0)
        regressors = regressors.to_numpy()

    # if the regressors are not categorical and the matrix is not singular
    # use the shortcut numpy_regress_out
    if not variable_is_categorical and np.linalg.det(regressors.T @ regressors) != 0:
        X = _to_dense(X, order="C") if isinstance(X, CSBase) else X
        res = numpy_regress_out(X, regressors)

    # for a categorical variable or if the above checks failed,
    # we fall back to the GLM implemetation of regression.
    else:
        # split the adata.X matrix by columns in chunks of size n_chunk
        # (the last chunk could be of smaller size than the others)
        len_chunk = int(np.ceil(min(1000, X.shape[1]) / n_jobs))
        n_chunks = int(np.ceil(X.shape[1] / len_chunk))
        X = _to_dense(X, order="F") if isinstance(X, CSBase) else X
        chunk_list = np.array_split(X, n_chunks, axis=1)
        regressors_chunk = (
            np.array_split(regressors, n_chunks, axis=1)
            if variable_is_categorical
            else repeat(regressors)
        )

        # each task is passed a data chunk (e.g. `adata.X[:, 0:100]``) and the regressors.
        # This data will be passed to each of the jobs.
        # TODO: figure out how to test that this doesn't oversubscribe resources
        res = Parallel(n_jobs=n_jobs)(
            delayed(_regress_out_chunk)(
                data_chunk, regres, variable_is_categorical=variable_is_categorical
            )
            for data_chunk, regres in zip(chunk_list, regressors_chunk, strict=False)
        )

        # res is a list of vectors (each corresponding to a regressed gene column).
        # The transpose is needed to get the matrix in the shape needed
        res = np.vstack(res).T

    _set_obs_rep(adata, res, layer=layer)
    logg.info("    finished", time=start)
    return adata if copy else None


def _regress_out_chunk(
    data_chunk: NDArray[np.floating],
    regressors: pd.DataFrame | NDArray[np.floating],
    *,
    variable_is_categorical: bool,
) -> NDArray[np.floating]:
    import statsmodels.api as sm
    import statsmodels.tools.sm_exceptions as sme

    responses_chunk_list = []
    for col_index in range(data_chunk.shape[1]):
        # if all values are identical, the statsmodel.api.GLM throws an error;
        # but then no regression is necessary anyways...
        if not (data_chunk[:, col_index] != data_chunk[0, col_index]).any():
            responses_chunk_list.append(data_chunk[:, col_index])
            continue

        if variable_is_categorical:
            regres = np.c_[np.ones(regressors.shape[0]), regressors[:, col_index]]
        else:
            regres = regressors

        try:
            with warnings.catch_warnings():
                warnings.simplefilter("error", sme.PerfectSeparationWarning)
                result = sm.GLM(
                    data_chunk[:, col_index], regres, family=sm.families.Gaussian()
                ).fit()
                new_column = result.resid_response
        except (sme.PerfectSeparationError, sme.PerfectSeparationWarning):
            logg.warning("Encountered perfect separation, setting to 0 as in R.")
            new_column = np.zeros(data_chunk.shape[0])

        responses_chunk_list.append(new_column)

    return np.vstack(responses_chunk_list)


@overload
def sample(
    data: AnnData,
    fraction: float | None = None,
    *,
    n: int | None = None,
    rng: RNGLike | SeedLike | None = 0,
    copy: Literal[False] = False,
    replace: bool = False,
    axis: Literal["obs", 0, "var", 1] = "obs",
    p: str | NDArray[np.bool_] | NDArray[np.floating] | None = None,
) -> None: ...
@overload
def sample(
    data: AnnData,
    fraction: float | None = None,
    *,
    n: int | None = None,
    rng: RNGLike | SeedLike | None = None,
    copy: Literal[True],
    replace: bool = False,
    axis: Literal["obs", 0, "var", 1] = "obs",
    p: str | NDArray[np.bool_] | NDArray[np.floating] | None = None,
) -> AnnData: ...
@overload
def sample(
    data: A,
    fraction: float | None = None,
    *,
    n: int | None = None,
    rng: RNGLike | SeedLike | None = None,
    copy: bool = False,
    replace: bool = False,
    axis: Literal["obs", 0, "var", 1] = "obs",
    p: str | NDArray[np.bool_] | NDArray[np.floating] | None = None,
) -> tuple[A, NDArray[np.int64]]: ...
def sample(  # noqa: PLR0912
    data: AnnData | np.ndarray | CSBase | DaskArray,
    fraction: float | None = None,
    *,
    n: int | None = None,
    rng: RNGLike | SeedLike | None = None,
    copy: bool = False,
    replace: bool = False,
    axis: Literal["obs", 0, "var", 1] = "obs",
    p: str | NDArray[np.bool_] | NDArray[np.floating] | None = None,
) -> AnnData | None | tuple[np.ndarray | CSBase | DaskArray, NDArray[np.int64]]:
    r"""Sample observations or variables with or without replacement.

    Parameters
    ----------
    data
        The (annotated) data matrix of shape `n_obs` × `n_vars`.
        Rows correspond to cells and columns to genes.
    fraction
        Sample to this `fraction` of the number of observations or variables.
        (All of them, even if there are `0`\ s/`False`\ s in `p`.)
        This can be larger than 1.0, if `replace=True`.
        See `axis` and `replace`.
    n
        Sample to this number of observations or variables. See `axis`.
    rng
        Random seed to change subsampling.
    copy
        If an :class:`~anndata.AnnData` is passed,
        determines whether a copy is returned.
    replace
        If True, samples are drawn with replacement.
    axis
        Sample `obs`\ ervations (axis 0) or `var`\ iables (axis 1).
    p
        Drawing probabilities (floats) or mask (bools).
        Either an `axis`-sized array, or the name of a column.
        If `p` is an array of probabilities, it must sum to 1.

    Returns
    -------
    If `isinstance(data, AnnData)` and `copy=False`,
    this function returns `None`. Otherwise:

    `data[indices, :]` | `data[:, indices]` (depending on `axis`)
        If `data` is array-like or `copy=True`, returns the subset.
    `indices` : numpy.ndarray
        If `data` is array-like, also returns the indices into the original.

    """
    # parameter validation
    if not copy and isinstance(data, AnnData) and data.isbacked:
        msg = "Inplace sampling (`copy=False`) is not implemented for backed objects."
        raise NotImplementedError(msg)
    axis, axis_name = _resolve_axis(axis)
    p = _check_mask(data, p, dim=axis_name, allow_probabilities=True)
    if p is not None and p.dtype == bool:
        p = p.astype(np.float64) / p.sum()
    old_n = data.shape[axis]
    match (fraction, n):
        case (None, None):
            msg = "Either `fraction` or `n` must be set."
            raise TypeError(msg)
        case (None, _):
            pass
        case (_, None):
            if fraction < 0:
                msg = f"`{fraction=}` needs to be nonnegative."
                raise ValueError(msg)
            if not replace and fraction > 1:
                msg = f"If `replace=False`, `{fraction=}` needs to be within [0, 1]."
                raise ValueError(msg)
            n = int(fraction * old_n)
            logg.debug(f"... sampled to {n} {axis_name}")
        case _:
            msg = "Providing both `fraction` and `n` is not allowed."
            raise TypeError(msg)
    del fraction

    # actually do subsampling
    rng = np.random.default_rng(rng)
    indices = rng.choice(old_n, size=n, replace=replace, p=p)

    # overload 1: inplace AnnData subset
    if not copy and isinstance(data, AnnData):
        if axis_name == "obs":
            data._inplace_subset_obs(indices)
        else:
            data._inplace_subset_var(indices)
        return None

    subset = data[indices] if axis_name == "obs" else data[:, indices]

    # overload 2: copy AnnData subset
    if copy and isinstance(data, AnnData):
        assert isinstance(subset, AnnData)
        return subset.to_memory() if data.isbacked else subset.copy()

    # overload 3: return array and indices
    assert isinstance(subset, np.ndarray | CSBase | DaskArray), type(subset)
    if copy:
        subset = subset.copy()
    return subset, indices


@renamed_arg("target_counts", "counts_per_cell")
def downsample_counts(
    adata: AnnData,
    counts_per_cell: int | Collection[int] | None = None,
    total_counts: int | None = None,
    *,
    random_state: _LegacyRandom = 0,
    replace: bool = False,
    copy: bool = False,
) -> AnnData | None:
    """Downsample counts from count matrix.

    If `counts_per_cell` is specified, each cell will downsampled.
    If `total_counts` is specified, expression matrix will be downsampled to
    contain at most `total_counts`.

    Parameters
    ----------
    adata
        Annotated data matrix.
    counts_per_cell
        Target total counts per cell. If a cell has more than 'counts_per_cell',
        it will be downsampled to this number. Resulting counts can be specified
        on a per cell basis by passing an array.Should be an integer or integer
        ndarray with same length as number of obs.
    total_counts
        Target total counts. If the count matrix has more than `total_counts`
        it will be downsampled to have this number.
    random_state
        Random seed for subsampling.
    replace
        Whether to sample the counts with replacement.
    copy
        Determines whether a copy of `adata` is returned.

    Returns
    -------
    Returns `None` if `copy=False`, else returns an `AnnData` object. Sets the following fields:

    `adata.X` : :class:`~numpy.ndarray` | :class:`~scipy.sparse.csr_matrix` | :class:`~scipy.sparse.csc_matrix` (dtype `float`)
        Downsampled counts matrix.

    """
    raise_not_implemented_error_if_backed_type(adata.X, "downsample_counts")
    # This logic is all dispatch
    total_counts_call = total_counts is not None
    counts_per_cell_call = counts_per_cell is not None
    if total_counts_call is counts_per_cell_call:
        msg = "Must specify exactly one of `total_counts` or `counts_per_cell`."
        raise ValueError(msg)
    if copy:
        adata = adata.copy()
    if total_counts_call:
        adata.X = _downsample_total_counts(
            adata.X, total_counts, random_state=random_state, replace=replace
        )
    elif counts_per_cell_call:
        adata.X = _downsample_per_cell(
            adata.X, counts_per_cell, random_state=random_state, replace=replace
        )
    if copy:
        return adata


def _downsample_per_cell(
    X: CSBase,
    counts_per_cell: int,
    *,
    random_state: _LegacyRandom,
    replace: bool,
) -> CSBase:
    n_obs = X.shape[0]
    if isinstance(counts_per_cell, int):
        counts_per_cell = np.full(n_obs, counts_per_cell)
    else:
        counts_per_cell = np.asarray(counts_per_cell)
    # np.random.choice needs int arguments in numba code:
    counts_per_cell = counts_per_cell.astype(np.int_, copy=False)
    if not isinstance(counts_per_cell, np.ndarray) or len(counts_per_cell) != n_obs:
        msg = (
            "If provided, 'counts_per_cell' must be either an integer, or "
            "coercible to an `np.ndarray` of length as number of observations"
            " by `np.asarray(counts_per_cell)`."
        )
        raise ValueError(msg)
    if isinstance(X, CSBase):
        original_type = type(X)
        if not isinstance(X, CSRBase):
<<<<<<< HEAD
            X = sparse.csr_matrix(X)  # noqa: TID251
        totals = stats.sum(X, axis=1)  # Faster for csr matrix
=======
            X = X.tocsr()
        totals = np.ravel(axis_sum(X, axis=1))  # Faster for csr matrix
>>>>>>> cb83cfc0
        under_target = np.nonzero(totals > counts_per_cell)[0]
        rows = np.split(X.data, X.indptr[1:-1])
        for rowidx in under_target:
            row = rows[rowidx]
            _downsample_array(
                row,
                counts_per_cell[rowidx],
                random_state=random_state,
                replace=replace,
                inplace=True,
            )
        X.eliminate_zeros()
        if not issubclass(original_type, CSRBase):  # Put it back
            X = original_type(X)
    else:
        totals = stats.sum(X, axis=1)
        under_target = np.nonzero(totals > counts_per_cell)[0]
        for rowidx in under_target:
            row = X[rowidx, :]
            _downsample_array(
                row,
                counts_per_cell[rowidx],
                random_state=random_state,
                replace=replace,
                inplace=True,
            )
    return X


def _downsample_total_counts(
    X: CSBase,
    total_counts: int,
    *,
    random_state: _LegacyRandom,
    replace: bool,
) -> CSBase:
    total_counts = int(total_counts)
    total = X.sum()
    if total < total_counts:
        return X
    if isinstance(X, CSBase):
        original_type = type(X)
        if not isinstance(X, CSRBase):
            X = X.tocsr()
        _downsample_array(
            X.data,
            total_counts,
            random_state=random_state,
            replace=replace,
            inplace=True,
        )
        X.eliminate_zeros()
        if not issubclass(original_type, CSRBase):
            X = original_type(X)
    else:
        v = X.reshape(np.multiply(*X.shape))
        _downsample_array(
            v, total_counts, random_state=random_state, replace=replace, inplace=True
        )
    return X


# TODO: can/should this be parallelized?
@numba.njit(cache=True)  # noqa: TID251
def _downsample_array(
    col: np.ndarray,
    target: int,
    *,
    random_state: _LegacyRandom = 0,
    replace: bool = True,
    inplace: bool = False,
):
    """Evenly reduce counts in cell to target amount.

    This is an internal function and has some restrictions:

    * total counts in cell must be less than target
    """
    np.random.seed(random_state)
    cumcounts = col.cumsum()
    if inplace:
        col[:] = 0
    else:
        col = np.zeros_like(col)
    total = np.int_(cumcounts[-1])
    sample = np.random.choice(total, target, replace=replace)
    sample.sort()
    geneptr = 0
    for count in sample:
        while count >= cumcounts[geneptr]:
            geneptr += 1
        col[geneptr] += 1
    return col<|MERGE_RESOLUTION|>--- conflicted
+++ resolved
@@ -1046,13 +1046,8 @@
     if isinstance(X, CSBase):
         original_type = type(X)
         if not isinstance(X, CSRBase):
-<<<<<<< HEAD
-            X = sparse.csr_matrix(X)  # noqa: TID251
+            X = X.tocsr()
         totals = stats.sum(X, axis=1)  # Faster for csr matrix
-=======
-            X = X.tocsr()
-        totals = np.ravel(axis_sum(X, axis=1))  # Faster for csr matrix
->>>>>>> cb83cfc0
         under_target = np.nonzero(totals > counts_per_cell)[0]
         rows = np.split(X.data, X.indptr[1:-1])
         for rowidx in under_target:
