"""Simple Preprocessing Functions

Compositions of these functions are found in sc.preprocess.recipes.
"""

from __future__ import annotations

import warnings
from functools import singledispatch
from itertools import repeat
from typing import TYPE_CHECKING, TypeVar, overload

import numba
import numpy as np
from anndata import AnnData
from pandas.api.types import CategoricalDtype
from scipy.sparse import csr_matrix, issparse, isspmatrix_csr, spmatrix
from sklearn.utils import check_array, sparsefuncs

from .. import logging as logg
from .._compat import deprecated, njit, old_positionals
from .._settings import settings as sett
from .._utils import (
    _check_array_function_arguments,
    _resolve_axis,
    axis_sum,
    is_backed_type,
    raise_not_implemented_error_if_backed_type,
    renamed_arg,
    sanitize_anndata,
    view_to_actual,
)
from ..get import _get_obs_rep, _set_obs_rep
from ._distributed import materialize_as_ndarray
from ._utils import _to_dense

try:
    import dask.array as da
except ImportError:
    da = None

if TYPE_CHECKING:
    from collections.abc import Collection, Iterable, Sequence
    from numbers import Number
    from typing import Literal

    import pandas as pd
    from numpy.typing import NDArray
    from scipy.sparse import csc_matrix

    from .._compat import DaskArray, _LegacyRandom
    from .._utils import RNGLike, SeedLike

    CSMatrix = csr_matrix | csc_matrix


@old_positionals(
    "min_counts", "min_genes", "max_counts", "max_genes", "inplace", "copy"
)
def filter_cells(
    data: AnnData | spmatrix | np.ndarray | DaskArray,
    *,
    min_counts: int | None = None,
    min_genes: int | None = None,
    max_counts: int | None = None,
    max_genes: int | None = None,
    inplace: bool = True,
    copy: bool = False,
) -> AnnData | tuple[np.ndarray, np.ndarray] | None:
    """\
    Filter cell outliers based on counts and numbers of genes expressed.

    For instance, only keep cells with at least `min_counts` counts or
    `min_genes` genes expressed. This is to filter measurement outliers,
    i.e. “unreliable” observations.

    Only provide one of the optional parameters `min_counts`, `min_genes`,
    `max_counts`, `max_genes` per call.

    Parameters
    ----------
    data
        The (annotated) data matrix of shape `n_obs` × `n_vars`.
        Rows correspond to cells and columns to genes.
    min_counts
        Minimum number of counts required for a cell to pass filtering.
    min_genes
        Minimum number of genes expressed required for a cell to pass filtering.
    max_counts
        Maximum number of counts required for a cell to pass filtering.
    max_genes
        Maximum number of genes expressed required for a cell to pass filtering.
    inplace
        Perform computation inplace or return result.

    Returns
    -------
    Depending on `inplace`, returns the following arrays or directly subsets
    and annotates the data matrix:

    cells_subset
        Boolean index mask that does filtering. `True` means that the
        cell is kept. `False` means the cell is removed.
    number_per_cell
        Depending on what was thresholded (`counts` or `genes`),
        the array stores `n_counts` or `n_cells` per gene.

    Examples
    --------
    >>> import scanpy as sc
    >>> adata = sc.datasets.krumsiek11()
    UserWarning: Observation names are not unique. To make them unique, call `.obs_names_make_unique`.
        utils.warn_names_duplicates("obs")
    >>> adata.obs_names_make_unique()
    >>> adata.n_obs
    640
    >>> adata.var_names.tolist()  # doctest: +NORMALIZE_WHITESPACE
    ['Gata2', 'Gata1', 'Fog1', 'EKLF', 'Fli1', 'SCL',
     'Cebpa', 'Pu.1', 'cJun', 'EgrNab', 'Gfi1']
    >>> # add some true zeros
    >>> adata.X[adata.X < 0.3] = 0
    >>> # simply compute the number of genes per cell
    >>> sc.pp.filter_cells(adata, min_genes=0)
    >>> adata.n_obs
    640
    >>> int(adata.obs['n_genes'].min())
    1
    >>> # filter manually
    >>> adata_copy = adata[adata.obs['n_genes'] >= 3]
    >>> adata_copy.n_obs
    554
    >>> int(adata_copy.obs['n_genes'].min())
    3
    >>> # actually do some filtering
    >>> sc.pp.filter_cells(adata, min_genes=3)
    >>> adata.n_obs
    554
    >>> int(adata.obs['n_genes'].min())
    3
    """
    if copy:
        logg.warning("`copy` is deprecated, use `inplace` instead.")
    n_given_options = sum(
        option is not None for option in [min_genes, min_counts, max_genes, max_counts]
    )
    if n_given_options != 1:
        raise ValueError(
            "Only provide one of the optional parameters `min_counts`, "
            "`min_genes`, `max_counts`, `max_genes` per call."
        )
    if isinstance(data, AnnData):
        raise_not_implemented_error_if_backed_type(data.X, "filter_cells")
        adata = data.copy() if copy else data
        cell_subset, number = materialize_as_ndarray(
            filter_cells(
                adata.X,
                min_counts=min_counts,
                min_genes=min_genes,
                max_counts=max_counts,
                max_genes=max_genes,
            ),
        )
        if not inplace:
            return cell_subset, number
        if min_genes is None and max_genes is None:
            adata.obs["n_counts"] = number
        else:
            adata.obs["n_genes"] = number
        adata._inplace_subset_obs(cell_subset)
        return adata if copy else None
    X = data  # proceed with processing the data matrix
    min_number = min_counts if min_genes is None else min_genes
    max_number = max_counts if max_genes is None else max_genes
    number_per_cell = axis_sum(
        X if min_genes is None and max_genes is None else X > 0, axis=1
    )
    if issparse(X):
        number_per_cell = number_per_cell.A1
    if min_number is not None:
        cell_subset = number_per_cell >= min_number
    if max_number is not None:
        cell_subset = number_per_cell <= max_number

    s = axis_sum(~cell_subset)
    if s > 0:
        msg = f"filtered out {s} cells that have "
        if min_genes is not None or min_counts is not None:
            msg += "less than "
            msg += (
                f"{min_genes} genes expressed"
                if min_counts is None
                else f"{min_counts} counts"
            )
        if max_genes is not None or max_counts is not None:
            msg += "more than "
            msg += (
                f"{max_genes} genes expressed"
                if max_counts is None
                else f"{max_counts} counts"
            )
        logg.info(msg)
    return cell_subset, number_per_cell


@old_positionals(
    "min_counts", "min_cells", "max_counts", "max_cells", "inplace", "copy"
)
def filter_genes(
    data: AnnData | spmatrix | np.ndarray | DaskArray,
    *,
    min_counts: int | None = None,
    min_cells: int | None = None,
    max_counts: int | None = None,
    max_cells: int | None = None,
    inplace: bool = True,
    copy: bool = False,
) -> AnnData | tuple[np.ndarray, np.ndarray] | None:
    """\
    Filter genes based on number of cells or counts.

    Keep genes that have at least `min_counts` counts or are expressed in at
    least `min_cells` cells or have at most `max_counts` counts or are expressed
    in at most `max_cells` cells.

    Only provide one of the optional parameters `min_counts`, `min_cells`,
    `max_counts`, `max_cells` per call.

    Parameters
    ----------
    data
        An annotated data matrix of shape `n_obs` × `n_vars`. Rows correspond
        to cells and columns to genes.
    min_counts
        Minimum number of counts required for a gene to pass filtering.
    min_cells
        Minimum number of cells expressed required for a gene to pass filtering.
    max_counts
        Maximum number of counts required for a gene to pass filtering.
    max_cells
        Maximum number of cells expressed required for a gene to pass filtering.
    inplace
        Perform computation inplace or return result.

    Returns
    -------
    Depending on `inplace`, returns the following arrays or directly subsets
    and annotates the data matrix

    gene_subset
        Boolean index mask that does filtering. `True` means that the
        gene is kept. `False` means the gene is removed.
    number_per_gene
        Depending on what was thresholded (`counts` or `cells`), the array stores
        `n_counts` or `n_cells` per gene.
    """
    if copy:
        logg.warning("`copy` is deprecated, use `inplace` instead.")
    n_given_options = sum(
        option is not None for option in [min_cells, min_counts, max_cells, max_counts]
    )
    if n_given_options != 1:
        raise ValueError(
            "Only provide one of the optional parameters `min_counts`, "
            "`min_cells`, `max_counts`, `max_cells` per call."
        )

    if isinstance(data, AnnData):
        raise_not_implemented_error_if_backed_type(data.X, "filter_genes")
        adata = data.copy() if copy else data
        gene_subset, number = materialize_as_ndarray(
            filter_genes(
                adata.X,
                min_cells=min_cells,
                min_counts=min_counts,
                max_cells=max_cells,
                max_counts=max_counts,
            )
        )
        if not inplace:
            return gene_subset, number
        if min_cells is None and max_cells is None:
            adata.var["n_counts"] = number
        else:
            adata.var["n_cells"] = number
        adata._inplace_subset_var(gene_subset)
        return adata if copy else None

    X = data  # proceed with processing the data matrix
    min_number = min_counts if min_cells is None else min_cells
    max_number = max_counts if max_cells is None else max_cells
    number_per_gene = axis_sum(
        X if min_cells is None and max_cells is None else X > 0, axis=0
    )
    if issparse(X):
        number_per_gene = number_per_gene.A1
    if min_number is not None:
        gene_subset = number_per_gene >= min_number
    if max_number is not None:
        gene_subset = number_per_gene <= max_number

    s = axis_sum(~gene_subset)
    if s > 0:
        msg = f"filtered out {s} genes that are detected "
        if min_cells is not None or min_counts is not None:
            msg += "in less than "
            msg += (
                f"{min_cells} cells" if min_counts is None else f"{min_counts} counts"
            )
        if max_cells is not None or max_counts is not None:
            msg += "in more than "
            msg += (
                f"{max_cells} cells" if max_counts is None else f"{max_counts} counts"
            )
        logg.info(msg)
    return gene_subset, number_per_gene


@renamed_arg("X", "data", pos_0=True)
@singledispatch
def log1p(
    data: AnnData | np.ndarray | spmatrix,
    *,
    base: Number | None = None,
    copy: bool = False,
    chunked: bool | None = None,
    chunk_size: int | None = None,
    layer: str | None = None,
    obsm: str | None = None,
) -> AnnData | np.ndarray | spmatrix | None:
    """\
    Logarithmize the data matrix.

    Computes :math:`X = \\log(X + 1)`,
    where :math:`log` denotes the natural logarithm unless a different base is given.

    Parameters
    ----------
    data
        The (annotated) data matrix of shape `n_obs` × `n_vars`.
        Rows correspond to cells and columns to genes.
    base
        Base of the logarithm. Natural logarithm is used by default.
    copy
        If an :class:`~anndata.AnnData` is passed, determines whether a copy
        is returned.
    chunked
        Process the data matrix in chunks, which will save memory.
        Applies only to :class:`~anndata.AnnData`.
    chunk_size
        `n_obs` of the chunks to process the data in.
    layer
        Entry of layers to transform.
    obsm
        Entry of obsm to transform.

    Returns
    -------
    Returns or updates `data`, depending on `copy`.
    """
    _check_array_function_arguments(
        chunked=chunked, chunk_size=chunk_size, layer=layer, obsm=obsm
    )
    return log1p_array(data, copy=copy, base=base)


@log1p.register(spmatrix)
def log1p_sparse(X: spmatrix, *, base: Number | None = None, copy: bool = False):
    X = check_array(
        X, accept_sparse=("csr", "csc"), dtype=(np.float64, np.float32), copy=copy
    )
    X.data = log1p(X.data, copy=False, base=base)
    return X


@log1p.register(np.ndarray)
def log1p_array(X: np.ndarray, *, base: Number | None = None, copy: bool = False):
    # Can force arrays to be np.ndarrays, but would be useful to not
    # X = check_array(X, dtype=(np.float64, np.float32), ensure_2d=False, copy=copy)
    if copy:
        X = X.astype(float) if not np.issubdtype(X.dtype, np.floating) else X.copy()
    elif not (np.issubdtype(X.dtype, np.floating) or np.issubdtype(X.dtype, complex)):
        X = X.astype(float)
    np.log1p(X, out=X)
    if base is not None:
        np.divide(X, np.log(base), out=X)
    return X


@log1p.register(AnnData)
def log1p_anndata(
    adata: AnnData,
    *,
    base: Number | None = None,
    copy: bool = False,
    chunked: bool = False,
    chunk_size: int | None = None,
    layer: str | None = None,
    obsm: str | None = None,
) -> AnnData | None:
    if "log1p" in adata.uns:
        logg.warning("adata.X seems to be already log-transformed.")

    adata = adata.copy() if copy else adata
    view_to_actual(adata)

    if chunked:
        if (layer is not None) or (obsm is not None):
            raise NotImplementedError(
                "Currently cannot perform chunked operations on arrays not stored in X."
            )
        if adata.isbacked and adata.file._filemode != "r+":
            raise NotImplementedError(
                "log1p is not implemented for backed AnnData with backed mode not r+"
            )
        for chunk, start, end in adata.chunked_X(chunk_size):
            adata.X[start:end] = log1p(chunk, base=base, copy=False)
    else:
        X = _get_obs_rep(adata, layer=layer, obsm=obsm)
        if is_backed_type(X):
            msg = f"log1p is not implemented for matrices of type {type(X)}"
            if layer is not None:
                raise NotImplementedError(f"{msg} from layers")
            raise NotImplementedError(f"{msg} without `chunked=True`")
        X = log1p(X, copy=False, base=base)
        _set_obs_rep(adata, X, layer=layer, obsm=obsm)

    adata.uns["log1p"] = {"base": base}
    if copy:
        return adata


@old_positionals("copy", "chunked", "chunk_size")
def sqrt(
    data: AnnData | spmatrix | np.ndarray,
    *,
    copy: bool = False,
    chunked: bool = False,
    chunk_size: int | None = None,
) -> AnnData | spmatrix | np.ndarray | None:
    """\
    Square root the data matrix.

    Computes :math:`X = \\sqrt(X)`.

    Parameters
    ----------
    data
        The (annotated) data matrix of shape `n_obs` × `n_vars`.
        Rows correspond to cells and columns to genes.
    copy
        If an :class:`~anndata.AnnData` object is passed,
        determines whether a copy is returned.
    chunked
        Process the data matrix in chunks, which will save memory.
        Applies only to :class:`~anndata.AnnData`.
    chunk_size
        `n_obs` of the chunks to process the data in.

    Returns
    -------
    Returns or updates `data`, depending on `copy`.
    """
    if isinstance(data, AnnData):
        adata = data.copy() if copy else data
        if chunked:
            for chunk, start, end in adata.chunked_X(chunk_size):
                adata.X[start:end] = sqrt(chunk)
        else:
            adata.X = sqrt(data.X)
        return adata if copy else None
    X = data  # proceed with data matrix
    if not issparse(X):
        return np.sqrt(X)
    else:
        return X.sqrt()


@deprecated("Use sc.pp.normalize_total instead")
@old_positionals(
    "counts_per_cell_after",
    "counts_per_cell",
    "key_n_counts",
    "copy",
    "layers",
    "use_rep",
    "min_counts",
)
def normalize_per_cell(
    data: AnnData | np.ndarray | spmatrix,
    *,
    counts_per_cell_after: float | None = None,
    counts_per_cell: np.ndarray | None = None,
    key_n_counts: str = "n_counts",
    copy: bool = False,
    layers: Literal["all"] | Iterable[str] = (),
    use_rep: Literal["after", "X"] | None = None,
    min_counts: int = 1,
) -> AnnData | np.ndarray | spmatrix | None:
    """\
    Normalize total counts per cell.

    .. deprecated:: 1.3.7
<<<<<<< HEAD

       Use :func:`~scanpy.pp.normalize_total` instead.
       The new function is equivalent to the present
       function, except that

=======

       Use :func:`~scanpy.pp.normalize_total` instead.
       The new function is equivalent to the present
       function, except that

>>>>>>> 735f00aa
       * the new function doesn't filter cells based on `min_counts`,
         use :func:`~scanpy.pp.filter_cells` if filtering is needed.
       * some arguments were renamed
       * `copy` is replaced by `inplace`

    Normalize each cell by total counts over all genes, so that every cell has
    the same total count after normalization.

    Similar functions are used, for example, by Seurat :cite:p:`Satija2015`, Cell Ranger
    :cite:p:`Zheng2017` or SPRING :cite:p:`Weinreb2017`.

    Parameters
    ----------
    data
        The (annotated) data matrix of shape `n_obs` × `n_vars`. Rows correspond
        to cells and columns to genes.
    counts_per_cell_after
        If `None`, after normalization, each cell has a total count equal
        to the median of the *counts_per_cell* before normalization.
    counts_per_cell
        Precomputed counts per cell.
    key_n_counts
        Name of the field in `adata.obs` where the total counts per cell are
        stored.
    copy
        If an :class:`~anndata.AnnData` is passed, determines whether a copy
        is returned.
    min_counts
        Cells with counts less than `min_counts` are filtered out during
        normalization.

    Returns
    -------
    Returns `None` if `copy=False`, else returns an updated `AnnData` object. Sets the following fields:

    `adata.X` : :class:`numpy.ndarray` | :class:`scipy.sparse._csr.csr_matrix` (dtype `float`)
        Normalized count data matrix.

    Examples
    --------
    >>> import scanpy as sc
    >>> adata = AnnData(np.array([[1, 0], [3, 0], [5, 6]], dtype=np.float32))
    >>> print(adata.X.sum(axis=1))
    [ 1.  3. 11.]
    >>> sc.pp.normalize_per_cell(adata)
    >>> print(adata.obs)
       n_counts
    0       1.0
    1       3.0
    2      11.0
    >>> print(adata.X.sum(axis=1))
    [3. 3. 3.]
    >>> sc.pp.normalize_per_cell(
    ...     adata, counts_per_cell_after=1,
    ...     key_n_counts='n_counts2',
    ... )
    >>> print(adata.obs)
       n_counts  n_counts2
    0       1.0        3.0
    1       3.0        3.0
    2      11.0        3.0
    >>> print(adata.X.sum(axis=1))
    [1. 1. 1.]
    """
    if isinstance(data, AnnData):
        start = logg.info("normalizing by total count per cell")
        adata = data.copy() if copy else data
        if counts_per_cell is None:
            cell_subset, counts_per_cell = materialize_as_ndarray(
                filter_cells(adata.X, min_counts=min_counts)
            )
            adata.obs[key_n_counts] = counts_per_cell
            adata._inplace_subset_obs(cell_subset)
            counts_per_cell = counts_per_cell[cell_subset]
        normalize_per_cell(
            adata.X,
            counts_per_cell_after=counts_per_cell_after,
            counts_per_cell=counts_per_cell,
        )

        layers = adata.layers.keys() if layers == "all" else layers
        if use_rep == "after":
            after = counts_per_cell_after
        elif use_rep == "X":
            after = np.median(counts_per_cell[cell_subset])
        elif use_rep is None:
            after = None
        else:
            raise ValueError('use_rep should be "after", "X" or None')
        for layer in layers:
            _subset, counts = filter_cells(adata.layers[layer], min_counts=min_counts)
            temp = normalize_per_cell(adata.layers[layer], after, counts, copy=True)
            adata.layers[layer] = temp

        logg.info(
            "    finished ({time_passed}): normalized adata.X and added\n"
            f"    {key_n_counts!r}, counts per cell before normalization (adata.obs)",
            time=start,
        )
        return adata if copy else None
    # proceed with data matrix
    X = data.copy() if copy else data
    if counts_per_cell is None:
        if not copy:
            raise ValueError("Can only be run with copy=True")
        cell_subset, counts_per_cell = filter_cells(X, min_counts=min_counts)
        X = X[cell_subset]
        counts_per_cell = counts_per_cell[cell_subset]
    if counts_per_cell_after is None:
        counts_per_cell_after = np.median(counts_per_cell)
    with warnings.catch_warnings():
        warnings.simplefilter("ignore")
        counts_per_cell += counts_per_cell == 0
        counts_per_cell /= counts_per_cell_after
        if not issparse(X):
            X /= counts_per_cell[:, np.newaxis]
        else:
            sparsefuncs.inplace_row_scale(X, 1 / counts_per_cell)
    return X if copy else None


DT = TypeVar("DT")


@njit
def get_resid(
    data: np.ndarray,
    regressor: np.ndarray,
    coeff: np.ndarray,
) -> np.ndarray:
    for i in numba.prange(data.shape[0]):
        data[i] -= regressor[i] @ coeff
    return data


def numpy_regress_out(
    data: np.ndarray,
    regressor: np.ndarray,
) -> np.ndarray:
    """\
    Numba kernel for regress out unwanted sorces of variantion.
    Finding coefficient using Linear regression (Linear Least Squares).
    """
    inv_gram_matrix = np.linalg.inv(regressor.T @ regressor)
    coeff = inv_gram_matrix @ (regressor.T @ data)
    data = get_resid(data, regressor, coeff)
    return data


@old_positionals("layer", "n_jobs", "copy")
def regress_out(
    adata: AnnData,
    keys: str | Sequence[str],
    *,
    layer: str | None = None,
    n_jobs: int | None = None,
    copy: bool = False,
) -> AnnData | None:
    """\
    Regress out (mostly) unwanted sources of variation.

    Uses simple linear regression. This is inspired by Seurat's `regressOut`
    function in R :cite:p:`Satija2015`. Note that this function tends to overcorrect
    in certain circumstances as described in :issue:`526`.

    Parameters
    ----------
    adata
        The annotated data matrix.
    keys
        Keys for observation annotation on which to regress on.
    layer
        If provided, which element of layers to regress on.
    n_jobs
        Number of jobs for parallel computation.
        `None` means using :attr:`scanpy._settings.ScanpyConfig.n_jobs`.
    copy
        Determines whether a copy of `adata` is returned.

    Returns
    -------
    Returns `None` if `copy=False`, else returns an updated `AnnData` object. Sets the following fields:

    `adata.X` | `adata.layers[layer]` : :class:`numpy.ndarray` | :class:`scipy.sparse._csr.csr_matrix` (dtype `float`)
        Corrected count data matrix.
    """
    from joblib import Parallel, delayed

    start = logg.info(f"regressing out {keys}")
    adata = adata.copy() if copy else adata

    sanitize_anndata(adata)

    view_to_actual(adata)

    if isinstance(keys, str):
        keys = [keys]

    X = _get_obs_rep(adata, layer=layer)
    raise_not_implemented_error_if_backed_type(X, "regress_out")

    if issparse(X):
        logg.info("    sparse input is densified and may lead to high memory use")

    n_jobs = sett.n_jobs if n_jobs is None else n_jobs

    # regress on a single categorical variable
    variable_is_categorical = False
    if keys[0] in adata.obs_keys() and isinstance(
        adata.obs[keys[0]].dtype, CategoricalDtype
    ):
        if len(keys) > 1:
            raise ValueError(
                "If providing categorical variable, "
                "only a single one is allowed. For this one "
                "we regress on the mean for each category."
            )
        logg.debug("... regressing on per-gene means within categories")
        regressors = np.zeros(X.shape, dtype="float32")
        X = _to_dense(X, order="F") if issparse(X) else X
        # TODO figure out if we should use a numba kernel for this
        for category in adata.obs[keys[0]].cat.categories:
            mask = (category == adata.obs[keys[0]]).values
            for ix, x in enumerate(X.T):
                regressors[mask, ix] = x[mask].mean()
        variable_is_categorical = True
    # regress on one or several ordinal variables
    else:
        # create data frame with selected keys (if given)
        regressors = adata.obs[keys] if keys else adata.obs.copy()

        # add column of ones at index 0 (first column)
        regressors.insert(0, "ones", 1.0)
        regressors = regressors.to_numpy()

    # if the regressors are not categorical and the matrix is not singular
    # use the shortcut numpy_regress_out
    if not variable_is_categorical and np.linalg.det(regressors.T @ regressors) != 0:
        X = _to_dense(X, order="C") if issparse(X) else X
        res = numpy_regress_out(X, regressors)

    # for a categorical variable or if the above checks failed,
    # we fall back to the GLM implemetation of regression.
    else:
        # split the adata.X matrix by columns in chunks of size n_chunk
        # (the last chunk could be of smaller size than the others)
        len_chunk = int(np.ceil(min(1000, X.shape[1]) / n_jobs))
        n_chunks = int(np.ceil(X.shape[1] / len_chunk))
        X = _to_dense(X, order="F") if issparse(X) else X
        chunk_list = np.array_split(X, n_chunks, axis=1)
        regressors_chunk = (
            np.array_split(regressors, n_chunks, axis=1)
            if variable_is_categorical
            else repeat(regressors)
        )

        # each task is passed a data chunk (e.g. `adata.X[:, 0:100]``) and the regressors.
        # This data will be passed to each of the jobs.
        # TODO: figure out how to test that this doesn't oversubscribe resources
        res = Parallel(n_jobs=n_jobs)(
            delayed(_regress_out_chunk)(
                data_chunk, regres, variable_is_categorical=variable_is_categorical
            )
            for data_chunk, regres in zip(chunk_list, regressors_chunk, strict=False)
        )

        # res is a list of vectors (each corresponding to a regressed gene column).
        # The transpose is needed to get the matrix in the shape needed
        res = np.vstack(res).T

    _set_obs_rep(adata, res, layer=layer)
    logg.info("    finished", time=start)
    return adata if copy else None


def _regress_out_chunk(
    data_chunk: NDArray[np.floating],
    regressors: pd.DataFrame | NDArray[np.floating],
    *,
    variable_is_categorical: bool,
) -> NDArray[np.floating]:
    import statsmodels.api as sm
    import statsmodels.tools.sm_exceptions as sme

    Psw = (
        sme.PerfectSeparationWarning
        if hasattr(sme, "PerfectSeparationWarning")
        else None
    )

    responses_chunk_list = []
    for col_index in range(data_chunk.shape[1]):
        # if all values are identical, the statsmodel.api.GLM throws an error;
        # but then no regression is necessary anyways...
        if not (data_chunk[:, col_index] != data_chunk[0, col_index]).any():
            responses_chunk_list.append(data_chunk[:, col_index])
            continue

        if variable_is_categorical:
            regres = np.c_[np.ones(regressors.shape[0]), regressors[:, col_index]]
        else:
            regres = regressors

        try:
            with warnings.catch_warnings():
                # See issue #3260 - for statsmodels>=0.14.0
                if Psw:
                    warnings.simplefilter("error", Psw)
                result = sm.GLM(
                    data_chunk[:, col_index], regres, family=sm.families.Gaussian()
                ).fit()
                new_column = result.resid_response
        except (sme.PerfectSeparationError, *([Psw] if Psw else [])):
            logg.warning("Encountered perfect separation, setting to 0 as in R.")
            new_column = np.zeros(data_chunk.shape[0])

        responses_chunk_list.append(new_column)

    return np.vstack(responses_chunk_list)


@overload
def sample(
    data: AnnData,
    fraction: float | None = None,
    *,
    n: int | None = None,
    rng: RNGLike | SeedLike | None = 0,
    copy: Literal[False] = False,
    replace: bool = False,
    axis: Literal["obs", 0, "var", 1] = "obs",
) -> None: ...
@overload
def sample(
    data: AnnData,
    fraction: float | None = None,
    *,
    n: int | None = None,
    rng: RNGLike | SeedLike | None = None,
    copy: Literal[True],
    replace: bool = False,
    axis: Literal["obs", 0, "var", 1] = "obs",
) -> AnnData: ...
@overload
def sample(
    data: np.ndarray | CSMatrix,
    fraction: float | None = None,
    *,
    n: int | None = None,
    rng: RNGLike | SeedLike | None = None,
    copy: bool = False,
    replace: bool = False,
    axis: Literal["obs", 0, "var", 1] = "obs",
) -> tuple[np.ndarray | CSMatrix, NDArray[np.int64]]: ...
def sample(
    data: AnnData | np.ndarray | CSMatrix,
    fraction: float | None = None,
    *,
    n: int | None = None,
    rng: RNGLike | SeedLike | None = None,
    copy: bool = False,
    replace: bool = False,
    axis: Literal["obs", 0, "var", 1] = "obs",
) -> AnnData | None | tuple[np.ndarray | CSMatrix, NDArray[np.int64]]:
    """\
    Sample observations or variables with or without replacement.

    Parameters
    ----------
    data
        The (annotated) data matrix of shape `n_obs` × `n_vars`.
        Rows correspond to cells and columns to genes.
    fraction
        Sample to this `fraction` of the number of observations or variables.
        This can be larger than 1.0, if `replace=True`.
        See `axis` and `replace`.
    n
        Sample to this number of observations or variables. See `axis`.
    random_state
        Random seed to change subsampling.
    copy
        If an :class:`~anndata.AnnData` is passed,
        determines whether a copy is returned.
    replace
        If True, samples are drawn with replacement.
    axis
        Sample `obs`\\ ervations (axis 0) or `var`\\ iables (axis 1).

    Returns
    -------
    If `isinstance(data, AnnData)` and `copy=False`,
    this function returns `None`. Otherwise:

    `data[indices, :]` | `data[:, indices]` (depending on `axis`)
        If `data` is array-like or `copy=True`, returns the subset.
    `indices` : numpy.ndarray
        If `data` is array-like, also returns the indices into the original.
    """
    axis, axis_name = _resolve_axis(axis)
    old_n = data.shape[axis]
    match (fraction, n):
        case (None, None):
            msg = "Either `fraction` or `n` must be set."
            raise TypeError(msg)
        case (None, _):
            pass
        case (_, None):
            if fraction < 0:
                msg = f"`{fraction=}` needs to be nonnegative."
                raise ValueError(msg)
            if not replace and fraction > 1:
                msg = f"If `replace=False`, `{fraction=}` needs to be within [0, 1]."
                raise ValueError(msg)
            n = int(fraction * old_n)
            logg.debug(f"... sampled to {n} {axis_name}")
        case _:
            msg = "Providing both `fraction` and `n` is not allowed."
            raise TypeError(msg)
    del fraction

    rng = np.random.default_rng(rng)
    indices = rng.choice(old_n, size=n, replace=replace)
    subset = data[indices] if axis_name == "obs" else data[:, indices]

    if not isinstance(data, AnnData):
        assert not isinstance(subset, AnnData)
        if copy:
            subset = subset.copy()
        return subset, indices
    assert isinstance(subset, AnnData)
    if copy:
        return subset.to_memory() if data.isbacked else subset.copy()

    # in-place
    if data.isbacked:
        msg = "Inplace sampling (`copy=False`) is not implemented for backed objects."
        raise NotImplementedError(msg)
    if axis_name == "obs":
        data._inplace_subset_obs(indices)
    else:
        data._inplace_subset_var(indices)


@renamed_arg("target_counts", "counts_per_cell")
def downsample_counts(
    adata: AnnData,
    counts_per_cell: int | Collection[int] | None = None,
    total_counts: int | None = None,
    *,
    random_state: _LegacyRandom = 0,
    replace: bool = False,
    copy: bool = False,
) -> AnnData | None:
    """\
    Downsample counts from count matrix.

    If `counts_per_cell` is specified, each cell will downsampled.
    If `total_counts` is specified, expression matrix will be downsampled to
    contain at most `total_counts`.

    Parameters
    ----------
    adata
        Annotated data matrix.
    counts_per_cell
        Target total counts per cell. If a cell has more than 'counts_per_cell',
        it will be downsampled to this number. Resulting counts can be specified
        on a per cell basis by passing an array.Should be an integer or integer
        ndarray with same length as number of obs.
    total_counts
        Target total counts. If the count matrix has more than `total_counts`
        it will be downsampled to have this number.
    random_state
        Random seed for subsampling.
    replace
        Whether to sample the counts with replacement.
    copy
        Determines whether a copy of `adata` is returned.

    Returns
    -------
    Returns `None` if `copy=False`, else returns an `AnnData` object. Sets the following fields:

    `adata.X` : :class:`numpy.ndarray` | :class:`scipy.sparse.spmatrix` (dtype `float`)
        Downsampled counts matrix.
    """
    raise_not_implemented_error_if_backed_type(adata.X, "downsample_counts")
    # This logic is all dispatch
    total_counts_call = total_counts is not None
    counts_per_cell_call = counts_per_cell is not None
    if total_counts_call is counts_per_cell_call:
        raise ValueError(
            "Must specify exactly one of `total_counts` or `counts_per_cell`."
        )
    if copy:
        adata = adata.copy()
    if total_counts_call:
        adata.X = _downsample_total_counts(adata.X, total_counts, random_state, replace)
    elif counts_per_cell_call:
        adata.X = _downsample_per_cell(adata.X, counts_per_cell, random_state, replace)
    if copy:
        return adata


def _downsample_per_cell(X, counts_per_cell, random_state, replace):
    n_obs = X.shape[0]
    if isinstance(counts_per_cell, int):
        counts_per_cell = np.full(n_obs, counts_per_cell)
    else:
        counts_per_cell = np.asarray(counts_per_cell)
    # np.random.choice needs int arguments in numba code:
    counts_per_cell = counts_per_cell.astype(np.int_, copy=False)
    if not isinstance(counts_per_cell, np.ndarray) or len(counts_per_cell) != n_obs:
        raise ValueError(
            "If provided, 'counts_per_cell' must be either an integer, or "
            "coercible to an `np.ndarray` of length as number of observations"
            " by `np.asarray(counts_per_cell)`."
        )
    if issparse(X):
        original_type = type(X)
        if not isspmatrix_csr(X):
            X = csr_matrix(X)
        totals = np.ravel(axis_sum(X, axis=1))  # Faster for csr matrix
        under_target = np.nonzero(totals > counts_per_cell)[0]
        rows = np.split(X.data, X.indptr[1:-1])
        for rowidx in under_target:
            row = rows[rowidx]
            _downsample_array(
                row,
                counts_per_cell[rowidx],
                random_state=random_state,
                replace=replace,
                inplace=True,
            )
        X.eliminate_zeros()
        if original_type is not csr_matrix:  # Put it back
            X = original_type(X)
    else:
        totals = np.ravel(axis_sum(X, axis=1))
        under_target = np.nonzero(totals > counts_per_cell)[0]
        for rowidx in under_target:
            row = X[rowidx, :]
            _downsample_array(
                row,
                counts_per_cell[rowidx],
                random_state=random_state,
                replace=replace,
                inplace=True,
            )
    return X


def _downsample_total_counts(X, total_counts, random_state, replace):
    total_counts = int(total_counts)
    total = X.sum()
    if total < total_counts:
        return X
    if issparse(X):
        original_type = type(X)
        if not isspmatrix_csr(X):
            X = csr_matrix(X)
        _downsample_array(
            X.data,
            total_counts,
            random_state=random_state,
            replace=replace,
            inplace=True,
        )
        X.eliminate_zeros()
        if original_type is not csr_matrix:
            X = original_type(X)
    else:
        v = X.reshape(np.multiply(*X.shape))
        _downsample_array(
            v, total_counts, random_state=random_state, replace=replace, inplace=True
        )
    return X


# TODO: can/should this be parallelized?
@numba.njit(cache=True)  # noqa: TID251
def _downsample_array(
    col: np.ndarray,
    target: int,
    *,
    random_state: _LegacyRandom = 0,
    replace: bool = True,
    inplace: bool = False,
):
    """\
    Evenly reduce counts in cell to target amount.

    This is an internal function and has some restrictions:

    * total counts in cell must be less than target
    """
    np.random.seed(random_state)
    cumcounts = col.cumsum()
    if inplace:
        col[:] = 0
    else:
        col = np.zeros_like(col)
    total = np.int_(cumcounts[-1])
    sample = np.random.choice(total, target, replace=replace)
    sample.sort()
    geneptr = 0
    for count in sample:
        while count >= cumcounts[geneptr]:
            geneptr += 1
        col[geneptr] += 1
    return col<|MERGE_RESOLUTION|>--- conflicted
+++ resolved
@@ -500,19 +500,11 @@
     Normalize total counts per cell.
 
     .. deprecated:: 1.3.7
-<<<<<<< HEAD
 
        Use :func:`~scanpy.pp.normalize_total` instead.
        The new function is equivalent to the present
        function, except that
 
-=======
-
-       Use :func:`~scanpy.pp.normalize_total` instead.
-       The new function is equivalent to the present
-       function, except that
-
->>>>>>> 735f00aa
        * the new function doesn't filter cells based on `min_counts`,
          use :func:`~scanpy.pp.filter_cells` if filtering is needed.
        * some arguments were renamed
