"""Simple Preprocessing Functions

Compositions of these functions are found in sc.preprocess.recipes.
"""

from __future__ import annotations

import warnings
from functools import singledispatch
<<<<<<< HEAD
from typing import TYPE_CHECKING, TypeVar
=======
from itertools import repeat
from typing import TYPE_CHECKING
>>>>>>> 2f0afac7

import numba
import numpy as np
from anndata import AnnData
from pandas.api.types import CategoricalDtype
from scipy.sparse import csr_matrix, issparse, isspmatrix_csr, spmatrix
from sklearn.utils import check_array, sparsefuncs

from .. import logging as logg
from .._compat import old_positionals
from .._settings import settings as sett
from .._utils import (
    _check_array_function_arguments,
    axis_sum,
    is_backed_type,
    raise_not_implemented_error_if_backed_type,
    renamed_arg,
    sanitize_anndata,
    view_to_actual,
)
from ..get import _get_obs_rep, _set_obs_rep
from ._distributed import materialize_as_ndarray

# install dask if available
try:
    import dask.array as da
except ImportError:
    da = None

# backwards compat
from ._deprecated.highly_variable_genes import filter_genes_dispersion  # noqa: F401

if TYPE_CHECKING:
    from collections.abc import Collection, Iterable, Sequence
    from numbers import Number
    from typing import Literal

    import pandas as pd
    from numpy.typing import NDArray

    from .._compat import DaskArray
    from .._utils import AnyRandom


@old_positionals(
    "min_counts", "min_genes", "max_counts", "max_genes", "inplace", "copy"
)
def filter_cells(
    data: AnnData | spmatrix | np.ndarray | DaskArray,
    *,
    min_counts: int | None = None,
    min_genes: int | None = None,
    max_counts: int | None = None,
    max_genes: int | None = None,
    inplace: bool = True,
    copy: bool = False,
) -> AnnData | tuple[np.ndarray, np.ndarray] | None:
    """\
    Filter cell outliers based on counts and numbers of genes expressed.

    For instance, only keep cells with at least `min_counts` counts or
    `min_genes` genes expressed. This is to filter measurement outliers,
    i.e. “unreliable” observations.

    Only provide one of the optional parameters `min_counts`, `min_genes`,
    `max_counts`, `max_genes` per call.

    Parameters
    ----------
    data
        The (annotated) data matrix of shape `n_obs` × `n_vars`.
        Rows correspond to cells and columns to genes.
    min_counts
        Minimum number of counts required for a cell to pass filtering.
    min_genes
        Minimum number of genes expressed required for a cell to pass filtering.
    max_counts
        Maximum number of counts required for a cell to pass filtering.
    max_genes
        Maximum number of genes expressed required for a cell to pass filtering.
    inplace
        Perform computation inplace or return result.

    Returns
    -------
    Depending on `inplace`, returns the following arrays or directly subsets
    and annotates the data matrix:

    cells_subset
        Boolean index mask that does filtering. `True` means that the
        cell is kept. `False` means the cell is removed.
    number_per_cell
        Depending on what was thresholded (`counts` or `genes`),
        the array stores `n_counts` or `n_cells` per gene.

    Examples
    --------
    >>> import scanpy as sc
    >>> adata = sc.datasets.krumsiek11()
    UserWarning: Observation names are not unique. To make them unique, call `.obs_names_make_unique`.
        utils.warn_names_duplicates("obs")
    >>> adata.obs_names_make_unique()
    >>> adata.n_obs
    640
    >>> adata.var_names.tolist()  # doctest: +NORMALIZE_WHITESPACE
    ['Gata2', 'Gata1', 'Fog1', 'EKLF', 'Fli1', 'SCL',
     'Cebpa', 'Pu.1', 'cJun', 'EgrNab', 'Gfi1']
    >>> # add some true zeros
    >>> adata.X[adata.X < 0.3] = 0
    >>> # simply compute the number of genes per cell
    >>> sc.pp.filter_cells(adata, min_genes=0)
    >>> adata.n_obs
    640
    >>> int(adata.obs['n_genes'].min())
    1
    >>> # filter manually
    >>> adata_copy = adata[adata.obs['n_genes'] >= 3]
    >>> adata_copy.n_obs
    554
    >>> int(adata_copy.obs['n_genes'].min())
    3
    >>> # actually do some filtering
    >>> sc.pp.filter_cells(adata, min_genes=3)
    >>> adata.n_obs
    554
    >>> int(adata.obs['n_genes'].min())
    3
    """
    if copy:
        logg.warning("`copy` is deprecated, use `inplace` instead.")
    n_given_options = sum(
        option is not None for option in [min_genes, min_counts, max_genes, max_counts]
    )
    if n_given_options != 1:
        raise ValueError(
            "Only provide one of the optional parameters `min_counts`, "
            "`min_genes`, `max_counts`, `max_genes` per call."
        )
    if isinstance(data, AnnData):
        raise_not_implemented_error_if_backed_type(data.X, "filter_cells")
        adata = data.copy() if copy else data
        cell_subset, number = materialize_as_ndarray(
            filter_cells(
                adata.X,
                min_counts=min_counts,
                min_genes=min_genes,
                max_counts=max_counts,
                max_genes=max_genes,
            ),
        )
        if not inplace:
            return cell_subset, number
        if min_genes is None and max_genes is None:
            adata.obs["n_counts"] = number
        else:
            adata.obs["n_genes"] = number
        adata._inplace_subset_obs(cell_subset)
        return adata if copy else None
    X = data  # proceed with processing the data matrix
    min_number = min_counts if min_genes is None else min_genes
    max_number = max_counts if max_genes is None else max_genes
    number_per_cell = axis_sum(
        X if min_genes is None and max_genes is None else X > 0, axis=1
    )
    if issparse(X):
        number_per_cell = number_per_cell.A1
    if min_number is not None:
        cell_subset = number_per_cell >= min_number
    if max_number is not None:
        cell_subset = number_per_cell <= max_number

    s = axis_sum(~cell_subset)
    if s > 0:
        msg = f"filtered out {s} cells that have "
        if min_genes is not None or min_counts is not None:
            msg += "less than "
            msg += (
                f"{min_genes} genes expressed"
                if min_counts is None
                else f"{min_counts} counts"
            )
        if max_genes is not None or max_counts is not None:
            msg += "more than "
            msg += (
                f"{max_genes} genes expressed"
                if max_counts is None
                else f"{max_counts} counts"
            )
        logg.info(msg)
    return cell_subset, number_per_cell


@old_positionals(
    "min_counts", "min_cells", "max_counts", "max_cells", "inplace", "copy"
)
def filter_genes(
    data: AnnData | spmatrix | np.ndarray | DaskArray,
    *,
    min_counts: int | None = None,
    min_cells: int | None = None,
    max_counts: int | None = None,
    max_cells: int | None = None,
    inplace: bool = True,
    copy: bool = False,
) -> AnnData | tuple[np.ndarray, np.ndarray] | None:
    """\
    Filter genes based on number of cells or counts.

    Keep genes that have at least `min_counts` counts or are expressed in at
    least `min_cells` cells or have at most `max_counts` counts or are expressed
    in at most `max_cells` cells.

    Only provide one of the optional parameters `min_counts`, `min_cells`,
    `max_counts`, `max_cells` per call.

    Parameters
    ----------
    data
        An annotated data matrix of shape `n_obs` × `n_vars`. Rows correspond
        to cells and columns to genes.
    min_counts
        Minimum number of counts required for a gene to pass filtering.
    min_cells
        Minimum number of cells expressed required for a gene to pass filtering.
    max_counts
        Maximum number of counts required for a gene to pass filtering.
    max_cells
        Maximum number of cells expressed required for a gene to pass filtering.
    inplace
        Perform computation inplace or return result.

    Returns
    -------
    Depending on `inplace`, returns the following arrays or directly subsets
    and annotates the data matrix

    gene_subset
        Boolean index mask that does filtering. `True` means that the
        gene is kept. `False` means the gene is removed.
    number_per_gene
        Depending on what was thresholded (`counts` or `cells`), the array stores
        `n_counts` or `n_cells` per gene.
    """
    if copy:
        logg.warning("`copy` is deprecated, use `inplace` instead.")
    n_given_options = sum(
        option is not None for option in [min_cells, min_counts, max_cells, max_counts]
    )
    if n_given_options != 1:
        raise ValueError(
            "Only provide one of the optional parameters `min_counts`, "
            "`min_cells`, `max_counts`, `max_cells` per call."
        )

    if isinstance(data, AnnData):
        raise_not_implemented_error_if_backed_type(data.X, "filter_genes")
        adata = data.copy() if copy else data
        gene_subset, number = materialize_as_ndarray(
            filter_genes(
                adata.X,
                min_cells=min_cells,
                min_counts=min_counts,
                max_cells=max_cells,
                max_counts=max_counts,
            )
        )
        if not inplace:
            return gene_subset, number
        if min_cells is None and max_cells is None:
            adata.var["n_counts"] = number
        else:
            adata.var["n_cells"] = number
        adata._inplace_subset_var(gene_subset)
        return adata if copy else None

    X = data  # proceed with processing the data matrix
    min_number = min_counts if min_cells is None else min_cells
    max_number = max_counts if max_cells is None else max_cells
    number_per_gene = axis_sum(
        X if min_cells is None and max_cells is None else X > 0, axis=0
    )
    if issparse(X):
        number_per_gene = number_per_gene.A1
    if min_number is not None:
        gene_subset = number_per_gene >= min_number
    if max_number is not None:
        gene_subset = number_per_gene <= max_number

    s = axis_sum(~gene_subset)
    if s > 0:
        msg = f"filtered out {s} genes that are detected "
        if min_cells is not None or min_counts is not None:
            msg += "in less than "
            msg += (
                f"{min_cells} cells" if min_counts is None else f"{min_counts} counts"
            )
        if max_cells is not None or max_counts is not None:
            msg += "in more than "
            msg += (
                f"{max_cells} cells" if max_counts is None else f"{max_counts} counts"
            )
        logg.info(msg)
    return gene_subset, number_per_gene


@renamed_arg("X", "data", pos_0=True)
@singledispatch
def log1p(
    data: AnnData | np.ndarray | spmatrix,
    *,
    base: Number | None = None,
    copy: bool = False,
    chunked: bool | None = None,
    chunk_size: int | None = None,
    layer: str | None = None,
    obsm: str | None = None,
) -> AnnData | np.ndarray | spmatrix | None:
    """\
    Logarithmize the data matrix.

    Computes :math:`X = \\log(X + 1)`,
    where :math:`log` denotes the natural logarithm unless a different base is given.

    Parameters
    ----------
    data
        The (annotated) data matrix of shape `n_obs` × `n_vars`.
        Rows correspond to cells and columns to genes.
    base
        Base of the logarithm. Natural logarithm is used by default.
    copy
        If an :class:`~anndata.AnnData` is passed, determines whether a copy
        is returned.
    chunked
        Process the data matrix in chunks, which will save memory.
        Applies only to :class:`~anndata.AnnData`.
    chunk_size
        `n_obs` of the chunks to process the data in.
    layer
        Entry of layers to transform.
    obsm
        Entry of obsm to transform.

    Returns
    -------
    Returns or updates `data`, depending on `copy`.
    """
    _check_array_function_arguments(
        chunked=chunked, chunk_size=chunk_size, layer=layer, obsm=obsm
    )
    return log1p_array(data, copy=copy, base=base)


@log1p.register(spmatrix)
def log1p_sparse(X: spmatrix, *, base: Number | None = None, copy: bool = False):
    X = check_array(
        X, accept_sparse=("csr", "csc"), dtype=(np.float64, np.float32), copy=copy
    )
    X.data = log1p(X.data, copy=False, base=base)
    return X


@log1p.register(np.ndarray)
def log1p_array(X: np.ndarray, *, base: Number | None = None, copy: bool = False):
    # Can force arrays to be np.ndarrays, but would be useful to not
    # X = check_array(X, dtype=(np.float64, np.float32), ensure_2d=False, copy=copy)
    if copy:
        X = X.astype(float) if not np.issubdtype(X.dtype, np.floating) else X.copy()
    elif not (np.issubdtype(X.dtype, np.floating) or np.issubdtype(X.dtype, complex)):
        X = X.astype(float)
    np.log1p(X, out=X)
    if base is not None:
        np.divide(X, np.log(base), out=X)
    return X


@log1p.register(AnnData)
def log1p_anndata(
    adata: AnnData,
    *,
    base: Number | None = None,
    copy: bool = False,
    chunked: bool = False,
    chunk_size: int | None = None,
    layer: str | None = None,
    obsm: str | None = None,
) -> AnnData | None:
    if "log1p" in adata.uns:
        logg.warning("adata.X seems to be already log-transformed.")

    adata = adata.copy() if copy else adata
    view_to_actual(adata)

    if chunked:
        if (layer is not None) or (obsm is not None):
            raise NotImplementedError(
                "Currently cannot perform chunked operations on arrays not stored in X."
            )
        if adata.isbacked and adata.file._filemode != "r+":
            raise NotImplementedError(
                "log1p is not implemented for backed AnnData with backed mode not r+"
            )
        for chunk, start, end in adata.chunked_X(chunk_size):
            adata.X[start:end] = log1p(chunk, base=base, copy=False)
    else:
        X = _get_obs_rep(adata, layer=layer, obsm=obsm)
        if is_backed_type(X):
            msg = f"log1p is not implemented for matrices of type {type(X)}"
            if layer is not None:
                raise NotImplementedError(f"{msg} from layers")
            raise NotImplementedError(f"{msg} without `chunked=True`")
        X = log1p(X, copy=False, base=base)
        _set_obs_rep(adata, X, layer=layer, obsm=obsm)

    adata.uns["log1p"] = {"base": base}
    if copy:
        return adata


@old_positionals("copy", "chunked", "chunk_size")
def sqrt(
    data: AnnData | spmatrix | np.ndarray,
    *,
    copy: bool = False,
    chunked: bool = False,
    chunk_size: int | None = None,
) -> AnnData | spmatrix | np.ndarray | None:
    """\
    Square root the data matrix.

    Computes :math:`X = \\sqrt(X)`.

    Parameters
    ----------
    data
        The (annotated) data matrix of shape `n_obs` × `n_vars`.
        Rows correspond to cells and columns to genes.
    copy
        If an :class:`~anndata.AnnData` object is passed,
        determines whether a copy is returned.
    chunked
        Process the data matrix in chunks, which will save memory.
        Applies only to :class:`~anndata.AnnData`.
    chunk_size
        `n_obs` of the chunks to process the data in.

    Returns
    -------
    Returns or updates `data`, depending on `copy`.
    """
    if isinstance(data, AnnData):
        adata = data.copy() if copy else data
        if chunked:
            for chunk, start, end in adata.chunked_X(chunk_size):
                adata.X[start:end] = sqrt(chunk)
        else:
            adata.X = sqrt(data.X)
        return adata if copy else None
    X = data  # proceed with data matrix
    if not issparse(X):
        return np.sqrt(X)
    else:
        return X.sqrt()


@old_positionals(
    "counts_per_cell_after",
    "counts_per_cell",
    "key_n_counts",
    "copy",
    "layers",
    "use_rep",
    "min_counts",
)
def normalize_per_cell(
    data: AnnData | np.ndarray | spmatrix,
    *,
    counts_per_cell_after: float | None = None,
    counts_per_cell: np.ndarray | None = None,
    key_n_counts: str = "n_counts",
    copy: bool = False,
    layers: Literal["all"] | Iterable[str] = (),
    use_rep: Literal["after", "X"] | None = None,
    min_counts: int = 1,
) -> AnnData | np.ndarray | spmatrix | None:
    """\
    Normalize total counts per cell.

    .. warning::
        .. deprecated:: 1.3.7
            Use :func:`~scanpy.pp.normalize_total` instead.
            The new function is equivalent to the present
            function, except that

            * the new function doesn't filter cells based on `min_counts`,
              use :func:`~scanpy.pp.filter_cells` if filtering is needed.
            * some arguments were renamed
            * `copy` is replaced by `inplace`

    Normalize each cell by total counts over all genes, so that every cell has
    the same total count after normalization.

    Similar functions are used, for example, by Seurat :cite:p:`Satija2015`, Cell Ranger
    :cite:p:`Zheng2017` or SPRING :cite:p:`Weinreb2017`.

    Parameters
    ----------
    data
        The (annotated) data matrix of shape `n_obs` × `n_vars`. Rows correspond
        to cells and columns to genes.
    counts_per_cell_after
        If `None`, after normalization, each cell has a total count equal
        to the median of the *counts_per_cell* before normalization.
    counts_per_cell
        Precomputed counts per cell.
    key_n_counts
        Name of the field in `adata.obs` where the total counts per cell are
        stored.
    copy
        If an :class:`~anndata.AnnData` is passed, determines whether a copy
        is returned.
    min_counts
        Cells with counts less than `min_counts` are filtered out during
        normalization.

    Returns
    -------
    Returns `None` if `copy=False`, else returns an updated `AnnData` object. Sets the following fields:

    `adata.X` : :class:`numpy.ndarray` | :class:`scipy.sparse._csr.csr_matrix` (dtype `float`)
        Normalized count data matrix.

    Examples
    --------
    >>> import scanpy as sc
    >>> adata = AnnData(np.array([[1, 0], [3, 0], [5, 6]], dtype=np.float32))
    >>> print(adata.X.sum(axis=1))
    [ 1.  3. 11.]
    >>> sc.pp.normalize_per_cell(adata)
    >>> print(adata.obs)
       n_counts
    0       1.0
    1       3.0
    2      11.0
    >>> print(adata.X.sum(axis=1))
    [3. 3. 3.]
    >>> sc.pp.normalize_per_cell(
    ...     adata, counts_per_cell_after=1,
    ...     key_n_counts='n_counts2',
    ... )
    >>> print(adata.obs)
       n_counts  n_counts2
    0       1.0        3.0
    1       3.0        3.0
    2      11.0        3.0
    >>> print(adata.X.sum(axis=1))
    [1. 1. 1.]
    """
    if isinstance(data, AnnData):
        start = logg.info("normalizing by total count per cell")
        adata = data.copy() if copy else data
        if counts_per_cell is None:
            cell_subset, counts_per_cell = materialize_as_ndarray(
                filter_cells(adata.X, min_counts=min_counts)
            )
            adata.obs[key_n_counts] = counts_per_cell
            adata._inplace_subset_obs(cell_subset)
            counts_per_cell = counts_per_cell[cell_subset]
        normalize_per_cell(
            adata.X,
            counts_per_cell_after=counts_per_cell_after,
            counts_per_cell=counts_per_cell,
        )

        layers = adata.layers.keys() if layers == "all" else layers
        if use_rep == "after":
            after = counts_per_cell_after
        elif use_rep == "X":
            after = np.median(counts_per_cell[cell_subset])
        elif use_rep is None:
            after = None
        else:
            raise ValueError('use_rep should be "after", "X" or None')
        for layer in layers:
            _subset, counts = filter_cells(adata.layers[layer], min_counts=min_counts)
            temp = normalize_per_cell(adata.layers[layer], after, counts, copy=True)
            adata.layers[layer] = temp

        logg.info(
            "    finished ({time_passed}): normalized adata.X and added\n"
            f"    {key_n_counts!r}, counts per cell before normalization (adata.obs)",
            time=start,
        )
        return adata if copy else None
    # proceed with data matrix
    X = data.copy() if copy else data
    if counts_per_cell is None:
        if not copy:
            raise ValueError("Can only be run with copy=True")
        cell_subset, counts_per_cell = filter_cells(X, min_counts=min_counts)
        X = X[cell_subset]
        counts_per_cell = counts_per_cell[cell_subset]
    if counts_per_cell_after is None:
        counts_per_cell_after = np.median(counts_per_cell)
    with warnings.catch_warnings():
        warnings.simplefilter("ignore")
        counts_per_cell += counts_per_cell == 0
        counts_per_cell /= counts_per_cell_after
        if not issparse(X):
            X /= counts_per_cell[:, np.newaxis]
        else:
            sparsefuncs.inplace_row_scale(X, 1 / counts_per_cell)
    return X if copy else None


DT = TypeVar("DT")


def to_dense(
    X: spmatrix,
) -> NDArray[DT]:
    """\
    Numba kernel for np.toarray() function
    """
    order = "C"  # if X.format == "csr" else "F"
    out = np.zeros(X.shape, dtype=X.dtype, order=order)
    if X.format == "csr":
        _to_dense_csr_numba(X.indptr, X.indices, X.data, out, X.shape)
    elif X.format == "csc":
        _to_dense_csc_numba(X.indptr, X.indices, X.data, out, X.shape)
    else:
        out = X.toarray()
    return out


@numba.njit(cache=True, parallel=True)
def _to_dense_csc_numba(
    indptr: NDArray,
    indices: NDArray,
    data: NDArray,
    X: NDArray,
    shape: tuple[int, int],
) -> None:
    for c in numba.prange(X.shape[1]):
        for i in range(indptr[c], indptr[c + 1]):
            X[indices[i], c] = data[i]


@numba.njit(cache=True, parallel=True)
def _to_dense_csr_numba(
    indptr: NDArray,
    indices: NDArray,
    data: NDArray,
    X: NDArray,
    shape: tuple[int, int],
) -> None:
    for r in numba.prange(shape[0]):
        for i in range(indptr[r], indptr[r + 1]):
            X[r, indices[i]] = data[i]


@numba.njit(cache=True, parallel=True)
def get_resid(
    data: np.ndarray,
    regressor: np.ndarray,
    coeff: np.ndarray,
) -> np.ndarray:
    for i in numba.prange(data.shape[0]):
        data[i] -= regressor[i] @ coeff
    return data


def numpy_regress_out(
    data: np.ndarray,
    regressor: np.ndarray,
) -> np.ndarray:
    """\
    Numba kernel for regress out unwanted sorces of variantion.
    Finding coefficient using Linear regression (Linear Least Squares).
    """
    inv_gram_matrix = np.linalg.inv(regressor.T @ regressor)
    coeff = inv_gram_matrix @ (regressor.T @ data)
    data = get_resid(data, regressor, coeff)
    return data


@old_positionals("layer", "n_jobs", "copy")
def regress_out(
    adata: AnnData,
    keys: str | Sequence[str],
    *,
    layer: str | None = None,
    n_jobs: int | None = None,
    copy: bool = False,
) -> AnnData | None:
    """\
    Regress out (mostly) unwanted sources of variation.

    Uses simple linear regression. This is inspired by Seurat's `regressOut`
    function in R :cite:p:`Satija2015`. Note that this function tends to overcorrect
    in certain circumstances as described in :issue:`526`.

    Parameters
    ----------
    adata
        The annotated data matrix.
    keys
        Keys for observation annotation on which to regress on.
    layer
        If provided, which element of layers to regress on.
    n_jobs
        Number of jobs for parallel computation.
        `None` means using :attr:`scanpy._settings.ScanpyConfig.n_jobs`.
    copy
        Determines whether a copy of `adata` is returned.

    Returns
    -------
    Returns `None` if `copy=False`, else returns an updated `AnnData` object. Sets the following fields:

    `adata.X` | `adata.layers[layer]` : :class:`numpy.ndarray` | :class:`scipy.sparse._csr.csr_matrix` (dtype `float`)
        Corrected count data matrix.
    """
    from joblib import Parallel, delayed

    start = logg.info(f"regressing out {keys}")
    adata = adata.copy() if copy else adata

    sanitize_anndata(adata)

    view_to_actual(adata)

    if isinstance(keys, str):
        keys = [keys]

    X = _get_obs_rep(adata, layer=layer)
    raise_not_implemented_error_if_backed_type(X, "regress_out")

    if issparse(X):
<<<<<<< HEAD
        logg.info("    sparse input is densified and may " "lead to high memory use")
        X = to_dense(X)
=======
        logg.info("    sparse input is densified and may lead to high memory use")
        X = X.toarray()
>>>>>>> 2f0afac7

    n_jobs = sett.n_jobs if n_jobs is None else n_jobs

    # regress on a single categorical variable
    variable_is_categorical = False
    if keys[0] in adata.obs_keys() and isinstance(
        adata.obs[keys[0]].dtype, CategoricalDtype
    ):
        if len(keys) > 1:
            raise ValueError(
                "If providing categorical variable, "
                "only a single one is allowed. For this one "
                "we regress on the mean for each category."
            )
        logg.debug("... regressing on per-gene means within categories")
        regressors = np.zeros(X.shape, dtype="float32")
        for category in adata.obs[keys[0]].cat.categories:
            mask = (category == adata.obs[keys[0]]).values
            for ix, x in enumerate(X.T):
                regressors[mask, ix] = x[mask].mean()
        variable_is_categorical = True
    # regress on one or several ordinal variables
    else:
        # create data frame with selected keys (if given)
        regressors = adata.obs[keys] if keys else adata.obs.copy()

        # add column of ones at index 0 (first column)
        regressors.insert(0, "ones", 1.0)

    len_chunk = int(np.ceil(min(1000, X.shape[1]) / n_jobs))
    n_chunks = int(np.ceil(X.shape[1] / len_chunk))

    # split the adata.X matrix by columns in chunks of size n_chunk
    # (the last chunk could be of smaller size than the others)
    chunk_list = np.array_split(X, n_chunks, axis=1)
<<<<<<< HEAD
    if variable_is_categorical:
        regressors_chunk = np.array_split(regressors, n_chunks, axis=1)
    for idx, data_chunk in enumerate(chunk_list):
        # each task is a tuple of a data_chunk eg. (adata.X[:,0:100]) and
        # the regressors. This data will be passed to each of the jobs.
        regres = regressors_chunk[idx] if variable_is_categorical else regressors
        tasks.append(tuple((data_chunk, regres, variable_is_categorical)))

    res = None
    if not variable_is_categorical:
        A = regres.to_numpy()
        # if det(A.T@A) != 0 we can take the inverse and regress using a fast method.
        if np.linalg.det(A.T @ A) != 0:
            res = numpy_regress_out(X, A)

    # for a categorical variable or if the above checks failed,
    # we fall back to the GLM implemetation of regression.
    if variable_is_categorical or res is None:
        from joblib import Parallel, delayed

        # TODO: figure out how to test that this doesn't oversubscribe resources
        res = Parallel(n_jobs=n_jobs)(
            delayed(_regress_out_chunk)(task) for task in tasks
        )

        # res is a list of vectors (each corresponding to a regressed gene column).
        # The transpose is needed to get the matrix in the shape needed

        res = np.vstack(res).T
=======
    regressors_chunk = (
        np.array_split(regressors, n_chunks, axis=1)
        if variable_is_categorical
        else repeat(regressors)
    )

    # each task is passed a data chunk (e.g. `adata.X[:, 0:100]``) and the regressors.
    # This data will be passed to each of the jobs.
    # TODO: figure out how to test that this doesn't oversubscribe resources
    res = Parallel(n_jobs=n_jobs)(
        delayed(_regress_out_chunk)(
            data_chunk, regres, variable_is_categorical=variable_is_categorical
        )
        for data_chunk, regres in zip(chunk_list, regressors_chunk, strict=False)
    )
>>>>>>> 2f0afac7

    _set_obs_rep(adata, res, layer=layer)
    logg.info("    finished", time=start)
    return adata if copy else None


def _regress_out_chunk(
    data_chunk: NDArray[np.floating],
    regressors: pd.DataFrame | NDArray[np.floating],
    *,
    variable_is_categorical: bool,
) -> NDArray[np.floating]:
    import statsmodels.api as sm
    import statsmodels.tools.sm_exceptions as sme

    Psw = (
        sme.PerfectSeparationWarning
        if hasattr(sme, "PerfectSeparationWarning")
        else None
    )

    responses_chunk_list = []
    for col_index in range(data_chunk.shape[1]):
        # if all values are identical, the statsmodel.api.GLM throws an error;
        # but then no regression is necessary anyways...
        if not (data_chunk[:, col_index] != data_chunk[0, col_index]).any():
            responses_chunk_list.append(data_chunk[:, col_index])
            continue

        if variable_is_categorical:
            regres = np.c_[np.ones(regressors.shape[0]), regressors[:, col_index]]
        else:
            regres = regressors

        try:
            with warnings.catch_warnings():
                # See issue #3260 - for statsmodels>=0.14.0
                if Psw:
                    warnings.simplefilter("error", Psw)
                result = sm.GLM(
                    data_chunk[:, col_index], regres, family=sm.families.Gaussian()
                ).fit()
                new_column = result.resid_response
        except (sme.PerfectSeparationError, *([Psw] if Psw else [])):
            logg.warning("Encountered perfect separation, setting to 0 as in R.")
            new_column = np.zeros(data_chunk.shape[0])

        responses_chunk_list.append(new_column)

    return np.vstack(responses_chunk_list)


@old_positionals("n_obs", "random_state", "copy")
def subsample(
    data: AnnData | np.ndarray | spmatrix,
    fraction: float | None = None,
    *,
    n_obs: int | None = None,
    random_state: AnyRandom = 0,
    copy: bool = False,
) -> AnnData | tuple[np.ndarray | spmatrix, NDArray[np.int64]] | None:
    """\
    Subsample to a fraction of the number of observations.

    Parameters
    ----------
    data
        The (annotated) data matrix of shape `n_obs` × `n_vars`.
        Rows correspond to cells and columns to genes.
    fraction
        Subsample to this `fraction` of the number of observations.
    n_obs
        Subsample to this number of observations.
    random_state
        Random seed to change subsampling.
    copy
        If an :class:`~anndata.AnnData` is passed,
        determines whether a copy is returned.

    Returns
    -------
    Returns `X[obs_indices], obs_indices` if data is array-like, otherwise
    subsamples the passed :class:`~anndata.AnnData` (`copy == False`) or
    returns a subsampled copy of it (`copy == True`).
    """
    np.random.seed(random_state)
    old_n_obs = data.n_obs if isinstance(data, AnnData) else data.shape[0]
    if n_obs is not None:
        new_n_obs = n_obs
    elif fraction is not None:
        if fraction > 1 or fraction < 0:
            raise ValueError(f"`fraction` needs to be within [0, 1], not {fraction}")
        new_n_obs = int(fraction * old_n_obs)
        logg.debug(f"... subsampled to {new_n_obs} data points")
    else:
        raise ValueError("Either pass `n_obs` or `fraction`.")
    obs_indices = np.random.choice(old_n_obs, size=new_n_obs, replace=False)
    if isinstance(data, AnnData):
        if data.isbacked:
            if copy:
                return data[obs_indices].to_memory()
            else:
                raise NotImplementedError(
                    "Inplace subsampling is not implemented for backed objects."
                )
        else:
            if copy:
                return data[obs_indices].copy()
            else:
                data._inplace_subset_obs(obs_indices)
    else:
        X = data
        return X[obs_indices], obs_indices


@renamed_arg("target_counts", "counts_per_cell")
def downsample_counts(
    adata: AnnData,
    counts_per_cell: int | Collection[int] | None = None,
    total_counts: int | None = None,
    *,
    random_state: AnyRandom = 0,
    replace: bool = False,
    copy: bool = False,
) -> AnnData | None:
    """\
    Downsample counts from count matrix.

    If `counts_per_cell` is specified, each cell will downsampled.
    If `total_counts` is specified, expression matrix will be downsampled to
    contain at most `total_counts`.

    Parameters
    ----------
    adata
        Annotated data matrix.
    counts_per_cell
        Target total counts per cell. If a cell has more than 'counts_per_cell',
        it will be downsampled to this number. Resulting counts can be specified
        on a per cell basis by passing an array.Should be an integer or integer
        ndarray with same length as number of obs.
    total_counts
        Target total counts. If the count matrix has more than `total_counts`
        it will be downsampled to have this number.
    random_state
        Random seed for subsampling.
    replace
        Whether to sample the counts with replacement.
    copy
        Determines whether a copy of `adata` is returned.

    Returns
    -------
    Returns `None` if `copy=False`, else returns an `AnnData` object. Sets the following fields:

    `adata.X` : :class:`numpy.ndarray` | :class:`scipy.sparse.spmatrix` (dtype `float`)
        Downsampled counts matrix.
    """
    raise_not_implemented_error_if_backed_type(adata.X, "downsample_counts")
    # This logic is all dispatch
    total_counts_call = total_counts is not None
    counts_per_cell_call = counts_per_cell is not None
    if total_counts_call is counts_per_cell_call:
        raise ValueError(
            "Must specify exactly one of `total_counts` or `counts_per_cell`."
        )
    if copy:
        adata = adata.copy()
    if total_counts_call:
        adata.X = _downsample_total_counts(adata.X, total_counts, random_state, replace)
    elif counts_per_cell_call:
        adata.X = _downsample_per_cell(adata.X, counts_per_cell, random_state, replace)
    if copy:
        return adata


def _downsample_per_cell(X, counts_per_cell, random_state, replace):
    n_obs = X.shape[0]
    if isinstance(counts_per_cell, int):
        counts_per_cell = np.full(n_obs, counts_per_cell)
    else:
        counts_per_cell = np.asarray(counts_per_cell)
    # np.random.choice needs int arguments in numba code:
    counts_per_cell = counts_per_cell.astype(np.int_, copy=False)
    if not isinstance(counts_per_cell, np.ndarray) or len(counts_per_cell) != n_obs:
        raise ValueError(
            "If provided, 'counts_per_cell' must be either an integer, or "
            "coercible to an `np.ndarray` of length as number of observations"
            " by `np.asarray(counts_per_cell)`."
        )
    if issparse(X):
        original_type = type(X)
        if not isspmatrix_csr(X):
            X = csr_matrix(X)
        totals = np.ravel(axis_sum(X, axis=1))  # Faster for csr matrix
        under_target = np.nonzero(totals > counts_per_cell)[0]
        rows = np.split(X.data, X.indptr[1:-1])
        for rowidx in under_target:
            row = rows[rowidx]
            _downsample_array(
                row,
                counts_per_cell[rowidx],
                random_state=random_state,
                replace=replace,
                inplace=True,
            )
        X.eliminate_zeros()
        if original_type is not csr_matrix:  # Put it back
            X = original_type(X)
    else:
        totals = np.ravel(axis_sum(X, axis=1))
        under_target = np.nonzero(totals > counts_per_cell)[0]
        for rowidx in under_target:
            row = X[rowidx, :]
            _downsample_array(
                row,
                counts_per_cell[rowidx],
                random_state=random_state,
                replace=replace,
                inplace=True,
            )
    return X


def _downsample_total_counts(X, total_counts, random_state, replace):
    total_counts = int(total_counts)
    total = X.sum()
    if total < total_counts:
        return X
    if issparse(X):
        original_type = type(X)
        if not isspmatrix_csr(X):
            X = csr_matrix(X)
        _downsample_array(
            X.data,
            total_counts,
            random_state=random_state,
            replace=replace,
            inplace=True,
        )
        X.eliminate_zeros()
        if original_type is not csr_matrix:
            X = original_type(X)
    else:
        v = X.reshape(np.multiply(*X.shape))
        _downsample_array(
            v, total_counts, random_state=random_state, replace=replace, inplace=True
        )
    return X


@numba.njit(cache=True)
def _downsample_array(
    col: np.ndarray,
    target: int,
    *,
    random_state: AnyRandom = 0,
    replace: bool = True,
    inplace: bool = False,
):
    """\
    Evenly reduce counts in cell to target amount.

    This is an internal function and has some restrictions:

    * total counts in cell must be less than target
    """
    np.random.seed(random_state)
    cumcounts = col.cumsum()
    if inplace:
        col[:] = 0
    else:
        col = np.zeros_like(col)
    total = np.int_(cumcounts[-1])
    sample = np.random.choice(total, target, replace=replace)
    sample.sort()
    geneptr = 0
    for count in sample:
        while count >= cumcounts[geneptr]:
            geneptr += 1
        col[geneptr] += 1
    return col<|MERGE_RESOLUTION|>--- conflicted
+++ resolved
@@ -7,12 +7,8 @@
 
 import warnings
 from functools import singledispatch
-<<<<<<< HEAD
+from itertools import repeat
 from typing import TYPE_CHECKING, TypeVar
-=======
-from itertools import repeat
-from typing import TYPE_CHECKING
->>>>>>> 2f0afac7
 
 import numba
 import numpy as np
@@ -752,13 +748,8 @@
     raise_not_implemented_error_if_backed_type(X, "regress_out")
 
     if issparse(X):
-<<<<<<< HEAD
-        logg.info("    sparse input is densified and may " "lead to high memory use")
+        logg.info("    sparse input is densified and may lead to high memory use")
         X = to_dense(X)
-=======
-        logg.info("    sparse input is densified and may lead to high memory use")
-        X = X.toarray()
->>>>>>> 2f0afac7
 
     n_jobs = sett.n_jobs if n_jobs is None else n_jobs
 
@@ -791,21 +782,9 @@
     len_chunk = int(np.ceil(min(1000, X.shape[1]) / n_jobs))
     n_chunks = int(np.ceil(X.shape[1] / len_chunk))
 
-    # split the adata.X matrix by columns in chunks of size n_chunk
-    # (the last chunk could be of smaller size than the others)
-    chunk_list = np.array_split(X, n_chunks, axis=1)
-<<<<<<< HEAD
-    if variable_is_categorical:
-        regressors_chunk = np.array_split(regressors, n_chunks, axis=1)
-    for idx, data_chunk in enumerate(chunk_list):
-        # each task is a tuple of a data_chunk eg. (adata.X[:,0:100]) and
-        # the regressors. This data will be passed to each of the jobs.
-        regres = regressors_chunk[idx] if variable_is_categorical else regressors
-        tasks.append(tuple((data_chunk, regres, variable_is_categorical)))
-
     res = None
     if not variable_is_categorical:
-        A = regres.to_numpy()
+        A = regressors.to_numpy()
         # if det(A.T@A) != 0 we can take the inverse and regress using a fast method.
         if np.linalg.det(A.T @ A) != 0:
             res = numpy_regress_out(X, A)
@@ -813,34 +792,27 @@
     # for a categorical variable or if the above checks failed,
     # we fall back to the GLM implemetation of regression.
     if variable_is_categorical or res is None:
-        from joblib import Parallel, delayed
-
+        # split the adata.X matrix by columns in chunks of size n_chunk
+        # (the last chunk could be of smaller size than the others)
+        chunk_list = np.array_split(X, n_chunks, axis=1)
+        regressors_chunk = (
+            np.array_split(regressors, n_chunks, axis=1)
+            if variable_is_categorical
+            else repeat(regressors)
+        )
+        # each task is passed a data chunk (e.g. `adata.X[:, 0:100]``) and the regressors.
+        # This data will be passed to each of the jobs.
         # TODO: figure out how to test that this doesn't oversubscribe resources
         res = Parallel(n_jobs=n_jobs)(
-            delayed(_regress_out_chunk)(task) for task in tasks
+            delayed(_regress_out_chunk)(
+                data_chunk, regres, variable_is_categorical=variable_is_categorical
+            )
+            for data_chunk, regres in zip(chunk_list, regressors_chunk, strict=False)
         )
 
         # res is a list of vectors (each corresponding to a regressed gene column).
         # The transpose is needed to get the matrix in the shape needed
-
         res = np.vstack(res).T
-=======
-    regressors_chunk = (
-        np.array_split(regressors, n_chunks, axis=1)
-        if variable_is_categorical
-        else repeat(regressors)
-    )
-
-    # each task is passed a data chunk (e.g. `adata.X[:, 0:100]``) and the regressors.
-    # This data will be passed to each of the jobs.
-    # TODO: figure out how to test that this doesn't oversubscribe resources
-    res = Parallel(n_jobs=n_jobs)(
-        delayed(_regress_out_chunk)(
-            data_chunk, regres, variable_is_categorical=variable_is_categorical
-        )
-        for data_chunk, regres in zip(chunk_list, regressors_chunk, strict=False)
-    )
->>>>>>> 2f0afac7
 
     _set_obs_rep(adata, res, layer=layer)
     logg.info("    finished", time=start)
