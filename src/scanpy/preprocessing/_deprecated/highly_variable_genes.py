--- conflicted
+++ resolved
@@ -51,14 +51,8 @@
 
     .. deprecated:: 1.3.6
 
-<<<<<<< HEAD
-       Use :func:`~scanpy.pp.highly_variable_genes`
-       instead. The new function is equivalent to the present
-       function, except that
-=======
        Use :func:`~scanpy.pp.highly_variable_genes` instead.
        The new function is equivalent to the present function, except that
->>>>>>> 735f00aa
 
        * the new function always expects logarithmized data
        * `subset=False` in the new function, it suffices to
