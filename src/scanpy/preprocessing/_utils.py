--- conflicted
+++ resolved
@@ -37,17 +37,14 @@
         n_threads = numba.get_num_threads()
         mean, var = _compute_mean_var(X, axis=axis, n_threads=n_threads)
     else:
-<<<<<<< HEAD
-        if isinstance(X, sparse.spmatrix):
-            mean, var = sparse_mean_variance_axis(X, axis=axis)
-        else:
-            mean = axis_mean(X, axis=axis, dtype=np.float64)
-            mean_sq = axis_mean(elem_mul(X, X), axis=axis, dtype=np.float64)
-            var = mean_sq - mean**2
-        # enforce R convention (unbiased estimator) for variance
+        mean = axis_mean(X, axis=axis, dtype=np.float64)
+        mean_sq = axis_mean(elem_mul(X, X), axis=axis, dtype=np.float64)
+        var = mean_sq - mean**2
+    # enforce R convention (unbiased estimator) for variance
+    if X.shape[axis] != 1:
         var *= X.shape[axis] / (X.shape[axis] - 1)
+
     return mean, var
-
 
 @numba.njit(cache=True, parallel=True)
 def _compute_mean_var(
@@ -82,16 +79,6 @@
         for c in numba.prange(X.shape[0]):
             mean[c] = mean[c] / X.shape[1]
             var[c] = (var[c] - mean[c] ** 2) / (X.shape[1] - 1)
-
-=======
-        mean = axis_mean(X, axis=axis, dtype=np.float64)
-        mean_sq = axis_mean(elem_mul(X, X), axis=axis, dtype=np.float64)
-        var = mean_sq - mean**2
-    # enforce R convention (unbiased estimator) for variance
-    if X.shape[axis] != 1:
-        var *= X.shape[axis] / (X.shape[axis] - 1)
->>>>>>> 2f15f796
-    return mean, var
 
 
 def sparse_mean_variance_axis(mtx: sparse.spmatrix, axis: int):
