--- conflicted
+++ resolved
@@ -32,12 +32,7 @@
 
     from numpy.typing import ArrayLike, NDArray
 
-<<<<<<< HEAD
-    from .._utils import _CSMatrix
-
-    _A = TypeVar("_A", bound=_CSMatrix | np.ndarray | DaskArray)
-=======
->>>>>>> 569bf05b
+    _A = TypeVar("_A", bound=CSBase | np.ndarray | DaskArray)
 
 
 @singledispatch
@@ -45,9 +40,8 @@
     return clip_array(x, max_value=max_value, zero_center=zero_center)
 
 
-@clip.register(csr_matrix)
-@clip.register(csc_matrix)
-def _(x: _CSMatrix, *, max_value: float, zero_center: bool = True) -> _CSMatrix:
+@clip.register(CSBase)
+def _(x: CSBase, *, max_value: float, zero_center: bool = True) -> CSBase:
     x.data = clip(x.data, max_value=max_value, zero_center=zero_center)
     return x
 
@@ -79,26 +73,11 @@
     return X
 
 
-<<<<<<< HEAD
-=======
-def clip_set(x: CSBase, *, max_value: float, zero_center: bool = True) -> CSBase:
-    x = x.copy()
-    x[x > max_value] = max_value
-    if zero_center:
-        x[x < -max_value] = -max_value
-    return x
-
-
->>>>>>> 569bf05b
 @renamed_arg("X", "data", pos_0=True)
 @old_positionals("zero_center", "max_value", "copy", "layer", "obsm")
 @singledispatch
 def scale(
-<<<<<<< HEAD
     data: AnnData | _A,
-=======
-    data: AnnData | CSBase | np.ndarray | DaskArray,
->>>>>>> 569bf05b
     *,
     zero_center: bool = True,
     max_value: float | None = None,
@@ -106,11 +85,7 @@
     layer: str | None = None,
     obsm: str | None = None,
     mask_obs: NDArray[np.bool_] | str | None = None,
-<<<<<<< HEAD
 ) -> AnnData | _A | None:
-=======
-) -> AnnData | CSBase | np.ndarray | DaskArray | None:
->>>>>>> 569bf05b
     """Scale data to unit variance and zero mean.
 
     .. note::
@@ -145,7 +120,7 @@
     -------
     Returns `None` if `copy=False`, else returns an updated `AnnData` object. Sets the following fields:
 
-    `adata.X` | `adata.layers[layer]` : :class:`numpy.ndarray` | :class:`scipy.sparse._csr.csr_matrix` (dtype `float`)
+    `adata.X` | `adata.layers[layer]` : :class:`numpy.ndarray` | :class:`scipy.sparse.csr_matrix` (dtype `float`)
         Scaled count data matrix.
     `adata.var['mean']` : :class:`pandas.Series` (dtype `float`)
         Means per gene before scaling.
@@ -169,8 +144,7 @@
 
 @scale.register(np.ndarray)
 @scale.register(DaskArray)
-@scale.register(csc_matrix)
-@scale.register(csr_matrix)
+@scale.register(CSBase)
 def scale_array(
     x: _A,
     *,
@@ -216,13 +190,9 @@
     std = np.sqrt(var)
     std[std == 0] = 1
     if zero_center:
-<<<<<<< HEAD
-        if isinstance(x, csr_matrix | csc_matrix) or (
-            isinstance(x, DaskArray) and issparse(x._meta)
+        if isinstance(x, CSBase) or (
+            isinstance(x, DaskArray) and isinstance(x._meta, CSBase)
         ):
-=======
-        if isinstance(X, DaskArray) and isinstance(X._meta, CSBase):
->>>>>>> 569bf05b
             warnings.warn(
                 "zero-center being used with `DaskArray` sparse chunks. "
                 "This can be bad if you have large chunks or intend to eventually read the whole data into memory.",
@@ -230,48 +200,26 @@
             )
         x -= mean
 
-<<<<<<< HEAD
     x = axis_mul_or_truediv(
         x,
         std,
         op=truediv,
-        out=x if isinstance(x, np.ndarray | csr_matrix | csc_matrix) else None,
+        out=x if isinstance(x, np.ndarray | CSBase) else None,
         axis=1,
     )
 
     # do the clipping
     if max_value is not None:
         x = clip(x, max_value=max_value, zero_center=zero_center)
-=======
-    out = X if isinstance(X, np.ndarray | CSBase) else None
-    X = axis_mul_or_truediv(X, std, op=truediv, out=out, axis=1)
-
-    # do the clipping
-    if max_value is not None:
-        logg.debug(f"... clipping at max_value {max_value}")
-        if isinstance(X, DaskArray):
-            clip = clip_set if isinstance(X._meta, CSBase) else clip_array
-            X = X.map_blocks(clip, max_value=max_value, zero_center=zero_center)
-        elif isinstance(X, CSBase):
-            X.data = clip_array(X.data, max_value=max_value, zero_center=False)
-        else:
-            X = clip_array(X, max_value=max_value, zero_center=zero_center)
->>>>>>> 569bf05b
     if return_mean_std:
         return x, mean, std
     else:
         return x
 
 
-<<<<<<< HEAD
 def scale_array_masked(
     x: _A,
     mask_obs: NDArray[np.bool_],
-=======
-@scale.register(CSBase)
-def scale_sparse(
-    X: CSBase,
->>>>>>> 569bf05b
     *,
     zero_center: bool = True,
     max_value: float | None = None,
@@ -284,8 +232,8 @@
         NDArray[np.float64],
     ]
 ):
-    if isinstance(x, csr_matrix | csc_matrix) and not zero_center:
-        if isinstance(x, csc_matrix):
+    if isinstance(x, CSBase) and not zero_center:
+        if isinstance(x, CSCBase):
             x = x.tocsr()
         mean, var = _get_mean_var(x[mask_obs, :])
         std = np.sqrt(var)
@@ -306,34 +254,6 @@
             max_value=max_value,
             return_mean_std=True,
         )
-<<<<<<< HEAD
-=======
-    else:
-        if isinstance(X, CSCBase):
-            X = X.tocsr()
-        elif copy:
-            X = X.copy()
-
-        if mask_obs is not None:
-            mask_obs = _check_mask(X, mask_obs, "obs")
-
-    mean, var = _get_mean_var(X[mask_obs, :])
-
-    std = np.sqrt(var)
-    std[std == 0] = 1
-
-    if max_value is None:
-        max_value = 0
-
-    _scale_sparse_numba(
-        X.indptr,
-        X.indices,
-        X.data,
-        std=std.astype(X.dtype),
-        mask_obs=mask_obs,
-        clip=max_value,
-    )
->>>>>>> 569bf05b
 
     if return_mean_std:
         return x, mean, std
