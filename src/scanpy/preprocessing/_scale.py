--- conflicted
+++ resolved
@@ -144,14 +144,9 @@
 
 @scale.register(np.ndarray)
 @scale.register(DaskArray)
-<<<<<<< HEAD
 @scale.register(CSBase)
-def scale_array(
+def scale_array(  # noqa: PLR0912
     x: _A,
-=======
-def scale_array(  # noqa: PLR0912
-    X: np.ndarray | DaskArray,
->>>>>>> 329ad666
     *,
     zero_center: bool = True,
     max_value: float | None = None,
@@ -204,16 +199,8 @@
         if isinstance(x, CSBase) or (
             isinstance(x, DaskArray) and isinstance(x._meta, CSBase)
         ):
-            warnings.warn(
-<<<<<<< HEAD
-                "zero-centering a sparse array/matrix densifies it.", UserWarning
-=======
-                "zero-center being used with `DaskArray` sparse chunks. "
-                "This can be bad if you have large chunks or intend to eventually read the whole data into memory.",
-                UserWarning,
-                stacklevel=2,
->>>>>>> 329ad666
-            )
+            msg = "zero-centering a sparse array/matrix densifies it."
+            warnings.warn(UserWarning, stacklevel=2)
         x -= mean
 
     x = axis_mul_or_truediv(
