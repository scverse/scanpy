from __future__ import annotations

import warnings
from functools import singledispatch
from operator import truediv
from typing import TYPE_CHECKING

import numba
import numpy as np
from anndata import AnnData
from scipy.sparse import issparse, isspmatrix_csc, spmatrix

from .. import logging as logg
from .._compat import DaskArray, njit, old_positionals
from .._utils import (
    _check_array_function_arguments,
    axis_mul_or_truediv,
    raise_not_implemented_error_if_backed_type,
    renamed_arg,
    view_to_actual,
)
from ..get import _check_mask, _get_obs_rep, _set_obs_rep
from ._utils import _get_mean_var

# install dask if available
try:
    import dask.array as da
except ImportError:
    da = None

if TYPE_CHECKING:
    from numpy.typing import NDArray
    from scipy import sparse as sp

    CSMatrix = sp.csr_matrix | sp.csc_matrix


@njit
def _scale_sparse_numba(indptr, indices, data, *, std, mask_obs, clip):
    for i in numba.prange(len(indptr) - 1):
        if mask_obs[i]:
            for j in range(indptr[i], indptr[i + 1]):
                if clip:
                    data[j] = min(clip, data[j] / std[indices[j]])
                else:
                    data[j] /= std[indices[j]]


<<<<<<< HEAD
@numba.njit(cache=True, parallel=True)
def clip_array(
    X: NDArray[np.floating], *, max_value: float, zero_center: bool
) -> NDArray[np.floating]:
=======
@njit
def clip_array(X: np.ndarray, *, max_value: float = 10, zero_center: bool = True):
>>>>>>> d0adc25f
    a_min, a_max = -max_value, max_value
    if X.ndim > 1:
        for r, c in numba.pndindex(X.shape):
            if X[r, c] > a_max:
                X[r, c] = a_max
            elif X[r, c] < a_min and zero_center:
                X[r, c] = a_min
    else:
        for i in numba.prange(X.size):
            if X[i] > a_max:
                X[i] = a_max
            elif X[i] < a_min and zero_center:
                X[i] = a_min
    return X


def clip_set(x: CSMatrix, *, max_value: float, zero_center: bool = True) -> CSMatrix:
    x = x.copy()
    x[x > max_value] = max_value
    if zero_center:
        x[x < -max_value] = -max_value
    return x


@renamed_arg("X", "data", pos_0=True)
@old_positionals("zero_center", "max_value", "copy", "layer", "obsm")
@singledispatch
def scale(
    data: AnnData | spmatrix | np.ndarray | DaskArray,
    *,
    zero_center: bool = True,
    max_value: float | None = None,
    copy: bool = False,
    layer: str | None = None,
    obsm: str | None = None,
    mask_obs: NDArray[np.bool_] | str | None = None,
) -> AnnData | spmatrix | np.ndarray | DaskArray | None:
    """\
    Scale data to unit variance and zero mean.

    .. note::
        Variables (genes) that do not display any variation (are constant across
        all observations) are retained and (for zero_center==True) set to 0
        during this operation. In the future, they might be set to NaNs.

    Parameters
    ----------
    data
        The (annotated) data matrix of shape `n_obs` × `n_vars`.
        Rows correspond to cells and columns to genes.
    zero_center
        If `False`, omit zero-centering variables, which allows to handle sparse
        input efficiently.
    max_value
        Clip (truncate) to this value after scaling. If `None`, do not clip.
    copy
        Whether this function should be performed inplace. If an AnnData object
        is passed, this also determines if a copy is returned.
    layer
        If provided, which element of layers to scale.
    obsm
        If provided, which element of obsm to scale.
    mask_obs
        Restrict both the derivation of scaling parameters and the scaling itself
        to a certain set of observations. The mask is specified as a boolean array
        or a string referring to an array in :attr:`~anndata.AnnData.obs`.
        This will transform data from csc to csr format if `issparse(data)`.

    Returns
    -------
    Returns `None` if `copy=False`, else returns an updated `AnnData` object. Sets the following fields:

    `adata.X` | `adata.layers[layer]` : :class:`numpy.ndarray` | :class:`scipy.sparse._csr.csr_matrix` (dtype `float`)
        Scaled count data matrix.
    `adata.var['mean']` : :class:`pandas.Series` (dtype `float`)
        Means per gene before scaling.
    `adata.var['std']` : :class:`pandas.Series` (dtype `float`)
        Standard deviations per gene before scaling.
    `adata.var['var']` : :class:`pandas.Series` (dtype `float`)
        Variances per gene before scaling.
    """
    _check_array_function_arguments(layer=layer, obsm=obsm)
    if layer is not None:
        raise ValueError(
            f"`layer` argument inappropriate for value of type {type(data)}"
        )
    if obsm is not None:
        raise ValueError(
            f"`obsm` argument inappropriate for value of type {type(data)}"
        )
    return scale_array(
        data, zero_center=zero_center, max_value=max_value, copy=copy, mask_obs=mask_obs
    )


@scale.register(np.ndarray)
@scale.register(DaskArray)
def scale_array(
    X: np.ndarray | DaskArray,
    *,
    zero_center: bool = True,
    max_value: float | None = None,
    copy: bool = False,
    return_mean_std: bool = False,
    mask_obs: NDArray[np.bool_] | None = None,
) -> (
    np.ndarray
    | DaskArray
    | tuple[
        np.ndarray | DaskArray, NDArray[np.float64] | DaskArray, NDArray[np.float64]
    ]
):
    if copy:
        X = X.copy()
    if mask_obs is not None:
        mask_obs = _check_mask(X, mask_obs, "obs")
        scale_rv = scale_array(
            X[mask_obs, :],
            zero_center=zero_center,
            max_value=max_value,
            copy=False,
            return_mean_std=return_mean_std,
            mask_obs=None,
        )

        if return_mean_std:
            X[mask_obs, :], mean, std = scale_rv
            return X, mean, std
        else:
            X[mask_obs, :] = scale_rv
            return X

    if not zero_center and max_value is not None:
        logg.info(  # Be careful of what? This should be more specific
            "... be careful when using `max_value` " "without `zero_center`."
        )

    if np.issubdtype(X.dtype, np.integer):
        logg.info(
            "... as scaling leads to float results, integer "
            "input is cast to float, returning copy."
        )
        X = X.astype(float)

    mean, var = _get_mean_var(X)
    std = np.sqrt(var)
    std[std == 0] = 1
    if zero_center:
        if isinstance(X, DaskArray) and issparse(X._meta):
            warnings.warn(
                "zero-center being used with `DaskArray` sparse chunks. "
                "This can be bad if you have large chunks or intend to eventually read the whole data into memory.",
                UserWarning,
            )
        X -= mean

    X = axis_mul_or_truediv(
        X,
        std,
        op=truediv,
        out=X if isinstance(X, np.ndarray) or issparse(X) else None,
        axis=1,
    )

    # do the clipping
    if max_value is not None:
        logg.debug(f"... clipping at max_value {max_value}")
        if isinstance(X, DaskArray):
            clip = clip_set if issparse(X._meta) else clip_array
            X = X.map_blocks(clip, max_value=max_value, zero_center=zero_center)
        elif issparse(X):
            X.data = clip_array(X.data, max_value=max_value, zero_center=False)
        else:
            X = clip_array(X, max_value=max_value, zero_center=zero_center)
    if return_mean_std:
        return X, mean, std
    else:
        return X


@scale.register(spmatrix)
def scale_sparse(
    X: spmatrix,
    *,
    zero_center: bool = True,
    max_value: float | None = None,
    copy: bool = False,
    return_mean_std: bool = False,
    mask_obs: NDArray[np.bool_] | None = None,
) -> np.ndarray | tuple[np.ndarray, NDArray[np.float64], NDArray[np.float64]]:
    # need to add the following here to make inplace logic work
    if zero_center:
        logg.info(
            "... as `zero_center=True`, sparse input is "
            "densified and may lead to large memory consumption"
        )
        X = X.toarray()
        copy = False  # Since the data has been copied
        return scale_array(
            X,
            zero_center=zero_center,
            copy=copy,
            max_value=max_value,
            return_mean_std=return_mean_std,
            mask_obs=mask_obs,
        )
    elif mask_obs is None:
        return scale_array(
            X,
            zero_center=zero_center,
            copy=copy,
            max_value=max_value,
            return_mean_std=return_mean_std,
            mask_obs=mask_obs,
        )
    else:
        if isspmatrix_csc(X):
            X = X.tocsr()
        elif copy:
            X = X.copy()

        if mask_obs is not None:
            mask_obs = _check_mask(X, mask_obs, "obs")

    mean, var = _get_mean_var(X[mask_obs, :])

    std = np.sqrt(var)
    std[std == 0] = 1

    if max_value is None:
        max_value = 0

    _scale_sparse_numba(
        X.indptr,
        X.indices,
        X.data,
        std=std.astype(X.dtype),
        mask_obs=mask_obs,
        clip=max_value,
    )

    if return_mean_std:
        return X, mean, std
    else:
        return X


@scale.register(AnnData)
def scale_anndata(
    adata: AnnData,
    *,
    zero_center: bool = True,
    max_value: float | None = None,
    copy: bool = False,
    layer: str | None = None,
    obsm: str | None = None,
    mask_obs: NDArray[np.bool_] | str | None = None,
) -> AnnData | None:
    adata = adata.copy() if copy else adata
    str_mean_std = ("mean", "std")
    if mask_obs is not None:
        if isinstance(mask_obs, str):
            str_mean_std = (f"mean of {mask_obs}", f"std of {mask_obs}")
        else:
            str_mean_std = ("mean with mask", "std with mask")
        mask_obs = _check_mask(adata, mask_obs, "obs")
    view_to_actual(adata)
    X = _get_obs_rep(adata, layer=layer, obsm=obsm)
    raise_not_implemented_error_if_backed_type(X, "scale")
    X, adata.var[str_mean_std[0]], adata.var[str_mean_std[1]] = scale(
        X,
        zero_center=zero_center,
        max_value=max_value,
        copy=False,  # because a copy has already been made, if it were to be made
        return_mean_std=True,
        mask_obs=mask_obs,
    )
    _set_obs_rep(adata, X, layer=layer, obsm=obsm)
    return adata if copy else None<|MERGE_RESOLUTION|>--- conflicted
+++ resolved
@@ -46,15 +46,10 @@
                     data[j] /= std[indices[j]]
 
 
-<<<<<<< HEAD
-@numba.njit(cache=True, parallel=True)
+@njit
 def clip_array(
     X: NDArray[np.floating], *, max_value: float, zero_center: bool
 ) -> NDArray[np.floating]:
-=======
-@njit
-def clip_array(X: np.ndarray, *, max_value: float = 10, zero_center: bool = True):
->>>>>>> d0adc25f
     a_min, a_max = -max_value, max_value
     if X.ndim > 1:
         for r, c in numba.pndindex(X.shape):
