from __future__ import annotations

import sys
import warnings
from functools import cache, partial, wraps
from importlib.util import find_spec
<<<<<<< HEAD
from pathlib import Path
from typing import TYPE_CHECKING, Literal, ParamSpec, TypeVar, cast, overload
=======
from typing import TYPE_CHECKING, Literal, cast, overload
>>>>>>> aff20b97

from packaging.version import Version
from scipy import sparse

if TYPE_CHECKING:
    from collections.abc import Callable
    from importlib.metadata import PackageMetadata


__all__ = [
    "CSBase",
    "CSCBase",
    "CSRBase",
    "DaskArray",
    "SpBase",
    "ZappyArray",
    "_numba_threading_layer",
    "deprecated",
    "fullname",
    "njit",
    "old_positionals",
    "pkg_metadata",
    "pkg_version",
]


SpBase = sparse.spmatrix | sparse.sparray  # noqa: TID251
"""Only use when you directly convert it to a known subclass."""

_CSArray = sparse.csr_array | sparse.csc_array  # noqa: TID251
"""Only use if you want to specially handle arrays as opposed to matrices."""

_CSMatrix = sparse.csr_matrix | sparse.csc_matrix  # noqa: TID251
"""Only use if you want to specially handle matrices as opposed to arrays."""

CSRBase = sparse.csr_matrix | sparse.csr_array  # noqa: TID251
CSCBase = sparse.csc_matrix | sparse.csc_array  # noqa: TID251
CSBase = _CSArray | _CSMatrix


if TYPE_CHECKING:
    # type checkers are confused and can only see …core.Array
    from dask.array.core import Array as DaskArray
elif find_spec("dask"):
    from dask.array import Array as DaskArray
else:
    DaskArray = type("Array", (), {})
    DaskArray.__module__ = "dask.array"


if find_spec("zappy") or TYPE_CHECKING:
    from zappy.base import ZappyArray
else:
    ZappyArray = type("ZappyArray", (), {})
    ZappyArray.__module__ = "zappy.base"


def fullname(typ: type) -> str:
    module = typ.__module__
    name = typ.__qualname__
    if module == "builtins" or module is None:
        return name
    return f"{module}.{name}"


def pkg_metadata(package: str) -> PackageMetadata:
    from importlib.metadata import metadata

    return metadata(package)


@cache
def pkg_version(package: str) -> Version:
    from importlib.metadata import version

    return Version(version(package))


if find_spec("legacy_api_wrap") or TYPE_CHECKING:
    from legacy_api_wrap import legacy_api  # noqa: TID251

    old_positionals = partial(legacy_api, category=FutureWarning)
else:
    # legacy_api_wrap is currently a hard dependency,
    # but this code makes it possible to run scanpy without it.
    def old_positionals(*old_positionals: str):
        return lambda func: func


if sys.version_info >= (3, 13):
    from warnings import deprecated as _deprecated
else:
    from typing_extensions import deprecated as _deprecated


deprecated = partial(_deprecated, category=FutureWarning)


# File prefixes for us and decorators we use
_FILE_PREFIXES: tuple[str, ...] = (
    str(Path(__file__).parent),
    str(Path(legacy_api.__file__).parent),
)


def warn(
    message: str,
    category: type[Warning] = UserWarning,
    *,
    source: str | None = None,
    skip_file_prefixes: tuple[str, ...] = (),
    more_file_prefixes: tuple[str, ...] = (),
) -> None:
    """Issue a warning, skipping frames from certain file prefixes."""
    if not skip_file_prefixes:
        skip_file_prefixes = (*_FILE_PREFIXES, *more_file_prefixes)
    elif more_file_prefixes:
        msg = "Cannot use both `skip_file_prefixes` and `more_file_prefixes`."
        raise TypeError(msg)
    warnings.warn(  # noqa: TID251
        message, category, source=source, skip_file_prefixes=skip_file_prefixes
    )


@overload
def njit[**P, R](fn: Callable[P, R], /) -> Callable[P, R]: ...
@overload
def njit[**P, R]() -> Callable[[Callable[P, R]], Callable[P, R]]: ...
def njit[**P, R](
    fn: Callable[P, R] | None = None, /
) -> Callable[P, R] | Callable[[Callable[P, R]], Callable[P, R]]:
    """Jit-compile a function using numba.

    On call, this function dispatches to a parallel or sequential numba function,
    depending on if it has been called from a thread pool.

    See <https://github.com/numbagg/numbagg/pull/201/files#r1409374809>
    """

    def decorator(f: Callable[P, R], /) -> Callable[P, R]:
        import numba

        fns: dict[bool, Callable[P, R]] = {
            parallel: numba.njit(f, cache=True, parallel=parallel)  # noqa: TID251
            for parallel in (True, False)
        }

        @wraps(f)
        def wrapper(*args: P.args, **kwargs: P.kwargs) -> R:
            parallel = not _is_in_unsafe_thread_pool()
            if not parallel:
                msg = (
                    "Detected unsupported threading environment. "
                    f"Trying to run {f.__name__} in serial mode. "
                    "In case of problems, install `tbb`."
                )
                warnings.warn(msg, stacklevel=2)
            return fns[parallel](*args, **kwargs)

        return wrapper

    return decorator if fn is None else decorator(fn)


type LayerType = Literal["default", "safe", "threadsafe", "forksafe"]
type Layer = Literal["tbb", "omp", "workqueue"]


LAYERS: dict[LayerType, set[Layer]] = {
    "default": {"tbb", "omp", "workqueue"},
    "safe": {"tbb"},
    "threadsafe": {"tbb", "omp"},
    "forksafe": {"tbb", "workqueue", *(() if sys.platform == "linux" else {"omp"})},
}


def _is_in_unsafe_thread_pool() -> bool:
    import threading

    current_thread = threading.current_thread()
    # ThreadPoolExecutor threads typically have names like 'ThreadPoolExecutor-0_1'
    return (
        current_thread.name.startswith("ThreadPoolExecutor")
        and _numba_threading_layer() not in LAYERS["threadsafe"]
    )


@cache
def _numba_threading_layer() -> Layer:
    """Get numba’s threading layer.

    This function implements the algorithm as described in
    <https://numba.readthedocs.io/en/stable/user/threading-layer.html>
    """
    import importlib

    import numba

    if (available := LAYERS.get(numba.config.THREADING_LAYER)) is None:
        # given by direct name
        return numba.config.THREADING_LAYER

    # given by layer type (safe, …)
    for layer in cast("list[Layer]", numba.config.THREADING_LAYER_PRIORITY):
        if layer not in available:
            continue
        if layer != "workqueue":
            try:  # `importlib.util.find_spec` doesn’t work here
                importlib.import_module(f"numba.np.ufunc.{layer}pool")
            except ImportError:
                continue
        # the layer has been found
        return layer
    msg = (
        f"No loadable threading layer: {numba.config.THREADING_LAYER=} "
        f" ({available=}, {numba.config.THREADING_LAYER_PRIORITY=})"
    )
    raise ValueError(msg)<|MERGE_RESOLUTION|>--- conflicted
+++ resolved
@@ -4,12 +4,8 @@
 import warnings
 from functools import cache, partial, wraps
 from importlib.util import find_spec
-<<<<<<< HEAD
 from pathlib import Path
-from typing import TYPE_CHECKING, Literal, ParamSpec, TypeVar, cast, overload
-=======
 from typing import TYPE_CHECKING, Literal, cast, overload
->>>>>>> aff20b97
 
 from packaging.version import Version
 from scipy import sparse
