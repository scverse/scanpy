from __future__ import annotations

import sys
import warnings
from functools import WRAPPER_ASSIGNMENTS, cache, partial, wraps
from importlib.util import find_spec
from typing import TYPE_CHECKING, Literal, ParamSpec, TypeVar, cast, overload

import numpy as np
from packaging.version import Version
from scipy import sparse

if TYPE_CHECKING:
    from collections.abc import Callable
    from importlib.metadata import PackageMetadata


__all__ = [
    "CSRBase",
    "CSCBase",
    "CSBase",
    "SpBase",
    "DaskArray",
    "ZappyArray",
    "fullname",
    "pkg_metadata",
    "pkg_version",
    "old_positionals",
    "deprecated",
    "njit",
    "_LegacyRandom",
    "_legacy_numpy_gen",
    "_numba_threading_layer",
]


P = ParamSpec("P")
R = TypeVar("R")

_LegacyRandom = int | np.random.RandomState | None

SpBase = sparse.spmatrix | sparse.sparray  # noqa: TID251
"""Only use when you directly convert it to a known subclass."""

_CSArray = sparse.csr_array | sparse.csc_array  # noqa: TID251
"""Only use if you want to specially handle arrays as opposed to matrices."""

_CSMatrix = sparse.csr_matrix | sparse.csc_matrix  # noqa: TID251
"""Only use if you want to specially handle matrices as opposed to arrays."""

CSRBase = sparse.csr_matrix | sparse.csr_array  # noqa: TID251
CSCBase = sparse.csc_matrix | sparse.csc_array  # noqa: TID251
CSBase = _CSArray | _CSMatrix


if TYPE_CHECKING:
    # type checkers are confused and can only see …core.Array
    from dask.array.core import Array as DaskArray
elif find_spec("dask"):
    from dask.array import Array as DaskArray
else:
    DaskArray = type("Array", (), {})
    DaskArray.__module__ = "dask.array"


if find_spec("zappy") or TYPE_CHECKING:
    from zappy.base import ZappyArray
else:
    ZappyArray = type("ZappyArray", (), {})
    ZappyArray.__module__ = "zappy.base"


<<<<<<< HEAD
=======
__all__ = [
    "DaskArray",
    "ZappyArray",
    "_numba_threading_layer",
    "deprecated",
    "fullname",
    "njit",
    "old_positionals",
    "pkg_metadata",
    "pkg_version",
]


>>>>>>> 329ad666
def fullname(typ: type) -> str:
    module = typ.__module__
    name = typ.__qualname__
    if module == "builtins" or module is None:
        return name
    return f"{module}.{name}"


def pkg_metadata(package: str) -> PackageMetadata:
    from importlib.metadata import metadata

    return metadata(package)


@cache
def pkg_version(package: str) -> Version:
    from importlib.metadata import version

    return Version(version(package))


if find_spec("legacy_api_wrap") or TYPE_CHECKING:
    from legacy_api_wrap import legacy_api  # noqa: TID251

    old_positionals = partial(legacy_api, category=FutureWarning)
else:
    # legacy_api_wrap is currently a hard dependency,
    # but this code makes it possible to run scanpy without it.
    def old_positionals(*old_positionals: str):
        return lambda func: func


if sys.version_info >= (3, 13):
    from warnings import deprecated as _deprecated
else:
    from typing_extensions import deprecated as _deprecated


deprecated = partial(_deprecated, category=FutureWarning)


@overload
def njit(fn: Callable[P, R], /) -> Callable[P, R]: ...
@overload
def njit() -> Callable[[Callable[P, R]], Callable[P, R]]: ...
def njit(
    fn: Callable[P, R] | None = None, /
) -> Callable[P, R] | Callable[[Callable[P, R]], Callable[P, R]]:
    """Jit-compile a function using numba.

    On call, this function dispatches to a parallel or sequential numba function,
    depending on if it has been called from a thread pool.

    See <https://github.com/numbagg/numbagg/pull/201/files#r1409374809>
    """

    def decorator(f: Callable[P, R], /) -> Callable[P, R]:
        import numba

        fns: dict[bool, Callable[P, R]] = {
            parallel: numba.njit(f, cache=True, parallel=parallel)  # noqa: TID251
            for parallel in (True, False)
        }

        @wraps(f)
        def wrapper(*args: P.args, **kwargs: P.kwargs) -> R:
            parallel = not _is_in_unsafe_thread_pool()
            if not parallel:
                msg = (
                    "Detected unsupported threading environment. "
                    f"Trying to run {f.__name__} in serial mode. "
                    "In case of problems, install `tbb`."
                )
                warnings.warn(msg, stacklevel=2)
            return fns[parallel](*args, **kwargs)

        return wrapper

    return decorator if fn is None else decorator(fn)


LayerType = Literal["default", "safe", "threadsafe", "forksafe"]
Layer = Literal["tbb", "omp", "workqueue"]


LAYERS: dict[LayerType, set[Layer]] = {
    "default": {"tbb", "omp", "workqueue"},
    "safe": {"tbb"},
    "threadsafe": {"tbb", "omp"},
    "forksafe": {"tbb", "workqueue", *(() if sys.platform == "linux" else {"omp"})},
}


def _is_in_unsafe_thread_pool() -> bool:
    import threading

    current_thread = threading.current_thread()
    # ThreadPoolExecutor threads typically have names like 'ThreadPoolExecutor-0_1'
    return (
        current_thread.name.startswith("ThreadPoolExecutor")
        and _numba_threading_layer() not in LAYERS["threadsafe"]
    )


@cache
def _numba_threading_layer() -> Layer:
    """Get numba’s threading layer.

    This function implements the algorithm as described in
    <https://numba.readthedocs.io/en/stable/user/threading-layer.html>
    """
    import importlib

    import numba

    if (available := LAYERS.get(numba.config.THREADING_LAYER)) is None:
        # given by direct name
        return numba.config.THREADING_LAYER

    # given by layer type (safe, …)
    for layer in cast("list[Layer]", numba.config.THREADING_LAYER_PRIORITY):
        if layer not in available:
            continue
        if layer != "workqueue":
            try:  # `importlib.util.find_spec` doesn’t work here
                importlib.import_module(f"numba.np.ufunc.{layer}pool")
            except ImportError:
                continue
        # the layer has been found
        return layer
    msg = (
        f"No loadable threading layer: {numba.config.THREADING_LAYER=} "
        f" ({available=}, {numba.config.THREADING_LAYER_PRIORITY=})"
    )
    raise ValueError(msg)


def _legacy_numpy_gen(
    random_state: _LegacyRandom | None = None,
) -> np.random.Generator:
    """Return a random generator that behaves like the legacy one."""
    if random_state is not None:
        if isinstance(random_state, np.random.RandomState):
            np.random.set_state(random_state.get_state(legacy=False))
            return _FakeRandomGen(random_state)
        np.random.seed(random_state)
    return _FakeRandomGen(np.random.RandomState(np.random.get_bit_generator()))


class _FakeRandomGen(np.random.Generator):
    _state: np.random.RandomState

    def __init__(self, random_state: np.random.RandomState) -> None:
        self._state = random_state

    @classmethod
    def _delegate(cls) -> None:
        for name, meth in np.random.Generator.__dict__.items():
            if name.startswith("_") or not callable(meth):
                continue

            def mk_wrapper(name: str, meth):
                # Old pytest versions try to run the doctests
                @wraps(meth, assigned=set(WRAPPER_ASSIGNMENTS) - {"__doc__"})
                def wrapper(self: _FakeRandomGen, *args, **kwargs):
                    return getattr(self._state, name)(*args, **kwargs)

                return wrapper

            setattr(cls, name, mk_wrapper(name, meth))


_FakeRandomGen._delegate()<|MERGE_RESOLUTION|>--- conflicted
+++ resolved
@@ -70,22 +70,6 @@
     ZappyArray.__module__ = "zappy.base"
 
 
-<<<<<<< HEAD
-=======
-__all__ = [
-    "DaskArray",
-    "ZappyArray",
-    "_numba_threading_layer",
-    "deprecated",
-    "fullname",
-    "njit",
-    "old_positionals",
-    "pkg_metadata",
-    "pkg_version",
-]
-
-
->>>>>>> 329ad666
 def fullname(typ: type) -> str:
     module = typ.__module__
     name = typ.__qualname__
