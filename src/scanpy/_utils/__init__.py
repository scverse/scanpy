"""Utility functions and classes

This file largely consists of the old _utils.py file. Over time, these functions
should be moved of this file.
"""

from __future__ import annotations

import importlib.util
import inspect
import random
import re
import sys
import warnings
from collections import namedtuple
from contextlib import contextmanager, suppress
from enum import Enum
from functools import partial, reduce, singledispatch, wraps
from operator import mul, or_, truediv
from textwrap import dedent
from types import MethodType, ModuleType, UnionType
from typing import TYPE_CHECKING, Literal, Union, get_args, get_origin, overload
from weakref import WeakSet

import h5py
import numpy as np
from anndata import __version__ as anndata_version
from packaging.version import Version
from scipy import sparse
from sklearn.utils import check_random_state

from .. import logging as logg
from .._compat import DaskArray
from .._settings import settings
from .compute.is_constant import is_constant  # noqa: F401

if Version(anndata_version) >= Version("0.10.0"):
    from anndata._core.sparse_dataset import (
        BaseCompressedSparseDataset as SparseDataset,
    )
else:
    from anndata._core.sparse_dataset import SparseDataset

if TYPE_CHECKING:
<<<<<<< HEAD
    from collections.abc import Callable, KeysView, Mapping
=======
    from collections.abc import Callable, Iterable, Mapping
>>>>>>> 6440515e
    from pathlib import Path
    from typing import Any, TypeVar

    from anndata import AnnData
    from numpy.typing import DTypeLike, NDArray

    from ..neighbors import NeighborsParams, RPForestDict


# e.g. https://scikit-learn.org/stable/modules/generated/sklearn.decomposition.PCA.html
# maybe in the future random.Generator
AnyRandom = int | np.random.RandomState | None
LegacyUnionType = type(Union[int, str])  # noqa: UP007


class Empty(Enum):
    token = 0

    def __repr__(self) -> str:
        return "_empty"


_empty = Empty.token


class RNGIgraph:
    """
    Random number generator for ipgraph so global seed is not changed.
    See :func:`igraph.set_random_number_generator` for the requirements.
    """

    def __init__(self, random_state: int = 0) -> None:
        self._rng = check_random_state(random_state)

    def __getattr__(self, attr: str):
        return getattr(self._rng, "normal" if attr == "gauss" else attr)


def ensure_igraph() -> None:
    if importlib.util.find_spec("igraph"):
        return
    raise ImportError(
        "Please install the igraph package: "
        "`conda install -c conda-forge python-igraph` or "
        "`pip3 install igraph`."
    )


@contextmanager
def set_igraph_random_state(random_state: int):
    ensure_igraph()
    import igraph

    rng = RNGIgraph(random_state)
    try:
        igraph.set_random_number_generator(rng)
        yield None
    finally:
        igraph.set_random_number_generator(random)


EPS = 1e-15


def check_versions():
    if Version(anndata_version) < Version("0.6.10"):
        from .. import __version__

        raise ImportError(
            f"Scanpy {__version__} needs anndata version >=0.6.10, "
            f"not {anndata_version}.\nRun `pip install anndata -U --no-deps`."
        )


def getdoc(c_or_f: Callable | type) -> str | None:
    if getattr(c_or_f, "__doc__", None) is None:
        return None
    doc = inspect.getdoc(c_or_f)
    if isinstance(c_or_f, type) and hasattr(c_or_f, "__init__"):
        sig = inspect.signature(c_or_f.__init__)
    else:
        sig = inspect.signature(c_or_f)

    def type_doc(name: str):
        param: inspect.Parameter = sig.parameters[name]
        cls = getattr(param.annotation, "__qualname__", repr(param.annotation))
        if param.default is not param.empty:
            return f"{cls}, optional (default: {param.default!r})"
        else:
            return cls

    return "\n".join(
        f"{line} : {type_doc(line)}" if line.strip() in sig.parameters else line
        for line in doc.split("\n")
    )


def renamed_arg(old_name, new_name, *, pos_0: bool = False):
    def decorator(func):
        @wraps(func)
        def wrapper(*args, **kwargs):
            if old_name in kwargs:
                f_name = func.__name__
                pos_str = (
                    (
                        f" at first position. Call it as `{f_name}(val, ...)` "
                        f"instead of `{f_name}({old_name}=val, ...)`"
                    )
                    if pos_0
                    else ""
                )
                msg = (
                    f"In function `{f_name}`, argument `{old_name}` "
                    f"was renamed to `{new_name}`{pos_str}."
                )
                warnings.warn(msg, FutureWarning, stacklevel=3)
                if pos_0:
                    args = (kwargs.pop(old_name), *args)
                else:
                    kwargs[new_name] = kwargs.pop(old_name)
            return func(*args, **kwargs)

        return wrapper

    return decorator


def _import_name(name: str) -> Any:
    from importlib import import_module

    parts = name.split(".")
    obj = import_module(parts[0])
    for i, name in enumerate(parts[1:]):
        try:
            obj = import_module(f"{obj.__name__}.{name}")
        except ModuleNotFoundError:
            break
    else:
        i = len(parts)
    for name in parts[i + 1 :]:
        try:
            obj = getattr(obj, name)
        except AttributeError:
            raise RuntimeError(f"{parts[:i]}, {parts[i + 1:]}, {obj} {name}")
    return obj


def _one_of_ours(obj, root: str):
    return (
        hasattr(obj, "__name__")
        and not obj.__name__.split(".")[-1].startswith("_")
        and getattr(
            obj, "__module__", getattr(obj, "__qualname__", obj.__name__)
        ).startswith(root)
    )


def descend_classes_and_funcs(mod: ModuleType, root: str, encountered=None):
    if encountered is None:
        encountered = WeakSet()
    for obj in vars(mod).values():
        if not _one_of_ours(obj, root) or obj in encountered:
            continue
        encountered.add(obj)
        if callable(obj) and not isinstance(obj, MethodType):
            yield obj
            if isinstance(obj, type):
                for m in vars(obj).values():
                    if callable(m) and _one_of_ours(m, root):
                        yield m
        elif isinstance(obj, ModuleType):
            if obj.__name__.startswith("scanpy.tests"):
                # Python’s import mechanism seems to add this to `scanpy`’s attributes
                continue
            yield from descend_classes_and_funcs(obj, root, encountered)


def annotate_doc_types(mod: ModuleType, root: str):
    for c_or_f in descend_classes_and_funcs(mod, root):
        c_or_f.getdoc = partial(getdoc, c_or_f)


def _doc_params(**kwds):
    """\
    Docstrings should start with ``\\`` in the first line for proper formatting.
    """

    def dec(obj):
        obj.__orig_doc__ = obj.__doc__
        obj.__doc__ = dedent(obj.__doc__).format_map(kwds)
        return obj

    return dec


def _check_array_function_arguments(**kwargs):
    """Checks for invalid arguments when an array is passed.

    Helper for functions that work on either AnnData objects or array-likes.
    """
    # TODO: Figure out a better solution for documenting dispatched functions
    invalid_args = [k for k, v in kwargs.items() if v is not None]
    if len(invalid_args) > 0:
        raise TypeError(
            f"Arguments {invalid_args} are only valid if an AnnData object is passed."
        )


def _check_use_raw(
    adata: AnnData, use_raw: None | bool, *, layer: str | None = None
) -> bool:
    """
    Normalize checking `use_raw`.

    My intentention here is to also provide a single place to throw a deprecation warning from in future.
    """
    if use_raw is not None:
        return use_raw
    if layer is not None:
        return False
    return adata.raw is not None


# --------------------------------------------------------------------------------
# Graph stuff
# --------------------------------------------------------------------------------


def get_igraph_from_adjacency(adjacency, directed=None):
    """Get igraph graph from adjacency matrix."""
    import igraph as ig

    sources, targets = adjacency.nonzero()
    weights = adjacency[sources, targets]
    if isinstance(weights, np.matrix):
        weights = weights.A1
    g = ig.Graph(directed=directed)
    g.add_vertices(adjacency.shape[0])  # this adds adjacency.shape[0] vertices
    g.add_edges(list(zip(sources, targets)))
    with suppress(KeyError):
        g.es["weight"] = weights
    if g.vcount() != adjacency.shape[0]:
        logg.warning(
            f"The constructed graph has only {g.vcount()} nodes. "
            "Your adjacency matrix contained redundant nodes."
        )
    return g


# --------------------------------------------------------------------------------
# Group stuff
# --------------------------------------------------------------------------------


def compute_association_matrix_of_groups(
    adata: AnnData,
    prediction: str,
    reference: str,
    *,
    normalization: Literal["prediction", "reference"] = "prediction",
    threshold: float = 0.01,
    max_n_names: int | None = 2,
):
    """Compute overlaps between groups.

    See ``identify_groups`` for identifying the groups.

    Parameters
    ----------
    adata
    prediction
        Field name of adata.obs.
    reference
        Field name of adata.obs.
    normalization
        Whether to normalize with respect to the predicted groups or the
        reference groups.
    threshold
        Do not consider associations whose overlap is below this fraction.
    max_n_names
        Control how many reference names you want to be associated with per
        predicted name. Set to `None`, if you want all.

    Returns
    -------
    asso_names
        List of associated reference names
        (`max_n_names` for each predicted name).
    asso_matrix
        Matrix where rows correspond to the predicted labels and columns to the
        reference labels, entries are proportional to degree of association.
    """
    if normalization not in {"prediction", "reference"}:
        raise ValueError(
            '`normalization` needs to be either "prediction" or "reference".'
        )
    sanitize_anndata(adata)
    cats = adata.obs[reference].cat.categories
    for cat in cats:
        if cat in settings.categories_to_ignore:
            logg.info(
                f"Ignoring category {cat!r} "
                "as it’s in `settings.categories_to_ignore`."
            )
    asso_names = []
    asso_matrix = []
    for ipred_group, pred_group in enumerate(adata.obs[prediction].cat.categories):
        if "?" in pred_group:
            pred_group = str(ipred_group)
        # starting from numpy version 1.13, subtractions of boolean arrays are deprecated
        mask_pred = adata.obs[prediction].values == pred_group
        mask_pred_int = mask_pred.astype(np.int8)
        asso_matrix += [[]]
        for ref_group in adata.obs[reference].cat.categories:
            mask_ref = (adata.obs[reference].values == ref_group).astype(np.int8)
            mask_ref_or_pred = mask_ref.copy()
            mask_ref_or_pred[mask_pred] = 1
            # e.g. if the pred group is contained in mask_ref, mask_ref and
            # mask_ref_or_pred are the same
            if normalization == "prediction":
                # compute which fraction of the predicted group is contained in
                # the ref group
                ratio_contained = (
                    np.sum(mask_pred_int) - np.sum(mask_ref_or_pred - mask_ref)
                ) / np.sum(mask_pred_int)
            else:
                # compute which fraction of the reference group is contained in
                # the predicted group
                ratio_contained = (
                    np.sum(mask_ref) - np.sum(mask_ref_or_pred - mask_pred_int)
                ) / np.sum(mask_ref)
            asso_matrix[-1] += [ratio_contained]
        name_list_pred = [
            cats[i] if cats[i] not in settings.categories_to_ignore else ""
            for i in np.argsort(asso_matrix[-1])[::-1]
            if asso_matrix[-1][i] > threshold
        ]
        asso_names += ["\n".join(name_list_pred[:max_n_names])]
    Result = namedtuple(
        "compute_association_matrix_of_groups", ["asso_names", "asso_matrix"]
    )
    return Result(asso_names=asso_names, asso_matrix=np.array(asso_matrix))


def get_associated_colors_of_groups(reference_colors, asso_matrix):
    return [
        {
            reference_colors[i_ref]: asso_matrix[i_pred, i_ref]
            for i_ref in range(asso_matrix.shape[1])
        }
        for i_pred in range(asso_matrix.shape[0])
    ]


def identify_groups(ref_labels, pred_labels, *, return_overlaps: bool = False):
    """Which predicted label explains which reference label?

    A predicted label explains the reference label which maximizes the minimum
    of ``relative_overlaps_pred`` and ``relative_overlaps_ref``.

    Compare this with ``compute_association_matrix_of_groups``.

    Returns
    -------
    A dictionary of length ``len(np.unique(ref_labels))`` that stores for each
    reference label the predicted label that best explains it.

    If ``return_overlaps`` is ``True``, this will in addition return the overlap
    of the reference group with the predicted group; normalized with respect to
    the reference group size and the predicted group size, respectively.
    """
    ref_unique, ref_counts = np.unique(ref_labels, return_counts=True)
    ref_dict = dict(zip(ref_unique, ref_counts))
    pred_unique, pred_counts = np.unique(pred_labels, return_counts=True)
    pred_dict = dict(zip(pred_unique, pred_counts))
    associated_predictions = {}
    associated_overlaps = {}
    for ref_label in ref_unique:
        sub_pred_unique, sub_pred_counts = np.unique(
            pred_labels[ref_label == ref_labels], return_counts=True
        )
        relative_overlaps_pred = [
            sub_pred_counts[i] / pred_dict[n] for i, n in enumerate(sub_pred_unique)
        ]
        relative_overlaps_ref = [
            sub_pred_counts[i] / ref_dict[ref_label]
            for i, n in enumerate(sub_pred_unique)
        ]
        relative_overlaps = np.c_[relative_overlaps_pred, relative_overlaps_ref]
        relative_overlaps_min = np.min(relative_overlaps, axis=1)
        pred_best_index = np.argsort(relative_overlaps_min)[::-1]
        associated_predictions[ref_label] = sub_pred_unique[pred_best_index]
        associated_overlaps[ref_label] = relative_overlaps[pred_best_index]
    if return_overlaps:
        return associated_predictions, associated_overlaps
    else:
        return associated_predictions


# --------------------------------------------------------------------------------
# Other stuff
# --------------------------------------------------------------------------------


# backwards compat... remove this in the future
def sanitize_anndata(adata: AnnData) -> None:
    """Transform string annotations to categoricals."""
    adata._sanitize()


def view_to_actual(adata: AnnData) -> None:
    if adata.is_view:
        warnings.warn(
            "Received a view of an AnnData. Making a copy.",
            stacklevel=2,
        )
        adata._init_as_actual(adata.copy())


def moving_average(a: np.ndarray, n: int):
    """Moving average over one-dimensional array.

    Parameters
    ----------
    a
        One-dimensional array.
    n
        Number of entries to average over. n=2 means averaging over the currrent
        the previous entry.

    Returns
    -------
    An array view storing the moving average.
    """
    ret = np.cumsum(a, dtype=float)
    ret[n:] = ret[n:] - ret[:-n]
    return ret[n - 1 :] / n


def get_random_state(seed: AnyRandom) -> np.random.RandomState:
    if isinstance(seed, np.random.RandomState):
        return seed
    return np.random.RandomState(seed)


# --------------------------------------------------------------------------------
# Deal with tool parameters
# --------------------------------------------------------------------------------


def update_params(
    old_params: Mapping[str, Any],
    new_params: Mapping[str, Any],
    *,
    check: bool = False,
) -> dict[str, Any]:
    """\
    Update old_params with new_params.

    If check==False, this merely adds and overwrites the content of old_params.

    If check==True, this only allows updating of parameters that are already
    present in old_params.

    Parameters
    ----------
    old_params
    new_params
    check

    Returns
    -------
    updated_params
    """
    updated_params = dict(old_params)
    if new_params:  # allow for new_params to be None
        for key, val in new_params.items():
            if key not in old_params and check:
                raise ValueError(
                    "'"
                    + key
                    + "' is not a valid parameter key, "
                    + "consider one of \n"
                    + str(list(old_params.keys()))
                )
            if val is not None:
                updated_params[key] = val
    return updated_params


# `get_args` returns `tuple[Any]` so I don’t think it’s possible to get the correct type here
def get_literal_vals(typ: UnionType | Any) -> KeysView[Any]:
    """Get all literal values from a Literal or Union of … of Literal type."""
    if isinstance(typ, UnionType | LegacyUnionType):
        return reduce(
            or_, (dict.fromkeys(get_literal_vals(t)) for t in get_args(typ))
        ).keys()
    if get_origin(typ) is Literal:
        return dict.fromkeys(get_args(typ)).keys()
    msg = f"{typ} is not a valid Literal"
    raise TypeError(msg)


# --------------------------------------------------------------------------------
# Others
# --------------------------------------------------------------------------------


if TYPE_CHECKING:
    _SparseMatrix = sparse.csr_matrix | sparse.csc_matrix
    _MemoryArray = NDArray | _SparseMatrix
    _SupportedArray = _MemoryArray | DaskArray


@singledispatch
def elem_mul(x: _SupportedArray, y: _SupportedArray) -> _SupportedArray:
    raise NotImplementedError


@elem_mul.register(np.ndarray)
@elem_mul.register(sparse.spmatrix)
def _elem_mul_in_mem(x: _MemoryArray, y: _MemoryArray) -> _MemoryArray:
    if isinstance(x, sparse.spmatrix):
        # returns coo_matrix, so cast back to input type
        return type(x)(x.multiply(y))
    return x * y


@elem_mul.register(DaskArray)
def _elem_mul_dask(x: DaskArray, y: DaskArray) -> DaskArray:
    import dask.array as da

    return da.map_blocks(elem_mul, x, y)


if TYPE_CHECKING:
    Scaling_T = TypeVar("Scaling_T", DaskArray, np.ndarray)


def broadcast_axis(divisor: Scaling_T, axis: Literal[0, 1]) -> Scaling_T:
    divisor = np.ravel(divisor)
    if axis:
        return divisor[None, :]
    return divisor[:, None]


def check_op(op):
    if op not in {truediv, mul}:
        raise ValueError(f"{op} not one of truediv or mul")


@singledispatch
def axis_mul_or_truediv(
    X: np.ndarray,
    scaling_array: np.ndarray,
    axis: Literal[0, 1],
    op: Callable[[Any, Any], Any],
    *,
    allow_divide_by_zero: bool = True,
    out: np.ndarray | None = None,
) -> np.ndarray:
    check_op(op)
    scaling_array = broadcast_axis(scaling_array, axis)
    if op is mul:
        return np.multiply(X, scaling_array, out=out)
    if not allow_divide_by_zero:
        scaling_array = scaling_array.copy() + (scaling_array == 0)
    return np.true_divide(X, scaling_array, out=out)


@axis_mul_or_truediv.register(sparse.csr_matrix)
@axis_mul_or_truediv.register(sparse.csc_matrix)
def _(
    X: sparse.csr_matrix | sparse.csc_matrix,
    scaling_array,
    axis: Literal[0, 1],
    op: Callable[[Any, Any], Any],
    *,
    allow_divide_by_zero: bool = True,
    out: sparse.csr_matrix | sparse.csc_matrix | None = None,
) -> sparse.csr_matrix | sparse.csc_matrix:
    check_op(op)
    if out is not None and X.data is not out.data:
        raise ValueError(
            "`out` argument provided but not equal to X.  This behavior is not supported for sparse matrix scaling."
        )
    if not allow_divide_by_zero and op is truediv:
        scaling_array = scaling_array.copy() + (scaling_array == 0)

    row_scale = axis == 0
    column_scale = axis == 1
    if row_scale:

        def new_data_op(x):
            return op(x.data, np.repeat(scaling_array, np.diff(x.indptr)))

    elif column_scale:

        def new_data_op(x):
            return op(x.data, scaling_array.take(x.indices, mode="clip"))

    if X.format == "csr":
        indices = X.indices
        indptr = X.indptr
        if out is not None:
            X.data = new_data_op(X)
            return X
        return sparse.csr_matrix(
            (new_data_op(X), indices.copy(), indptr.copy()), shape=X.shape
        )
    transposed = X.T
    return axis_mul_or_truediv(
        transposed,
        scaling_array,
        op=op,
        axis=1 - axis,
        out=transposed,
        allow_divide_by_zero=allow_divide_by_zero,
    ).T


def make_axis_chunks(
    X: DaskArray, axis: Literal[0, 1]
) -> tuple[tuple[int], tuple[int]]:
    if axis == 0:
        return (X.chunks[axis], (1,))
    return ((1,), X.chunks[axis])


@axis_mul_or_truediv.register(DaskArray)
def _(
    X: DaskArray,
    scaling_array: Scaling_T,
    axis: Literal[0, 1],
    op: Callable[[Any, Any], Any],
    *,
    allow_divide_by_zero: bool = True,
    out: None = None,
) -> DaskArray:
    check_op(op)
    if out is not None:
        raise TypeError(
            "`out` is not `None`. Do not do in-place modifications on dask arrays."
        )

    import dask.array as da

    scaling_array = broadcast_axis(scaling_array, axis)
    row_scale = axis == 0
    column_scale = axis == 1

    if isinstance(scaling_array, DaskArray):
        if (row_scale and X.chunksize[0] != scaling_array.chunksize[0]) or (
            column_scale
            and (
                (
                    len(scaling_array.chunksize) == 1
                    and X.chunksize[1] != scaling_array.chunksize[0]
                )
                or (
                    len(scaling_array.chunksize) == 2
                    and X.chunksize[1] != scaling_array.chunksize[1]
                )
            )
        ):
            warnings.warn("Rechunking scaling_array in user operation", UserWarning)
            scaling_array = scaling_array.rechunk(make_axis_chunks(X, axis))
    else:
        scaling_array = da.from_array(
            scaling_array,
            chunks=make_axis_chunks(X, axis),
        )
    return da.map_blocks(
        axis_mul_or_truediv,
        X,
        scaling_array,
        axis,
        op,
        meta=X._meta,
        out=out,
        allow_divide_by_zero=allow_divide_by_zero,
    )


@overload
def axis_sum(
    X: sparse.spmatrix,
    *,
    axis: tuple[Literal[0, 1], ...] | Literal[0, 1] | None = None,
    dtype: DTypeLike | None = None,
) -> np.matrix: ...


@singledispatch
def axis_sum(
    X: np.ndarray,
    *,
    axis: tuple[Literal[0, 1], ...] | Literal[0, 1] | None = None,
    dtype: DTypeLike | None = None,
) -> np.ndarray:
    return np.sum(X, axis=axis, dtype=dtype)


@axis_sum.register(DaskArray)
def _(
    X: DaskArray,
    *,
    axis: tuple[Literal[0, 1], ...] | Literal[0, 1] | None = None,
    dtype: DTypeLike | None = None,
) -> DaskArray:
    import dask.array as da

    if dtype is None:
        dtype = getattr(np.zeros(1, dtype=X.dtype).sum(), "dtype", object)

    if isinstance(X._meta, np.ndarray) and not isinstance(X._meta, np.matrix):
        return X.sum(axis=axis, dtype=dtype)

    def sum_drop_keepdims(*args, **kwargs):
        kwargs.pop("computing_meta", None)
        # masked operations on sparse produce which numpy matrices gives the same API issues handled here
        if isinstance(X._meta, sparse.spmatrix | np.matrix) or isinstance(
            args[0], sparse.spmatrix | np.matrix
        ):
            kwargs.pop("keepdims", None)
            axis = kwargs["axis"]
            if isinstance(axis, tuple):
                if len(axis) != 1:
                    raise ValueError(
                        f"`axis_sum` can only sum over one axis when `axis` arg is provided but got {axis} instead"
                    )
                kwargs["axis"] = axis[0]
        # returns a np.matrix normally, which is undesireable
        return np.array(np.sum(*args, dtype=dtype, **kwargs))

    def aggregate_sum(*args, **kwargs):
        return np.sum(args[0], dtype=dtype, **kwargs)

    return da.reduction(
        X,
        sum_drop_keepdims,
        aggregate_sum,
        axis=axis,
        dtype=dtype,
        meta=np.array([], dtype=dtype),
    )


@singledispatch
def check_nonnegative_integers(X: _SupportedArray) -> bool | DaskArray:
    """Checks values of X to ensure it is count data"""
    raise NotImplementedError


@check_nonnegative_integers.register(np.ndarray)
@check_nonnegative_integers.register(sparse.spmatrix)
def _check_nonnegative_integers_in_mem(X: _MemoryArray) -> bool:
    from numbers import Integral

    data = X if isinstance(X, np.ndarray) else X.data
    # Check no negatives
    if np.signbit(data).any():
        return False
    # Check all are integers
    elif issubclass(data.dtype.type, Integral):
        return True
    return not np.any((data % 1) != 0)


@check_nonnegative_integers.register(DaskArray)
def _check_nonnegative_integers_dask(X: DaskArray) -> DaskArray:
    return X.map_blocks(check_nonnegative_integers, dtype=bool, drop_axis=(0, 1))


def select_groups(
    adata: AnnData,
    groups_order_subset: Iterable[str] | Literal["all"] = "all",
    key: str = "groups",
) -> tuple[list[str], NDArray[np.bool_]]:
    """Get subset of groups in adata.obs[key]."""
    groups_order = adata.obs[key].cat.categories
    if key + "_masks" in adata.uns:
        groups_masks_obs = adata.uns[key + "_masks"]
    else:
        groups_masks_obs = np.zeros(
            (len(adata.obs[key].cat.categories), adata.obs[key].values.size), dtype=bool
        )
        for iname, name in enumerate(adata.obs[key].cat.categories):
            # if the name is not found, fallback to index retrieval
            if adata.obs[key].cat.categories[iname] in adata.obs[key].values:
                mask_obs = adata.obs[key].cat.categories[iname] == adata.obs[key].values
            else:
                mask_obs = str(iname) == adata.obs[key].values
            groups_masks_obs[iname] = mask_obs
    groups_ids = list(range(len(groups_order)))
    if groups_order_subset != "all":
        groups_ids = []
        for name in groups_order_subset:
            groups_ids.append(
                np.where(adata.obs[key].cat.categories.values == name)[0][0]
            )
        if len(groups_ids) == 0:
            # fallback to index retrieval
            groups_ids = np.where(
                np.in1d(
                    np.arange(len(adata.obs[key].cat.categories)).astype(str),
                    np.array(groups_order_subset),
                )
            )[0]
        if len(groups_ids) == 0:
            logg.debug(
                f"{np.array(groups_order_subset)} invalid! specify valid "
                f"groups_order (or indices) from {adata.obs[key].cat.categories}",
            )
            from sys import exit

            exit(0)
        groups_masks_obs = groups_masks_obs[groups_ids]
        groups_order_subset = adata.obs[key].cat.categories[groups_ids].values
    else:
        groups_order_subset = groups_order.values
    return groups_order_subset, groups_masks_obs


def warn_with_traceback(message, category, filename, lineno, file=None, line=None):  # noqa: PLR0917
    """Get full tracebacks when warning is raised by setting

    warnings.showwarning = warn_with_traceback

    See also
    --------
    https://stackoverflow.com/questions/22373927/get-traceback-of-warnings
    """
    import traceback

    traceback.print_stack()
    log = (  # noqa: F841  # TODO Does this need fixing?
        file if hasattr(file, "write") else sys.stderr
    )
    settings.write(warnings.formatwarning(message, category, filename, lineno, line))


def warn_once(msg: str, category: type[Warning], stacklevel: int = 1):
    warnings.warn(msg, category, stacklevel=stacklevel)
    # You'd think `'once'` works, but it doesn't at the repl and in notebooks
    warnings.filterwarnings("ignore", category=category, message=re.escape(msg))


def subsample(
    X: np.ndarray,
    subsample: int = 1,
    seed: int = 0,
) -> tuple[np.ndarray, np.ndarray]:
    """\
    Subsample a fraction of 1/subsample samples from the rows of X.

    Parameters
    ----------
    X
        Data array.
    subsample
        1/subsample is the fraction of data sampled, n = X.shape[0]/subsample.
    seed
        Seed for sampling.

    Returns
    -------
    Xsampled
        Subsampled X.
    rows
        Indices of rows that are stored in Xsampled.
    """
    if subsample == 1 and seed == 0:
        return X, np.arange(X.shape[0], dtype=int)
    if seed == 0:
        # this sequence is defined simply by skipping rows
        # is faster than sampling
        rows = np.arange(0, X.shape[0], subsample, dtype=int)
        n = rows.size
        Xsampled = np.array(X[rows])
    else:
        if seed < 0:
            raise ValueError(f"Invalid seed value < 0: {seed}")
        n = int(X.shape[0] / subsample)
        np.random.seed(seed)
        Xsampled, rows = subsample_n(X, n=n)
    logg.debug(f"... subsampled to {n} of {X.shape[0]} data points")
    return Xsampled, rows


def subsample_n(
    X: np.ndarray, n: int = 0, seed: int = 0
) -> tuple[np.ndarray, np.ndarray]:
    """Subsample n samples from rows of array.

    Parameters
    ----------
    X
        Data array.
    n
        Sample size.
    seed
        Seed for sampling.

    Returns
    -------
    Xsampled
        Subsampled X.
    rows
        Indices of rows that are stored in Xsampled.
    """
    if n < 0:
        raise ValueError("n must be greater 0")
    np.random.seed(seed)
    n = X.shape[0] if (n == 0 or n > X.shape[0]) else n
    rows = np.random.choice(X.shape[0], size=n, replace=False)
    Xsampled = X[rows]
    return Xsampled, rows


def check_presence_download(filename: Path, backup_url):
    """Check if file is present otherwise download."""
    if not filename.is_file():
        from ..readwrite import _download

        _download(backup_url, filename)


def lazy_import(full_name):
    """Imports a module in a way that it’s only executed on member access"""
    try:
        return sys.modules[full_name]
    except KeyError:
        spec = importlib.util.find_spec(full_name)
        module = importlib.util.module_from_spec(spec)
        loader = importlib.util.LazyLoader(spec.loader)
        # Make module with proper locking and get it inserted into sys.modules.
        loader.exec_module(module)
        return module


# --------------------------------------------------------------------------------
# Neighbors
# --------------------------------------------------------------------------------


def _fallback_to_uns(dct, conns, dists, conns_key, dists_key):
    if conns is None and conns_key in dct:
        conns = dct[conns_key]
    if dists is None and dists_key in dct:
        dists = dct[dists_key]

    return conns, dists


class NeighborsView:
    """Convenience class for accessing neighbors graph representations.

    Allows to access neighbors distances, connectivities and settings
    dictionary in a uniform manner.

    Parameters
    ----------

    adata
        AnnData object.
    key
        This defines where to look for neighbors dictionary,
        connectivities, distances.

        neigh = NeighborsView(adata, key)
        neigh['distances']
        neigh['connectivities']
        neigh['params']
        'connectivities' in neigh
        'params' in neigh

        is the same as

        adata.obsp[adata.uns[key]['distances_key']]
        adata.obsp[adata.uns[key]['connectivities_key']]
        adata.uns[key]['params']
        adata.uns[key]['connectivities_key'] in adata.obsp
        'params' in adata.uns[key]
    """

    def __init__(self, adata: AnnData, key=None):
        self._connectivities = None
        self._distances = None

        if key is None or key == "neighbors":
            if "neighbors" not in adata.uns:
                raise KeyError('No "neighbors" in .uns')
            self._neighbors_dict = adata.uns["neighbors"]
            self._conns_key = "connectivities"
            self._dists_key = "distances"
        else:
            if key not in adata.uns:
                raise KeyError(f'No "{key}" in .uns')
            self._neighbors_dict = adata.uns[key]
            self._conns_key = self._neighbors_dict["connectivities_key"]
            self._dists_key = self._neighbors_dict["distances_key"]

        if self._conns_key in adata.obsp:
            self._connectivities = adata.obsp[self._conns_key]
        if self._dists_key in adata.obsp:
            self._distances = adata.obsp[self._dists_key]

        # fallback to uns
        self._connectivities, self._distances = _fallback_to_uns(
            self._neighbors_dict,
            self._connectivities,
            self._distances,
            self._conns_key,
            self._dists_key,
        )

    @overload
    def __getitem__(
        self, key: Literal["distances", "connectivities"]
    ) -> sparse.csr_matrix: ...
    @overload
    def __getitem__(self, key: Literal["params"]) -> NeighborsParams: ...
    @overload
    def __getitem__(self, key: Literal["rp_forest"]) -> RPForestDict: ...
    @overload
    def __getitem__(self, key: Literal["connectivities_key"]) -> str: ...

    def __getitem__(self, key: str):
        if key == "distances":
            if "distances" not in self:
                raise KeyError(f'No "{self._dists_key}" in .obsp')
            return self._distances
        elif key == "connectivities":
            if "connectivities" not in self:
                raise KeyError(f'No "{self._conns_key}" in .obsp')
            return self._connectivities
        elif key == "connectivities_key":
            return self._conns_key
        else:
            return self._neighbors_dict[key]

    def __contains__(self, key: str) -> bool:
        if key == "distances":
            return self._distances is not None
        elif key == "connectivities":
            return self._connectivities is not None
        else:
            return key in self._neighbors_dict


def _choose_graph(adata, obsp, neighbors_key):
    """Choose connectivities from neighbbors or another obsp column"""
    if obsp is not None and neighbors_key is not None:
        raise ValueError(
            "You can't specify both obsp, neighbors_key. " "Please select only one."
        )

    if obsp is not None:
        return adata.obsp[obsp]
    else:
        neighbors = NeighborsView(adata, neighbors_key)
        if "connectivities" not in neighbors:
            raise ValueError(
                "You need to run `pp.neighbors` first "
                "to compute a neighborhood graph."
            )
        return neighbors["connectivities"]


def _resolve_axis(
    axis: Literal["obs", 0, "var", 1],
) -> tuple[Literal[0], Literal["obs"]] | tuple[Literal[1], Literal["var"]]:
    if axis in {0, "obs"}:
        return (0, "obs")
    if axis in {1, "var"}:
        return (1, "var")
    raise ValueError(f"`axis` must be either 0, 1, 'obs', or 'var', was {axis!r}")


def is_backed_type(X: object) -> bool:
    return isinstance(X, SparseDataset | h5py.File | h5py.Dataset)


def raise_not_implemented_error_if_backed_type(X: object, method_name: str) -> None:
    if is_backed_type(X):
        raise NotImplementedError(
            f"{method_name} is not implemented for matrices of type {type(X)}"
        )<|MERGE_RESOLUTION|>--- conflicted
+++ resolved
@@ -42,11 +42,7 @@
     from anndata._core.sparse_dataset import SparseDataset
 
 if TYPE_CHECKING:
-<<<<<<< HEAD
-    from collections.abc import Callable, KeysView, Mapping
-=======
-    from collections.abc import Callable, Iterable, Mapping
->>>>>>> 6440515e
+    from collections.abc import Callable, Iterable, KeysView, Mapping
     from pathlib import Path
     from typing import Any, TypeVar
 
