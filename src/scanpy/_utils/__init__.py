"""Utility functions and classes.

This file largely consists of the old _utils.py file. Over time, these functions
should be moved of this file.
"""

from __future__ import annotations

import importlib.util
import inspect
import re
import sys
import warnings
from contextlib import suppress
from enum import Enum
from functools import partial, reduce, singledispatch, wraps
from operator import mul, or_, truediv
from textwrap import indent
from types import MethodType, ModuleType, UnionType
from typing import (
    TYPE_CHECKING,
    Literal,
    NamedTuple,
    Union,
    get_args,
    get_origin,
    overload,
)
from weakref import WeakSet

import h5py
import numpy as np
from anndata import __version__ as anndata_version
from packaging.version import Version

from .. import logging as logg
<<<<<<< HEAD
from .._compat import CSBase, DaskArray
=======
from .._compat import CSBase, DaskArray, _CSArray, _CSMatrix, pkg_version
>>>>>>> cb83cfc0
from .._settings import settings
from .compute.is_constant import is_constant  # noqa: F401

if Version(anndata_version) >= Version("0.10.0"):
    from anndata._core.sparse_dataset import (
        BaseCompressedSparseDataset as SparseDataset,
    )
else:
    from anndata._core.sparse_dataset import SparseDataset


if TYPE_CHECKING:
    from collections.abc import Callable, Iterable, KeysView, Mapping
    from pathlib import Path
    from typing import Any, TypeVar

    from anndata import AnnData
    from igraph import Graph
    from numpy.typing import ArrayLike, NDArray

    from .._compat import CSRBase
    from ..neighbors import NeighborsParams, RPForestDict

    _MemoryArray = NDArray | CSBase
    _SupportedArray = _MemoryArray | DaskArray

    _ForT = TypeVar("_ForT", bound=Callable | type)


LegacyUnionType = type(Union[int, str])  # noqa: UP007


class Empty(Enum):
    token = 0

    def __repr__(self) -> str:
        return "_empty"


_empty = Empty.token


def ensure_igraph() -> None:
    if importlib.util.find_spec("igraph"):
        return
    msg = (
        "Please install the igraph package: "
        "`conda install -c conda-forge python-igraph` or "
        "`pip3 install igraph`."
    )
    raise ImportError(msg)


def check_versions():
    if Version(anndata_version) < Version("0.6.10"):
        from .. import __version__

        msg = (
            f"Scanpy {__version__} needs anndata version >=0.6.10, "
            f"not {anndata_version}.\nRun `pip install anndata -U --no-deps`."
        )
        raise ImportError(msg)


def getdoc(c_or_f: Callable | type) -> str | None:
    if getattr(c_or_f, "__doc__", None) is None:
        return None
    doc = inspect.getdoc(c_or_f)
    if isinstance(c_or_f, type) and hasattr(c_or_f, "__init__"):
        sig = inspect.signature(c_or_f.__init__)
    else:
        sig = inspect.signature(c_or_f)

    def type_doc(name: str):
        param: inspect.Parameter = sig.parameters[name]
        cls = getattr(param.annotation, "__qualname__", repr(param.annotation))
        if param.default is not param.empty:
            return f"{cls}, optional (default: {param.default!r})"
        else:
            return cls

    return "\n".join(
        f"{line} : {type_doc(line)}" if line.strip() in sig.parameters else line
        for line in doc.split("\n")
    )


def renamed_arg(old_name, new_name, *, pos_0: bool = False):
    def decorator(func):
        @wraps(func)
        def wrapper(*args, **kwargs):
            if old_name in kwargs:
                f_name = func.__name__
                pos_str = (
                    (
                        f" at first position. Call it as `{f_name}(val, ...)` "
                        f"instead of `{f_name}({old_name}=val, ...)`"
                    )
                    if pos_0
                    else ""
                )
                msg = (
                    f"In function `{f_name}`, argument `{old_name}` "
                    f"was renamed to `{new_name}`{pos_str}."
                )
                warnings.warn(msg, FutureWarning, stacklevel=3)
                if pos_0:
                    args = (kwargs.pop(old_name), *args)
                else:
                    kwargs[new_name] = kwargs.pop(old_name)
            return func(*args, **kwargs)

        return wrapper

    return decorator


def _import_name(full_name: str) -> Any:
    from importlib import import_module

    parts = full_name.split(".")
    obj = import_module(parts[0])
    for _i, name in enumerate(parts[1:]):
        i = _i
        try:
            obj = import_module(f"{obj.__name__}.{name}")
        except ModuleNotFoundError:
            break
    else:
        i = len(parts)
    for name in parts[i + 1 :]:
        try:
            obj = getattr(obj, name)
        except AttributeError as e:
            msg = f"{parts[:i]}, {parts[i + 1 :]}, {obj} {name}"
            raise RuntimeError(msg) from e
    return obj


def _one_of_ours(obj, root: str):
    return (
        hasattr(obj, "__name__")
        and not obj.__name__.split(".")[-1].startswith("_")
        and getattr(
            obj, "__module__", getattr(obj, "__qualname__", obj.__name__)
        ).startswith(root)
    )


def descend_classes_and_funcs(mod: ModuleType, root: str, encountered=None):
    if encountered is None:
        encountered = WeakSet()
    for obj in vars(mod).values():
        if not _one_of_ours(obj, root) or obj in encountered:
            continue
        encountered.add(obj)
        if callable(obj) and not isinstance(obj, MethodType):
            yield obj
            if isinstance(obj, type):
                for m in vars(obj).values():
                    if callable(m) and _one_of_ours(m, root):
                        yield m
        elif isinstance(obj, ModuleType):
            if obj.__name__.startswith("scanpy.tests"):
                # Python’s import mechanism seems to add this to `scanpy`’s attributes
                continue
            yield from descend_classes_and_funcs(obj, root, encountered)


def annotate_doc_types(mod: ModuleType, root: str):
    for c_or_f in descend_classes_and_funcs(mod, root):
        c_or_f.getdoc = partial(getdoc, c_or_f)


_leading_whitespace_re = re.compile("(^[ ]*)(?:[^ \n])", re.MULTILINE)


def _doc_params(**replacements: str):
    def dec(obj: _ForT) -> _ForT:
        assert obj.__doc__
        assert "\t" not in obj.__doc__

        # The first line of the docstring is unindented,
        # so find indent size starting after it.
        start_line_2 = obj.__doc__.find("\n") + 1
        assert start_line_2 > 0, f"{obj.__name__} has single-line docstring."
        n_spaces = min(
            len(m.group(1))
            for m in _leading_whitespace_re.finditer(obj.__doc__[start_line_2:])
        )

        # The placeholder is already indented, so only indent subsequent lines
        indented_replacements = {
            k: indent(v, " " * n_spaces)[n_spaces:] for k, v in replacements.items()
        }
        obj.__doc__ = obj.__doc__.format_map(indented_replacements)
        return obj

    return dec


def _check_array_function_arguments(**kwargs):
    """Check for invalid arguments when an array is passed.

    Helper for functions that work on either AnnData objects or array-likes.
    """
    # TODO: Figure out a better solution for documenting dispatched functions
    invalid_args = [k for k, v in kwargs.items() if v is not None]
    if len(invalid_args) > 0:
        msg = f"Arguments {invalid_args} are only valid if an AnnData object is passed."
        raise TypeError(msg)


def _check_use_raw(
    adata: AnnData, use_raw: None | bool, *, layer: str | None = None
) -> bool:
    """Normalize checking `use_raw`.

    My intentention here is to also provide a single place to throw a deprecation warning from in future.
    """
    if use_raw is not None:
        return use_raw
    if layer is not None:
        return False
    return adata.raw is not None


# --------------------------------------------------------------------------------
# Graph stuff
# --------------------------------------------------------------------------------


def get_igraph_from_adjacency(adjacency: CSBase, *, directed: bool = False) -> Graph:
    """Get igraph graph from adjacency matrix."""
    import igraph as ig

    sources, targets = adjacency.nonzero()
    weights = adjacency[sources, targets]
    if isinstance(weights, np.matrix):
        weights = weights.A1
    g = ig.Graph(directed=directed)
    g.add_vertices(adjacency.shape[0])  # this adds adjacency.shape[0] vertices
    g.add_edges(list(zip(sources, targets, strict=True)))
    with suppress(KeyError):
        g.es["weight"] = weights
    if g.vcount() != adjacency.shape[0]:
        logg.warning(
            f"The constructed graph has only {g.vcount()} nodes. "
            "Your adjacency matrix contained redundant nodes."
        )
    return g


# --------------------------------------------------------------------------------
# Group stuff
# --------------------------------------------------------------------------------


class AssoResult(NamedTuple):
    asso_names: list[str]
    asso_matrix: NDArray[np.floating]


def compute_association_matrix_of_groups(
    adata: AnnData,
    prediction: str,
    reference: str,
    *,
    normalization: Literal["prediction", "reference"] = "prediction",
    threshold: float = 0.01,
    max_n_names: int | None = 2,
) -> AssoResult:
    """Compute overlaps between groups.

    See ``identify_groups`` for identifying the groups.

    Parameters
    ----------
    adata
    prediction
        Field name of adata.obs.
    reference
        Field name of adata.obs.
    normalization
        Whether to normalize with respect to the predicted groups or the
        reference groups.
    threshold
        Do not consider associations whose overlap is below this fraction.
    max_n_names
        Control how many reference names you want to be associated with per
        predicted name. Set to `None`, if you want all.

    Returns
    -------
    asso_names
        List of associated reference names
        (`max_n_names` for each predicted name).
    asso_matrix
        Matrix where rows correspond to the predicted labels and columns to the
        reference labels, entries are proportional to degree of association.

    """
    if normalization not in {"prediction", "reference"}:
        msg = '`normalization` needs to be either "prediction" or "reference".'
        raise ValueError(msg)
    sanitize_anndata(adata)
    cats = adata.obs[reference].cat.categories
    for cat in cats:
        if cat in settings.categories_to_ignore:
            logg.info(
                f"Ignoring category {cat!r} as it’s in `settings.categories_to_ignore`."
            )
    asso_names: list[str] = []
    asso_matrix: list[list[float]] = []
    for ipred_group, pred_group in enumerate(adata.obs[prediction].cat.categories):
        if "?" in pred_group:
            pred_group = str(ipred_group)  # noqa: PLW2901
        # starting from numpy version 1.13, subtractions of boolean arrays are deprecated
        mask_pred = adata.obs[prediction].values == pred_group
        mask_pred_int = mask_pred.astype(np.int8)
        asso_matrix += [[]]
        for ref_group in adata.obs[reference].cat.categories:
            mask_ref = (adata.obs[reference].values == ref_group).astype(np.int8)
            mask_ref_or_pred = mask_ref.copy()
            mask_ref_or_pred[mask_pred] = 1
            # e.g. if the pred group is contained in mask_ref, mask_ref and
            # mask_ref_or_pred are the same
            if normalization == "prediction":
                # compute which fraction of the predicted group is contained in
                # the ref group
                ratio_contained = (
                    np.sum(mask_pred_int) - np.sum(mask_ref_or_pred - mask_ref)
                ) / np.sum(mask_pred_int)
            else:
                # compute which fraction of the reference group is contained in
                # the predicted group
                ratio_contained = (
                    np.sum(mask_ref) - np.sum(mask_ref_or_pred - mask_pred_int)
                ) / np.sum(mask_ref)
            asso_matrix[-1] += [ratio_contained]
        name_list_pred = [
            cats[i] if cats[i] not in settings.categories_to_ignore else ""
            for i in np.argsort(asso_matrix[-1])[::-1]
            if asso_matrix[-1][i] > threshold
        ]
        asso_names += ["\n".join(name_list_pred[:max_n_names])]
    return AssoResult(asso_names=asso_names, asso_matrix=np.array(asso_matrix))


def get_associated_colors_of_groups(
    reference_colors: Mapping[int, str], asso_matrix: NDArray[np.floating]
) -> list[dict[str, float]]:
    return [
        {
            reference_colors[i_ref]: asso_matrix[i_pred, i_ref]
            for i_ref in range(asso_matrix.shape[1])
        }
        for i_pred in range(asso_matrix.shape[0])
    ]


def identify_groups(ref_labels, pred_labels, *, return_overlaps: bool = False):
    """Identify which predicted label explains which reference label.

    A predicted label explains the reference label which maximizes the minimum
    of ``relative_overlaps_pred`` and ``relative_overlaps_ref``.

    Compare this with ``compute_association_matrix_of_groups``.

    Returns
    -------
    A dictionary of length ``len(np.unique(ref_labels))`` that stores for each
    reference label the predicted label that best explains it.

    If ``return_overlaps`` is ``True``, this will in addition return the overlap
    of the reference group with the predicted group; normalized with respect to
    the reference group size and the predicted group size, respectively.

    """
    ref_unique, ref_counts = np.unique(ref_labels, return_counts=True)
    ref_dict = dict(zip(ref_unique, ref_counts, strict=True))
    pred_unique, pred_counts = np.unique(pred_labels, return_counts=True)
    pred_dict = dict(zip(pred_unique, pred_counts, strict=True))
    associated_predictions = {}
    associated_overlaps = {}
    for ref_label in ref_unique:
        sub_pred_unique, sub_pred_counts = np.unique(
            pred_labels[ref_label == ref_labels], return_counts=True
        )
        relative_overlaps_pred = [
            sub_pred_counts[i] / pred_dict[n] for i, n in enumerate(sub_pred_unique)
        ]
        relative_overlaps_ref = [
            sub_pred_counts[i] / ref_dict[ref_label]
            for i, n in enumerate(sub_pred_unique)
        ]
        relative_overlaps = np.c_[relative_overlaps_pred, relative_overlaps_ref]
        relative_overlaps_min = np.min(relative_overlaps, axis=1)
        pred_best_index = np.argsort(relative_overlaps_min)[::-1]
        associated_predictions[ref_label] = sub_pred_unique[pred_best_index]
        associated_overlaps[ref_label] = relative_overlaps[pred_best_index]
    if return_overlaps:
        return associated_predictions, associated_overlaps
    else:
        return associated_predictions


# --------------------------------------------------------------------------------
# Other stuff
# --------------------------------------------------------------------------------


# backwards compat... remove this in the future
def sanitize_anndata(adata: AnnData) -> None:
    """Transform string annotations to categoricals."""
    adata._sanitize()


def view_to_actual(adata: AnnData) -> None:
    if adata.is_view:
        warnings.warn(
            "Received a view of an AnnData. Making a copy.",
            stacklevel=2,
        )
        adata._init_as_actual(adata.copy())


def moving_average(a: np.ndarray, n: int):
    """Moving average over one-dimensional array.

    Parameters
    ----------
    a
        One-dimensional array.
    n
        Number of entries to average over. n=2 means averaging over the currrent
        the previous entry.

    Returns
    -------
    An array view storing the moving average.

    """  # noqa: D401
    ret = np.cumsum(a, dtype=float)
    ret[n:] = ret[n:] - ret[:-n]
    return ret[n - 1 :] / n


# --------------------------------------------------------------------------------
# Deal with tool parameters
# --------------------------------------------------------------------------------


def update_params(
    old_params: Mapping[str, Any],
    new_params: Mapping[str, Any],
    *,
    check: bool = False,
) -> dict[str, Any]:
    """Update `old_params` with `new_params`.

    If check==False, this merely adds and overwrites the content of `old_params`.

    If check==True, this only allows updating of parameters that are already
    present in `old_params`.

    Parameters
    ----------
    old_params
    new_params
    check

    Returns
    -------
    updated_params

    """
    updated_params = dict(old_params)
    if new_params:  # allow for new_params to be None
        for key, val in new_params.items():
            if key not in old_params and check:
                raise ValueError(
                    "'"
                    + key
                    + "' is not a valid parameter key, "
                    + "consider one of \n"
                    + str(list(old_params.keys()))
                )
            if val is not None:
                updated_params[key] = val
    return updated_params


# `get_args` returns `tuple[Any]` so I don’t think it’s possible to get the correct type here
def get_literal_vals(typ: UnionType | Any) -> KeysView[Any]:
    """Get all literal values from a Literal or Union of … of Literal type."""
    if isinstance(typ, UnionType | LegacyUnionType):
        return reduce(
            or_, (dict.fromkeys(get_literal_vals(t)) for t in get_args(typ))
        ).keys()
    if get_origin(typ) is Literal:
        return dict.fromkeys(get_args(typ)).keys()
    msg = f"{typ} is not a valid Literal"
    raise TypeError(msg)


# --------------------------------------------------------------------------------
# Others
# --------------------------------------------------------------------------------


@singledispatch
def elem_mul(x: _SupportedArray, y: _SupportedArray) -> _SupportedArray:
    raise NotImplementedError


@elem_mul.register(np.ndarray)
@elem_mul.register(CSBase)
def _elem_mul_in_mem(x: _MemoryArray, y: _MemoryArray) -> _MemoryArray:
    if isinstance(x, CSBase):
        # returns coo_matrix, so cast back to input type
        return type(x)(x.multiply(y))
    return x * y


@elem_mul.register(DaskArray)
def _elem_mul_dask(x: DaskArray, y: DaskArray) -> DaskArray:
    import dask.array as da

    return da.map_blocks(elem_mul, x, y)


if TYPE_CHECKING:
    Scaling_T = TypeVar("Scaling_T", DaskArray, np.ndarray)


def broadcast_axis(divisor: Scaling_T, axis: Literal[0, 1]) -> Scaling_T:
    divisor = np.ravel(divisor)
    if axis:
        return divisor[None, :]
    return divisor[:, None]


def check_op(op):
    if op not in {truediv, mul}:
        msg = f"{op} not one of truediv or mul"
        raise ValueError(msg)


@singledispatch
def axis_mul_or_truediv(
    X: ArrayLike,
    scaling_array: np.ndarray,
    axis: Literal[0, 1],
    op: Callable[[Any, Any], Any],
    *,
    allow_divide_by_zero: bool = True,
    out: ArrayLike | None = None,
) -> np.ndarray:
    check_op(op)
    scaling_array = broadcast_axis(scaling_array, axis)
    if op is mul:
        return np.multiply(X, scaling_array, out=out)
    if not allow_divide_by_zero:
        scaling_array = scaling_array.copy() + (scaling_array == 0)
    return np.true_divide(X, scaling_array, out=out)


@axis_mul_or_truediv.register(CSBase)
def _(
    X: CSBase,
    scaling_array: np.ndarray,
    axis: Literal[0, 1],
    op: Callable[[Any, Any], Any],
    *,
    allow_divide_by_zero: bool = True,
    out: CSBase | None = None,
) -> CSBase:
    check_op(op)
    if out is not None and X.data is not out.data:
        msg = "`out` argument provided but not equal to X.  This behavior is not supported for sparse matrix scaling."
        raise ValueError(msg)
    if not allow_divide_by_zero and op is truediv:
        scaling_array = scaling_array.copy() + (scaling_array == 0)

    row_scale = axis == 0
    column_scale = axis == 1
    if row_scale:

        def new_data_op(x):
            return op(x.data, np.repeat(scaling_array, np.diff(x.indptr)))

    elif column_scale:

        def new_data_op(x):
            return op(x.data, scaling_array.take(x.indices, mode="clip"))

    if X.format == "csr":
        indices = X.indices
        indptr = X.indptr
        if out is not None:
            X.data = new_data_op(X)
            return X
        return type(X)((new_data_op(X), indices.copy(), indptr.copy()), shape=X.shape)
    transposed = X.T
    return axis_mul_or_truediv(
        transposed,
        scaling_array,
        op=op,
        axis=1 - axis,
        out=transposed,
        allow_divide_by_zero=allow_divide_by_zero,
    ).T


def make_axis_chunks(
    X: DaskArray, axis: Literal[0, 1]
) -> tuple[tuple[int], tuple[int]]:
    if axis == 0:
        return (X.chunks[axis], (1,))
    return ((1,), X.chunks[axis])


@axis_mul_or_truediv.register(DaskArray)
def _(
    X: DaskArray,
    scaling_array: Scaling_T,
    axis: Literal[0, 1],
    op: Callable[[Any, Any], Any],
    *,
    allow_divide_by_zero: bool = True,
    out: None = None,
) -> DaskArray:
    check_op(op)
    if out is not None:
        msg = "`out` is not `None`. Do not do in-place modifications on dask arrays."
        raise TypeError(msg)

    import dask.array as da

    scaling_array = broadcast_axis(scaling_array, axis)
    row_scale = axis == 0
    column_scale = axis == 1

    if isinstance(scaling_array, DaskArray):
        if (row_scale and X.chunksize[0] != scaling_array.chunksize[0]) or (
            column_scale
            and (
                (
                    len(scaling_array.chunksize) == 1
                    and X.chunksize[1] != scaling_array.chunksize[0]
                )
                or (
                    len(scaling_array.chunksize) == 2
                    and X.chunksize[1] != scaling_array.chunksize[1]
                )
            )
        ):
            warnings.warn(
                "Rechunking scaling_array in user operation", UserWarning, stacklevel=3
            )
            scaling_array = scaling_array.rechunk(make_axis_chunks(X, axis))
    else:
        scaling_array = da.from_array(
            scaling_array,
            chunks=make_axis_chunks(X, axis),
        )
    return da.map_blocks(
        axis_mul_or_truediv,
        X,
        scaling_array,
        axis,
        op,
        meta=X._meta,
        out=out,
        allow_divide_by_zero=allow_divide_by_zero,
    )


@singledispatch
def axis_nnz(X: ArrayLike, axis: Literal[0, 1]) -> np.ndarray:
    return np.count_nonzero(X, axis=axis)


if pkg_version("scipy") >= Version("1.15"):
    # newer scipy versions support the `axis` argument for count_nonzero
    @axis_nnz.register(CSBase)
    def _(X: CSBase, axis: Literal[0, 1]) -> np.ndarray:
        return X.count_nonzero(axis=axis)
else:
    # older scipy versions don’t have any way to get the nnz of a sparse array
    @axis_nnz.register(CSBase)
    def _(X: CSBase, axis: Literal[0, 1]) -> np.ndarray:
        if isinstance(X, _CSArray):
            from scipy.sparse import csc_array, csr_array  # noqa: TID251

            X = (csr_array if X.format == "csr" else csc_array)(X)
        return X.getnnz(axis=axis)


@axis_nnz.register(DaskArray)
def _(X: DaskArray, axis: Literal[0, 1]) -> DaskArray:
    return X.map_blocks(
        partial(axis_nnz, axis=axis),
        dtype=np.int64,
        meta=np.array([], dtype=np.int64),
        drop_axis=0,
        chunks=len(X.to_delayed()) * (X.chunksize[int(not axis)],),
    )


@singledispatch
def check_nonnegative_integers(X: _SupportedArray) -> bool | DaskArray:
    """Check values of X to ensure it is count data."""
    raise NotImplementedError


@check_nonnegative_integers.register(np.ndarray)
@check_nonnegative_integers.register(CSBase)
def _check_nonnegative_integers_in_mem(X: _MemoryArray) -> bool:
    from numbers import Integral

    data = X if isinstance(X, np.ndarray) else X.data
    # Check no negatives
    if np.signbit(data).any():
        return False
    # Check all are integers
    elif issubclass(data.dtype.type, Integral):
        return True
    return not np.any((data % 1) != 0)


@check_nonnegative_integers.register(DaskArray)
def _check_nonnegative_integers_dask(X: DaskArray) -> DaskArray:
    return X.map_blocks(check_nonnegative_integers, dtype=bool, drop_axis=(0, 1))


def select_groups(
    adata: AnnData,
    groups_order_subset: Iterable[str] | Literal["all"] = "all",
    key: str = "groups",
) -> tuple[list[str], NDArray[np.bool_]]:
    """Get subset of groups in adata.obs[key]."""
    groups_order = adata.obs[key].cat.categories
    if key + "_masks" in adata.uns:
        groups_masks_obs = adata.uns[key + "_masks"]
    else:
        groups_masks_obs = np.zeros(
            (len(adata.obs[key].cat.categories), adata.obs[key].values.size), dtype=bool
        )
        for iname, name in enumerate(adata.obs[key].cat.categories):
            # if the name is not found, fallback to index retrieval
            if name in adata.obs[key].values:
                mask_obs = name == adata.obs[key].values
            else:
                mask_obs = str(iname) == adata.obs[key].values
            groups_masks_obs[iname] = mask_obs
    groups_ids = list(range(len(groups_order)))
    if groups_order_subset != "all":
        groups_ids = []
        for name in groups_order_subset:
            groups_ids.append(
                np.where(adata.obs[key].cat.categories.values == name)[0][0]
            )
        if len(groups_ids) == 0:
            # fallback to index retrieval
            groups_ids = np.where(
                np.in1d(
                    np.arange(len(adata.obs[key].cat.categories)).astype(str),
                    np.array(groups_order_subset),
                )
            )[0]
        if len(groups_ids) == 0:
            logg.debug(
                f"{np.array(groups_order_subset)} invalid! specify valid "
                f"groups_order (or indices) from {adata.obs[key].cat.categories}",
            )
            from sys import exit

            exit(0)
        groups_masks_obs = groups_masks_obs[groups_ids]
        groups_order_subset = adata.obs[key].cat.categories[groups_ids].values
    else:
        groups_order_subset = groups_order.values
    return groups_order_subset, groups_masks_obs


def warn_with_traceback(  # noqa: PLR0917
    message, category, filename, lineno, file=None, line=None
) -> None:
    """Get full tracebacks when warning is raised by setting.

    warnings.showwarning = warn_with_traceback

    See Also
    --------
    https://stackoverflow.com/questions/22373927/get-traceback-of-warnings

    """
    import traceback

    traceback.print_stack()
    log = (  # noqa: F841  # TODO Does this need fixing?
        file if hasattr(file, "write") else sys.stderr
    )
    settings.write(warnings.formatwarning(message, category, filename, lineno, line))


def warn_once(msg: str, category: type[Warning], stacklevel: int = 1):
    warnings.warn(msg, category, stacklevel=stacklevel)
    # You'd think `'once'` works, but it doesn't at the repl and in notebooks
    warnings.filterwarnings("ignore", category=category, message=re.escape(msg))


def check_presence_download(filename: Path, backup_url):
    """Check if file is present otherwise download."""
    if not filename.is_file():
        from ..readwrite import _download

        _download(backup_url, filename)


def lazy_import(full_name):
    """Import a module in a way that it’s only executed on member access."""
    try:
        return sys.modules[full_name]
    except KeyError:
        spec = importlib.util.find_spec(full_name)
        module = importlib.util.module_from_spec(spec)
        loader = importlib.util.LazyLoader(spec.loader)
        # Make module with proper locking and get it inserted into sys.modules.
        loader.exec_module(module)
        return module


# --------------------------------------------------------------------------------
# Neighbors
# --------------------------------------------------------------------------------


def _fallback_to_uns(dct, conns, dists, conns_key, dists_key):
    if conns is None and conns_key in dct:
        conns = dct[conns_key]
    if dists is None and dists_key in dct:
        dists = dct[dists_key]

    return conns, dists


class NeighborsView:
    """Convenience class for accessing neighbors graph representations.

    Allows to access neighbors distances, connectivities and settings
    dictionary in a uniform manner.

    Parameters
    ----------
    adata
        AnnData object.
    key
        This defines where to look for neighbors dictionary,
        connectivities, distances.

        neigh = NeighborsView(adata, key)
        neigh['distances']
        neigh['connectivities']
        neigh['params']
        'connectivities' in neigh
        'params' in neigh

        is the same as

        adata.obsp[adata.uns[key]['distances_key']]
        adata.obsp[adata.uns[key]['connectivities_key']]
        adata.uns[key]['params']
        adata.uns[key]['connectivities_key'] in adata.obsp
        'params' in adata.uns[key]

    """

    def __init__(self, adata: AnnData, key=None):
        self._connectivities = None
        self._distances = None

        if key is None or key == "neighbors":
            if "neighbors" not in adata.uns:
                msg = 'No "neighbors" in .uns'
                raise KeyError(msg)
            self._neighbors_dict = adata.uns["neighbors"]
            self._conns_key = "connectivities"
            self._dists_key = "distances"
        else:
            if key not in adata.uns:
                msg = f"No {key!r} in .uns"
                raise KeyError(msg)
            self._neighbors_dict = adata.uns[key]
            self._conns_key = self._neighbors_dict["connectivities_key"]
            self._dists_key = self._neighbors_dict["distances_key"]

        if self._conns_key in adata.obsp:
            self._connectivities = adata.obsp[self._conns_key]
        if self._dists_key in adata.obsp:
            self._distances = adata.obsp[self._dists_key]

        # fallback to uns
        self._connectivities, self._distances = _fallback_to_uns(
            self._neighbors_dict,
            self._connectivities,
            self._distances,
            self._conns_key,
            self._dists_key,
        )

    @overload
    def __getitem__(self, key: Literal["distances", "connectivities"]) -> CSRBase: ...
    @overload
    def __getitem__(self, key: Literal["params"]) -> NeighborsParams: ...
    @overload
    def __getitem__(self, key: Literal["rp_forest"]) -> RPForestDict: ...
    @overload
    def __getitem__(self, key: Literal["connectivities_key"]) -> str: ...

    def __getitem__(self, key: str):
        if key == "distances":
            if "distances" not in self:
                msg = f"No {self._dists_key!r} in .obsp"
                raise KeyError(msg)
            return self._distances
        elif key == "connectivities":
            if "connectivities" not in self:
                msg = f"No {self._conns_key!r} in .obsp"
                raise KeyError(msg)
            return self._connectivities
        elif key == "connectivities_key":
            return self._conns_key
        else:
            return self._neighbors_dict[key]

    def __contains__(self, key: str) -> bool:
        if key == "distances":
            return self._distances is not None
        elif key == "connectivities":
            return self._connectivities is not None
        else:
            return key in self._neighbors_dict


def _choose_graph(
    adata: AnnData, obsp: str | None, neighbors_key: str | None
) -> CSBase:
    """Choose connectivities from neighbbors or another obsp entry."""
    if obsp is not None and neighbors_key is not None:
        msg = "You can't specify both obsp, neighbors_key. Please select only one."
        raise ValueError(msg)

    if obsp is not None:
        return adata.obsp[obsp]
    else:
        neighbors = NeighborsView(adata, neighbors_key)
        if "connectivities" not in neighbors:
            msg = (
                "You need to run `pp.neighbors` first to compute a neighborhood graph."
            )
            raise ValueError(msg)
        return neighbors["connectivities"]


def _resolve_axis(
    axis: Literal["obs", 0, "var", 1],
) -> tuple[Literal[0], Literal["obs"]] | tuple[Literal[1], Literal["var"]]:
    if axis in {0, "obs"}:
        return (0, "obs")
    if axis in {1, "var"}:
        return (1, "var")
    msg = f"`axis` must be either 0, 1, 'obs', or 'var', was {axis!r}"
    raise ValueError(msg)


def is_backed_type(X: object) -> bool:
    return isinstance(X, SparseDataset | h5py.File | h5py.Dataset)


def raise_not_implemented_error_if_backed_type(X: object, method_name: str) -> None:
    if is_backed_type(X):
        msg = f"{method_name} is not implemented for matrices of type {type(X)}"
        raise NotImplementedError(msg)<|MERGE_RESOLUTION|>--- conflicted
+++ resolved
@@ -34,11 +34,7 @@
 from packaging.version import Version
 
 from .. import logging as logg
-<<<<<<< HEAD
-from .._compat import CSBase, DaskArray
-=======
-from .._compat import CSBase, DaskArray, _CSArray, _CSMatrix, pkg_version
->>>>>>> cb83cfc0
+from .._compat import CSBase, DaskArray, _CSArray, pkg_version
 from .._settings import settings
 from .compute.is_constant import is_constant  # noqa: F401
 
