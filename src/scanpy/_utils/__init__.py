"""Utility functions and classes

This file largely consists of the old _utils.py file. Over time, these functions
should be moved of this file.
"""

from __future__ import annotations

import importlib.util
import inspect
import random
import re
import sys
import warnings
from contextlib import contextmanager, suppress
from enum import Enum
from functools import partial, reduce, singledispatch, wraps
from operator import mul, or_, truediv
from textwrap import dedent
<<<<<<< HEAD
from types import MethodType, ModuleType
from typing import TYPE_CHECKING, Literal, NamedTuple, overload
=======
from types import MethodType, ModuleType, UnionType
from typing import TYPE_CHECKING, Literal, Union, get_args, get_origin, overload
>>>>>>> 0d044474
from weakref import WeakSet

import h5py
import numpy as np
from anndata import __version__ as anndata_version
from packaging.version import Version
from scipy import sparse
from sklearn.utils import check_random_state

from .. import logging as logg
from .._compat import DaskArray
from .._settings import settings
from .compute.is_constant import is_constant  # noqa: F401

if Version(anndata_version) >= Version("0.10.0"):
    from anndata._core.sparse_dataset import (
        BaseCompressedSparseDataset as SparseDataset,
    )
else:
    from anndata._core.sparse_dataset import SparseDataset

if TYPE_CHECKING:
    from collections.abc import Callable, Iterable, KeysView, Mapping
    from pathlib import Path
    from typing import Any, TypeVar

    from anndata import AnnData
    from numpy.typing import DTypeLike, NDArray

    from ..neighbors import NeighborsParams, RPForestDict


# e.g. https://scikit-learn.org/stable/modules/generated/sklearn.decomposition.PCA.html
# maybe in the future random.Generator
AnyRandom = int | np.random.RandomState | None
LegacyUnionType = type(Union[int, str])  # noqa: UP007


class Empty(Enum):
    token = 0

    def __repr__(self) -> str:
        return "_empty"


_empty = Empty.token


class RNGIgraph:
    """
    Random number generator for ipgraph so global seed is not changed.
    See :func:`igraph.set_random_number_generator` for the requirements.
    """

    def __init__(self, random_state: int = 0) -> None:
        self._rng = check_random_state(random_state)

    def __getattr__(self, attr: str):
        return getattr(self._rng, "normal" if attr == "gauss" else attr)


def ensure_igraph() -> None:
    if importlib.util.find_spec("igraph"):
        return
    raise ImportError(
        "Please install the igraph package: "
        "`conda install -c conda-forge python-igraph` or "
        "`pip3 install igraph`."
    )


@contextmanager
def set_igraph_random_state(random_state: int):
    ensure_igraph()
    import igraph

    rng = RNGIgraph(random_state)
    try:
        igraph.set_random_number_generator(rng)
        yield None
    finally:
        igraph.set_random_number_generator(random)


EPS = 1e-15


def check_versions():
    if Version(anndata_version) < Version("0.6.10"):
        from .. import __version__

        raise ImportError(
            f"Scanpy {__version__} needs anndata version >=0.6.10, "
            f"not {anndata_version}.\nRun `pip install anndata -U --no-deps`."
        )


def getdoc(c_or_f: Callable | type) -> str | None:
    if getattr(c_or_f, "__doc__", None) is None:
        return None
    doc = inspect.getdoc(c_or_f)
    if isinstance(c_or_f, type) and hasattr(c_or_f, "__init__"):
        sig = inspect.signature(c_or_f.__init__)
    else:
        sig = inspect.signature(c_or_f)

    def type_doc(name: str):
        param: inspect.Parameter = sig.parameters[name]
        cls = getattr(param.annotation, "__qualname__", repr(param.annotation))
        if param.default is not param.empty:
            return f"{cls}, optional (default: {param.default!r})"
        else:
            return cls

    return "\n".join(
        f"{line} : {type_doc(line)}" if line.strip() in sig.parameters else line
        for line in doc.split("\n")
    )


def renamed_arg(old_name, new_name, *, pos_0: bool = False):
    def decorator(func):
        @wraps(func)
        def wrapper(*args, **kwargs):
            if old_name in kwargs:
                f_name = func.__name__
                pos_str = (
                    (
                        f" at first position. Call it as `{f_name}(val, ...)` "
                        f"instead of `{f_name}({old_name}=val, ...)`"
                    )
                    if pos_0
                    else ""
                )
                msg = (
                    f"In function `{f_name}`, argument `{old_name}` "
                    f"was renamed to `{new_name}`{pos_str}."
                )
                warnings.warn(msg, FutureWarning, stacklevel=3)
                if pos_0:
                    args = (kwargs.pop(old_name), *args)
                else:
                    kwargs[new_name] = kwargs.pop(old_name)
            return func(*args, **kwargs)

        return wrapper

    return decorator


def _import_name(name: str) -> Any:
    from importlib import import_module

    parts = name.split(".")
    obj = import_module(parts[0])
    for i, name in enumerate(parts[1:]):
        try:
            obj = import_module(f"{obj.__name__}.{name}")
        except ModuleNotFoundError:
            break
    else:
        i = len(parts)
    for name in parts[i + 1 :]:
        try:
            obj = getattr(obj, name)
        except AttributeError:
            raise RuntimeError(f"{parts[:i]}, {parts[i + 1:]}, {obj} {name}")
    return obj


def _one_of_ours(obj, root: str):
    return (
        hasattr(obj, "__name__")
        and not obj.__name__.split(".")[-1].startswith("_")
        and getattr(
            obj, "__module__", getattr(obj, "__qualname__", obj.__name__)
        ).startswith(root)
    )


def descend_classes_and_funcs(mod: ModuleType, root: str, encountered=None):
    if encountered is None:
        encountered = WeakSet()
    for obj in vars(mod).values():
        if not _one_of_ours(obj, root) or obj in encountered:
            continue
        encountered.add(obj)
        if callable(obj) and not isinstance(obj, MethodType):
            yield obj
            if isinstance(obj, type):
                for m in vars(obj).values():
                    if callable(m) and _one_of_ours(m, root):
                        yield m
        elif isinstance(obj, ModuleType):
            if obj.__name__.startswith("scanpy.tests"):
                # Python’s import mechanism seems to add this to `scanpy`’s attributes
                continue
            yield from descend_classes_and_funcs(obj, root, encountered)


def annotate_doc_types(mod: ModuleType, root: str):
    for c_or_f in descend_classes_and_funcs(mod, root):
        c_or_f.getdoc = partial(getdoc, c_or_f)


def _doc_params(**kwds):
    """\
    Docstrings should start with ``\\`` in the first line for proper formatting.
    """

    def dec(obj):
        obj.__orig_doc__ = obj.__doc__
        obj.__doc__ = dedent(obj.__doc__).format_map(kwds)
        return obj

    return dec


def _check_array_function_arguments(**kwargs):
    """Checks for invalid arguments when an array is passed.

    Helper for functions that work on either AnnData objects or array-likes.
    """
    # TODO: Figure out a better solution for documenting dispatched functions
    invalid_args = [k for k, v in kwargs.items() if v is not None]
    if len(invalid_args) > 0:
        raise TypeError(
            f"Arguments {invalid_args} are only valid if an AnnData object is passed."
        )


def _check_use_raw(
    adata: AnnData, use_raw: None | bool, *, layer: str | None = None
) -> bool:
    """
    Normalize checking `use_raw`.

    My intentention here is to also provide a single place to throw a deprecation warning from in future.
    """
    if use_raw is not None:
        return use_raw
    if layer is not None:
        return False
    return adata.raw is not None


# --------------------------------------------------------------------------------
# Graph stuff
# --------------------------------------------------------------------------------


def get_igraph_from_adjacency(adjacency, directed=None):
    """Get igraph graph from adjacency matrix."""
    import igraph as ig

    sources, targets = adjacency.nonzero()
    weights = adjacency[sources, targets]
    if isinstance(weights, np.matrix):
        weights = weights.A1
    g = ig.Graph(directed=directed)
    g.add_vertices(adjacency.shape[0])  # this adds adjacency.shape[0] vertices
    g.add_edges(list(zip(sources, targets)))
    with suppress(KeyError):
        g.es["weight"] = weights
    if g.vcount() != adjacency.shape[0]:
        logg.warning(
            f"The constructed graph has only {g.vcount()} nodes. "
            "Your adjacency matrix contained redundant nodes."
        )
    return g


# --------------------------------------------------------------------------------
# Group stuff
# --------------------------------------------------------------------------------


class AssoResult(NamedTuple):
    asso_names: list[str]
    asso_matrix: NDArray[np.floating]


def compute_association_matrix_of_groups(
    adata: AnnData,
    prediction: str,
    reference: str,
    *,
    normalization: Literal["prediction", "reference"] = "prediction",
    threshold: float = 0.01,
    max_n_names: int | None = 2,
) -> AssoResult:
    """Compute overlaps between groups.

    See ``identify_groups`` for identifying the groups.

    Parameters
    ----------
    adata
    prediction
        Field name of adata.obs.
    reference
        Field name of adata.obs.
    normalization
        Whether to normalize with respect to the predicted groups or the
        reference groups.
    threshold
        Do not consider associations whose overlap is below this fraction.
    max_n_names
        Control how many reference names you want to be associated with per
        predicted name. Set to `None`, if you want all.

    Returns
    -------
    asso_names
        List of associated reference names
        (`max_n_names` for each predicted name).
    asso_matrix
        Matrix where rows correspond to the predicted labels and columns to the
        reference labels, entries are proportional to degree of association.
    """
    if normalization not in {"prediction", "reference"}:
        raise ValueError(
            '`normalization` needs to be either "prediction" or "reference".'
        )
    sanitize_anndata(adata)
    cats = adata.obs[reference].cat.categories
    for cat in cats:
        if cat in settings.categories_to_ignore:
            logg.info(
                f"Ignoring category {cat!r} "
                "as it’s in `settings.categories_to_ignore`."
            )
    asso_names: list[str] = []
    asso_matrix: list[list[float]] = []
    for ipred_group, pred_group in enumerate(adata.obs[prediction].cat.categories):
        if "?" in pred_group:
            pred_group = str(ipred_group)
        # starting from numpy version 1.13, subtractions of boolean arrays are deprecated
        mask_pred = adata.obs[prediction].values == pred_group
        mask_pred_int = mask_pred.astype(np.int8)
        asso_matrix += [[]]
        for ref_group in adata.obs[reference].cat.categories:
            mask_ref = (adata.obs[reference].values == ref_group).astype(np.int8)
            mask_ref_or_pred = mask_ref.copy()
            mask_ref_or_pred[mask_pred] = 1
            # e.g. if the pred group is contained in mask_ref, mask_ref and
            # mask_ref_or_pred are the same
            if normalization == "prediction":
                # compute which fraction of the predicted group is contained in
                # the ref group
                ratio_contained = (
                    np.sum(mask_pred_int) - np.sum(mask_ref_or_pred - mask_ref)
                ) / np.sum(mask_pred_int)
            else:
                # compute which fraction of the reference group is contained in
                # the predicted group
                ratio_contained = (
                    np.sum(mask_ref) - np.sum(mask_ref_or_pred - mask_pred_int)
                ) / np.sum(mask_ref)
            asso_matrix[-1] += [ratio_contained]
        name_list_pred = [
            cats[i] if cats[i] not in settings.categories_to_ignore else ""
            for i in np.argsort(asso_matrix[-1])[::-1]
            if asso_matrix[-1][i] > threshold
        ]
        asso_names += ["\n".join(name_list_pred[:max_n_names])]
    return AssoResult(asso_names=asso_names, asso_matrix=np.array(asso_matrix))


def get_associated_colors_of_groups(
    reference_colors: Mapping[int, str], asso_matrix: NDArray[np.floating]
) -> list[dict[str, float]]:
    return [
        {
            reference_colors[i_ref]: asso_matrix[i_pred, i_ref]
            for i_ref in range(asso_matrix.shape[1])
        }
        for i_pred in range(asso_matrix.shape[0])
    ]


def identify_groups(ref_labels, pred_labels, *, return_overlaps: bool = False):
    """Which predicted label explains which reference label?

    A predicted label explains the reference label which maximizes the minimum
    of ``relative_overlaps_pred`` and ``relative_overlaps_ref``.

    Compare this with ``compute_association_matrix_of_groups``.

    Returns
    -------
    A dictionary of length ``len(np.unique(ref_labels))`` that stores for each
    reference label the predicted label that best explains it.

    If ``return_overlaps`` is ``True``, this will in addition return the overlap
    of the reference group with the predicted group; normalized with respect to
    the reference group size and the predicted group size, respectively.
    """
    ref_unique, ref_counts = np.unique(ref_labels, return_counts=True)
    ref_dict = dict(zip(ref_unique, ref_counts))
    pred_unique, pred_counts = np.unique(pred_labels, return_counts=True)
    pred_dict = dict(zip(pred_unique, pred_counts))
    associated_predictions = {}
    associated_overlaps = {}
    for ref_label in ref_unique:
        sub_pred_unique, sub_pred_counts = np.unique(
            pred_labels[ref_label == ref_labels], return_counts=True
        )
        relative_overlaps_pred = [
            sub_pred_counts[i] / pred_dict[n] for i, n in enumerate(sub_pred_unique)
        ]
        relative_overlaps_ref = [
            sub_pred_counts[i] / ref_dict[ref_label]
            for i, n in enumerate(sub_pred_unique)
        ]
        relative_overlaps = np.c_[relative_overlaps_pred, relative_overlaps_ref]
        relative_overlaps_min = np.min(relative_overlaps, axis=1)
        pred_best_index = np.argsort(relative_overlaps_min)[::-1]
        associated_predictions[ref_label] = sub_pred_unique[pred_best_index]
        associated_overlaps[ref_label] = relative_overlaps[pred_best_index]
    if return_overlaps:
        return associated_predictions, associated_overlaps
    else:
        return associated_predictions


# --------------------------------------------------------------------------------
# Other stuff
# --------------------------------------------------------------------------------


# backwards compat... remove this in the future
def sanitize_anndata(adata: AnnData) -> None:
    """Transform string annotations to categoricals."""
    adata._sanitize()


def view_to_actual(adata: AnnData) -> None:
    if adata.is_view:
        warnings.warn(
            "Received a view of an AnnData. Making a copy.",
            stacklevel=2,
        )
        adata._init_as_actual(adata.copy())


def moving_average(a: np.ndarray, n: int):
    """Moving average over one-dimensional array.

    Parameters
    ----------
    a
        One-dimensional array.
    n
        Number of entries to average over. n=2 means averaging over the currrent
        the previous entry.

    Returns
    -------
    An array view storing the moving average.
    """
    ret = np.cumsum(a, dtype=float)
    ret[n:] = ret[n:] - ret[:-n]
    return ret[n - 1 :] / n


def get_random_state(seed: AnyRandom) -> np.random.RandomState:
    if isinstance(seed, np.random.RandomState):
        return seed
    return np.random.RandomState(seed)


# --------------------------------------------------------------------------------
# Deal with tool parameters
# --------------------------------------------------------------------------------


def update_params(
    old_params: Mapping[str, Any],
    new_params: Mapping[str, Any],
    *,
    check: bool = False,
) -> dict[str, Any]:
    """\
    Update old_params with new_params.

    If check==False, this merely adds and overwrites the content of old_params.

    If check==True, this only allows updating of parameters that are already
    present in old_params.

    Parameters
    ----------
    old_params
    new_params
    check

    Returns
    -------
    updated_params
    """
    updated_params = dict(old_params)
    if new_params:  # allow for new_params to be None
        for key, val in new_params.items():
            if key not in old_params and check:
                raise ValueError(
                    "'"
                    + key
                    + "' is not a valid parameter key, "
                    + "consider one of \n"
                    + str(list(old_params.keys()))
                )
            if val is not None:
                updated_params[key] = val
    return updated_params


# `get_args` returns `tuple[Any]` so I don’t think it’s possible to get the correct type here
def get_literal_vals(typ: UnionType | Any) -> KeysView[Any]:
    """Get all literal values from a Literal or Union of … of Literal type."""
    if isinstance(typ, UnionType | LegacyUnionType):
        return reduce(
            or_, (dict.fromkeys(get_literal_vals(t)) for t in get_args(typ))
        ).keys()
    if get_origin(typ) is Literal:
        return dict.fromkeys(get_args(typ)).keys()
    msg = f"{typ} is not a valid Literal"
    raise TypeError(msg)


# --------------------------------------------------------------------------------
# Others
# --------------------------------------------------------------------------------


if TYPE_CHECKING:
    _SparseMatrix = sparse.csr_matrix | sparse.csc_matrix
    _MemoryArray = NDArray | _SparseMatrix
    _SupportedArray = _MemoryArray | DaskArray


@singledispatch
def elem_mul(x: _SupportedArray, y: _SupportedArray) -> _SupportedArray:
    raise NotImplementedError


@elem_mul.register(np.ndarray)
@elem_mul.register(sparse.spmatrix)
def _elem_mul_in_mem(x: _MemoryArray, y: _MemoryArray) -> _MemoryArray:
    if isinstance(x, sparse.spmatrix):
        # returns coo_matrix, so cast back to input type
        return type(x)(x.multiply(y))
    return x * y


@elem_mul.register(DaskArray)
def _elem_mul_dask(x: DaskArray, y: DaskArray) -> DaskArray:
    import dask.array as da

    return da.map_blocks(elem_mul, x, y)


if TYPE_CHECKING:
    Scaling_T = TypeVar("Scaling_T", DaskArray, np.ndarray)


def broadcast_axis(divisor: Scaling_T, axis: Literal[0, 1]) -> Scaling_T:
    divisor = np.ravel(divisor)
    if axis:
        return divisor[None, :]
    return divisor[:, None]


def check_op(op):
    if op not in {truediv, mul}:
        raise ValueError(f"{op} not one of truediv or mul")


@singledispatch
def axis_mul_or_truediv(
    X: np.ndarray,
    scaling_array: np.ndarray,
    axis: Literal[0, 1],
    op: Callable[[Any, Any], Any],
    *,
    allow_divide_by_zero: bool = True,
    out: np.ndarray | None = None,
) -> np.ndarray:
    check_op(op)
    scaling_array = broadcast_axis(scaling_array, axis)
    if op is mul:
        return np.multiply(X, scaling_array, out=out)
    if not allow_divide_by_zero:
        scaling_array = scaling_array.copy() + (scaling_array == 0)
    return np.true_divide(X, scaling_array, out=out)


@axis_mul_or_truediv.register(sparse.csr_matrix)
@axis_mul_or_truediv.register(sparse.csc_matrix)
def _(
    X: sparse.csr_matrix | sparse.csc_matrix,
    scaling_array,
    axis: Literal[0, 1],
    op: Callable[[Any, Any], Any],
    *,
    allow_divide_by_zero: bool = True,
    out: sparse.csr_matrix | sparse.csc_matrix | None = None,
) -> sparse.csr_matrix | sparse.csc_matrix:
    check_op(op)
    if out is not None and X.data is not out.data:
        raise ValueError(
            "`out` argument provided but not equal to X.  This behavior is not supported for sparse matrix scaling."
        )
    if not allow_divide_by_zero and op is truediv:
        scaling_array = scaling_array.copy() + (scaling_array == 0)

    row_scale = axis == 0
    column_scale = axis == 1
    if row_scale:

        def new_data_op(x):
            return op(x.data, np.repeat(scaling_array, np.diff(x.indptr)))

    elif column_scale:

        def new_data_op(x):
            return op(x.data, scaling_array.take(x.indices, mode="clip"))

    if X.format == "csr":
        indices = X.indices
        indptr = X.indptr
        if out is not None:
            X.data = new_data_op(X)
            return X
        return sparse.csr_matrix(
            (new_data_op(X), indices.copy(), indptr.copy()), shape=X.shape
        )
    transposed = X.T
    return axis_mul_or_truediv(
        transposed,
        scaling_array,
        op=op,
        axis=1 - axis,
        out=transposed,
        allow_divide_by_zero=allow_divide_by_zero,
    ).T


def make_axis_chunks(
    X: DaskArray, axis: Literal[0, 1]
) -> tuple[tuple[int], tuple[int]]:
    if axis == 0:
        return (X.chunks[axis], (1,))
    return ((1,), X.chunks[axis])


@axis_mul_or_truediv.register(DaskArray)
def _(
    X: DaskArray,
    scaling_array: Scaling_T,
    axis: Literal[0, 1],
    op: Callable[[Any, Any], Any],
    *,
    allow_divide_by_zero: bool = True,
    out: None = None,
) -> DaskArray:
    check_op(op)
    if out is not None:
        raise TypeError(
            "`out` is not `None`. Do not do in-place modifications on dask arrays."
        )

    import dask.array as da

    scaling_array = broadcast_axis(scaling_array, axis)
    row_scale = axis == 0
    column_scale = axis == 1

    if isinstance(scaling_array, DaskArray):
        if (row_scale and X.chunksize[0] != scaling_array.chunksize[0]) or (
            column_scale
            and (
                (
                    len(scaling_array.chunksize) == 1
                    and X.chunksize[1] != scaling_array.chunksize[0]
                )
                or (
                    len(scaling_array.chunksize) == 2
                    and X.chunksize[1] != scaling_array.chunksize[1]
                )
            )
        ):
            warnings.warn("Rechunking scaling_array in user operation", UserWarning)
            scaling_array = scaling_array.rechunk(make_axis_chunks(X, axis))
    else:
        scaling_array = da.from_array(
            scaling_array,
            chunks=make_axis_chunks(X, axis),
        )
    return da.map_blocks(
        axis_mul_or_truediv,
        X,
        scaling_array,
        axis,
        op,
        meta=X._meta,
        out=out,
        allow_divide_by_zero=allow_divide_by_zero,
    )


@overload
def axis_sum(
    X: sparse.spmatrix,
    *,
    axis: tuple[Literal[0, 1], ...] | Literal[0, 1] | None = None,
    dtype: DTypeLike | None = None,
) -> np.matrix: ...


@singledispatch
def axis_sum(
    X: np.ndarray,
    *,
    axis: tuple[Literal[0, 1], ...] | Literal[0, 1] | None = None,
    dtype: DTypeLike | None = None,
) -> np.ndarray:
    return np.sum(X, axis=axis, dtype=dtype)


@axis_sum.register(DaskArray)
def _(
    X: DaskArray,
    *,
    axis: tuple[Literal[0, 1], ...] | Literal[0, 1] | None = None,
    dtype: DTypeLike | None = None,
) -> DaskArray:
    import dask.array as da

    if dtype is None:
        dtype = getattr(np.zeros(1, dtype=X.dtype).sum(), "dtype", object)

    if isinstance(X._meta, np.ndarray) and not isinstance(X._meta, np.matrix):
        return X.sum(axis=axis, dtype=dtype)

    def sum_drop_keepdims(*args, **kwargs):
        kwargs.pop("computing_meta", None)
        # masked operations on sparse produce which numpy matrices gives the same API issues handled here
        if isinstance(X._meta, sparse.spmatrix | np.matrix) or isinstance(
            args[0], sparse.spmatrix | np.matrix
        ):
            kwargs.pop("keepdims", None)
            axis = kwargs["axis"]
            if isinstance(axis, tuple):
                if len(axis) != 1:
                    raise ValueError(
                        f"`axis_sum` can only sum over one axis when `axis` arg is provided but got {axis} instead"
                    )
                kwargs["axis"] = axis[0]
        # returns a np.matrix normally, which is undesireable
        return np.array(np.sum(*args, dtype=dtype, **kwargs))

    def aggregate_sum(*args, **kwargs):
        return np.sum(args[0], dtype=dtype, **kwargs)

    return da.reduction(
        X,
        sum_drop_keepdims,
        aggregate_sum,
        axis=axis,
        dtype=dtype,
        meta=np.array([], dtype=dtype),
    )


@singledispatch
def check_nonnegative_integers(X: _SupportedArray) -> bool | DaskArray:
    """Checks values of X to ensure it is count data"""
    raise NotImplementedError


@check_nonnegative_integers.register(np.ndarray)
@check_nonnegative_integers.register(sparse.spmatrix)
def _check_nonnegative_integers_in_mem(X: _MemoryArray) -> bool:
    from numbers import Integral

    data = X if isinstance(X, np.ndarray) else X.data
    # Check no negatives
    if np.signbit(data).any():
        return False
    # Check all are integers
    elif issubclass(data.dtype.type, Integral):
        return True
    return not np.any((data % 1) != 0)


@check_nonnegative_integers.register(DaskArray)
def _check_nonnegative_integers_dask(X: DaskArray) -> DaskArray:
    return X.map_blocks(check_nonnegative_integers, dtype=bool, drop_axis=(0, 1))


def select_groups(
    adata: AnnData,
    groups_order_subset: Iterable[str] | Literal["all"] = "all",
    key: str = "groups",
) -> tuple[list[str], NDArray[np.bool_]]:
    """Get subset of groups in adata.obs[key]."""
    groups_order = adata.obs[key].cat.categories
    if key + "_masks" in adata.uns:
        groups_masks_obs = adata.uns[key + "_masks"]
    else:
        groups_masks_obs = np.zeros(
            (len(adata.obs[key].cat.categories), adata.obs[key].values.size), dtype=bool
        )
        for iname, name in enumerate(adata.obs[key].cat.categories):
            # if the name is not found, fallback to index retrieval
            if adata.obs[key].cat.categories[iname] in adata.obs[key].values:
                mask_obs = adata.obs[key].cat.categories[iname] == adata.obs[key].values
            else:
                mask_obs = str(iname) == adata.obs[key].values
            groups_masks_obs[iname] = mask_obs
    groups_ids = list(range(len(groups_order)))
    if groups_order_subset != "all":
        groups_ids = []
        for name in groups_order_subset:
            groups_ids.append(
                np.where(adata.obs[key].cat.categories.values == name)[0][0]
            )
        if len(groups_ids) == 0:
            # fallback to index retrieval
            groups_ids = np.where(
                np.in1d(
                    np.arange(len(adata.obs[key].cat.categories)).astype(str),
                    np.array(groups_order_subset),
                )
            )[0]
        if len(groups_ids) == 0:
            logg.debug(
                f"{np.array(groups_order_subset)} invalid! specify valid "
                f"groups_order (or indices) from {adata.obs[key].cat.categories}",
            )
            from sys import exit

            exit(0)
        groups_masks_obs = groups_masks_obs[groups_ids]
        groups_order_subset = adata.obs[key].cat.categories[groups_ids].values
    else:
        groups_order_subset = groups_order.values
    return groups_order_subset, groups_masks_obs


def warn_with_traceback(message, category, filename, lineno, file=None, line=None):  # noqa: PLR0917
    """Get full tracebacks when warning is raised by setting

    warnings.showwarning = warn_with_traceback

    See also
    --------
    https://stackoverflow.com/questions/22373927/get-traceback-of-warnings
    """
    import traceback

    traceback.print_stack()
    log = (  # noqa: F841  # TODO Does this need fixing?
        file if hasattr(file, "write") else sys.stderr
    )
    settings.write(warnings.formatwarning(message, category, filename, lineno, line))


def warn_once(msg: str, category: type[Warning], stacklevel: int = 1):
    warnings.warn(msg, category, stacklevel=stacklevel)
    # You'd think `'once'` works, but it doesn't at the repl and in notebooks
    warnings.filterwarnings("ignore", category=category, message=re.escape(msg))


def subsample(
    X: np.ndarray,
    subsample: int = 1,
    seed: int = 0,
) -> tuple[np.ndarray, np.ndarray]:
    """\
    Subsample a fraction of 1/subsample samples from the rows of X.

    Parameters
    ----------
    X
        Data array.
    subsample
        1/subsample is the fraction of data sampled, n = X.shape[0]/subsample.
    seed
        Seed for sampling.

    Returns
    -------
    Xsampled
        Subsampled X.
    rows
        Indices of rows that are stored in Xsampled.
    """
    if subsample == 1 and seed == 0:
        return X, np.arange(X.shape[0], dtype=int)
    if seed == 0:
        # this sequence is defined simply by skipping rows
        # is faster than sampling
        rows = np.arange(0, X.shape[0], subsample, dtype=int)
        n = rows.size
        Xsampled = np.array(X[rows])
    else:
        if seed < 0:
            raise ValueError(f"Invalid seed value < 0: {seed}")
        n = int(X.shape[0] / subsample)
        np.random.seed(seed)
        Xsampled, rows = subsample_n(X, n=n)
    logg.debug(f"... subsampled to {n} of {X.shape[0]} data points")
    return Xsampled, rows


def subsample_n(
    X: np.ndarray, n: int = 0, seed: int = 0
) -> tuple[np.ndarray, np.ndarray]:
    """Subsample n samples from rows of array.

    Parameters
    ----------
    X
        Data array.
    n
        Sample size.
    seed
        Seed for sampling.

    Returns
    -------
    Xsampled
        Subsampled X.
    rows
        Indices of rows that are stored in Xsampled.
    """
    if n < 0:
        raise ValueError("n must be greater 0")
    np.random.seed(seed)
    n = X.shape[0] if (n == 0 or n > X.shape[0]) else n
    rows = np.random.choice(X.shape[0], size=n, replace=False)
    Xsampled = X[rows]
    return Xsampled, rows


def check_presence_download(filename: Path, backup_url):
    """Check if file is present otherwise download."""
    if not filename.is_file():
        from ..readwrite import _download

        _download(backup_url, filename)


def lazy_import(full_name):
    """Imports a module in a way that it’s only executed on member access"""
    try:
        return sys.modules[full_name]
    except KeyError:
        spec = importlib.util.find_spec(full_name)
        module = importlib.util.module_from_spec(spec)
        loader = importlib.util.LazyLoader(spec.loader)
        # Make module with proper locking and get it inserted into sys.modules.
        loader.exec_module(module)
        return module


# --------------------------------------------------------------------------------
# Neighbors
# --------------------------------------------------------------------------------


def _fallback_to_uns(dct, conns, dists, conns_key, dists_key):
    if conns is None and conns_key in dct:
        conns = dct[conns_key]
    if dists is None and dists_key in dct:
        dists = dct[dists_key]

    return conns, dists


class NeighborsView:
    """Convenience class for accessing neighbors graph representations.

    Allows to access neighbors distances, connectivities and settings
    dictionary in a uniform manner.

    Parameters
    ----------

    adata
        AnnData object.
    key
        This defines where to look for neighbors dictionary,
        connectivities, distances.

        neigh = NeighborsView(adata, key)
        neigh['distances']
        neigh['connectivities']
        neigh['params']
        'connectivities' in neigh
        'params' in neigh

        is the same as

        adata.obsp[adata.uns[key]['distances_key']]
        adata.obsp[adata.uns[key]['connectivities_key']]
        adata.uns[key]['params']
        adata.uns[key]['connectivities_key'] in adata.obsp
        'params' in adata.uns[key]
    """

    def __init__(self, adata: AnnData, key=None):
        self._connectivities = None
        self._distances = None

        if key is None or key == "neighbors":
            if "neighbors" not in adata.uns:
                raise KeyError('No "neighbors" in .uns')
            self._neighbors_dict = adata.uns["neighbors"]
            self._conns_key = "connectivities"
            self._dists_key = "distances"
        else:
            if key not in adata.uns:
                raise KeyError(f'No "{key}" in .uns')
            self._neighbors_dict = adata.uns[key]
            self._conns_key = self._neighbors_dict["connectivities_key"]
            self._dists_key = self._neighbors_dict["distances_key"]

        if self._conns_key in adata.obsp:
            self._connectivities = adata.obsp[self._conns_key]
        if self._dists_key in adata.obsp:
            self._distances = adata.obsp[self._dists_key]

        # fallback to uns
        self._connectivities, self._distances = _fallback_to_uns(
            self._neighbors_dict,
            self._connectivities,
            self._distances,
            self._conns_key,
            self._dists_key,
        )

    @overload
    def __getitem__(
        self, key: Literal["distances", "connectivities"]
    ) -> sparse.csr_matrix: ...
    @overload
    def __getitem__(self, key: Literal["params"]) -> NeighborsParams: ...
    @overload
    def __getitem__(self, key: Literal["rp_forest"]) -> RPForestDict: ...
    @overload
    def __getitem__(self, key: Literal["connectivities_key"]) -> str: ...

    def __getitem__(self, key: str):
        if key == "distances":
            if "distances" not in self:
                raise KeyError(f'No "{self._dists_key}" in .obsp')
            return self._distances
        elif key == "connectivities":
            if "connectivities" not in self:
                raise KeyError(f'No "{self._conns_key}" in .obsp')
            return self._connectivities
        elif key == "connectivities_key":
            return self._conns_key
        else:
            return self._neighbors_dict[key]

    def __contains__(self, key: str) -> bool:
        if key == "distances":
            return self._distances is not None
        elif key == "connectivities":
            return self._connectivities is not None
        else:
            return key in self._neighbors_dict


def _choose_graph(adata, obsp, neighbors_key):
    """Choose connectivities from neighbbors or another obsp column"""
    if obsp is not None and neighbors_key is not None:
        raise ValueError(
            "You can't specify both obsp, neighbors_key. " "Please select only one."
        )

    if obsp is not None:
        return adata.obsp[obsp]
    else:
        neighbors = NeighborsView(adata, neighbors_key)
        if "connectivities" not in neighbors:
            raise ValueError(
                "You need to run `pp.neighbors` first "
                "to compute a neighborhood graph."
            )
        return neighbors["connectivities"]


def _resolve_axis(
    axis: Literal["obs", 0, "var", 1],
) -> tuple[Literal[0], Literal["obs"]] | tuple[Literal[1], Literal["var"]]:
    if axis in {0, "obs"}:
        return (0, "obs")
    if axis in {1, "var"}:
        return (1, "var")
    raise ValueError(f"`axis` must be either 0, 1, 'obs', or 'var', was {axis!r}")


def is_backed_type(X: object) -> bool:
    return isinstance(X, SparseDataset | h5py.File | h5py.Dataset)


def raise_not_implemented_error_if_backed_type(X: object, method_name: str) -> None:
    if is_backed_type(X):
        raise NotImplementedError(
            f"{method_name} is not implemented for matrices of type {type(X)}"
        )<|MERGE_RESOLUTION|>--- conflicted
+++ resolved
@@ -17,13 +17,10 @@
 from functools import partial, reduce, singledispatch, wraps
 from operator import mul, or_, truediv
 from textwrap import dedent
-<<<<<<< HEAD
 from types import MethodType, ModuleType
 from typing import TYPE_CHECKING, Literal, NamedTuple, overload
-=======
 from types import MethodType, ModuleType, UnionType
 from typing import TYPE_CHECKING, Literal, Union, get_args, get_origin, overload
->>>>>>> 0d044474
 from weakref import WeakSet
 
 import h5py
