"""Utility functions and classes.

This file largely consists of the old _utils.py file. Over time, these functions
should be moved of this file.
"""

from __future__ import annotations

import importlib.util
import inspect
import re
import sys
import warnings
from contextlib import suppress
from enum import Enum
from functools import partial, reduce, singledispatch, wraps
from operator import mul, or_, truediv
from textwrap import indent
from types import MethodType, ModuleType, UnionType
from typing import (
    TYPE_CHECKING,
    Literal,
    NamedTuple,
    Union,
    get_args,
    get_origin,
    overload,
)
from weakref import WeakSet

import h5py
import numpy as np
from anndata import __version__ as anndata_version
from packaging.version import Version
<<<<<<< HEAD
from sklearn.utils import check_random_state
=======
from scipy import sparse
>>>>>>> 8c95c038

from .. import logging as logg
from .._compat import CSBase, DaskArray, _CSMatrix
from .._settings import settings
from .compute.is_constant import is_constant  # noqa: F401

if Version(anndata_version) >= Version("0.10.0"):
    from anndata._core.sparse_dataset import (
        BaseCompressedSparseDataset as SparseDataset,
    )
else:
    from anndata._core.sparse_dataset import SparseDataset


if TYPE_CHECKING:
    from collections.abc import Callable, Iterable, KeysView, Mapping
    from pathlib import Path
    from typing import Any, TypeVar

    from anndata import AnnData
    from igraph import Graph
    from numpy.typing import ArrayLike, DTypeLike, NDArray

    from .._compat import CSRBase
    from ..neighbors import NeighborsParams, RPForestDict

    _MemoryArray = NDArray | CSBase
    _SupportedArray = _MemoryArray | DaskArray

    _ForT = TypeVar("_ForT", bound=Callable | type)


LegacyUnionType = type(Union[int, str])  # noqa: UP007


class Empty(Enum):
    token = 0

    def __repr__(self) -> str:
        return "_empty"


_empty = Empty.token


def ensure_igraph() -> None:
    if importlib.util.find_spec("igraph"):
        return
    msg = (
        "Please install the igraph package: "
        "`conda install -c conda-forge python-igraph` or "
        "`pip3 install igraph`."
    )
    raise ImportError(msg)


def check_versions():
    if Version(anndata_version) < Version("0.6.10"):
        from .. import __version__

        msg = (
            f"Scanpy {__version__} needs anndata version >=0.6.10, "
            f"not {anndata_version}.\nRun `pip install anndata -U --no-deps`."
        )
        raise ImportError(msg)


def getdoc(c_or_f: Callable | type) -> str | None:
    if getattr(c_or_f, "__doc__", None) is None:
        return None
    doc = inspect.getdoc(c_or_f)
    if isinstance(c_or_f, type) and hasattr(c_or_f, "__init__"):
        sig = inspect.signature(c_or_f.__init__)
    else:
        sig = inspect.signature(c_or_f)

    def type_doc(name: str):
        param: inspect.Parameter = sig.parameters[name]
        cls = getattr(param.annotation, "__qualname__", repr(param.annotation))
        if param.default is not param.empty:
            return f"{cls}, optional (default: {param.default!r})"
        else:
            return cls

    return "\n".join(
        f"{line} : {type_doc(line)}" if line.strip() in sig.parameters else line
        for line in doc.split("\n")
    )


def renamed_arg(old_name, new_name, *, pos_0: bool = False):
    def decorator(func):
        @wraps(func)
        def wrapper(*args, **kwargs):
            if old_name in kwargs:
                f_name = func.__name__
                pos_str = (
                    (
                        f" at first position. Call it as `{f_name}(val, ...)` "
                        f"instead of `{f_name}({old_name}=val, ...)`"
                    )
                    if pos_0
                    else ""
                )
                msg = (
                    f"In function `{f_name}`, argument `{old_name}` "
                    f"was renamed to `{new_name}`{pos_str}."
                )
                warnings.warn(msg, FutureWarning, stacklevel=3)
                if pos_0:
                    args = (kwargs.pop(old_name), *args)
                else:
                    kwargs[new_name] = kwargs.pop(old_name)
            return func(*args, **kwargs)

        return wrapper

    return decorator


def _import_name(full_name: str) -> Any:
    from importlib import import_module

    parts = full_name.split(".")
    obj = import_module(parts[0])
    for _i, name in enumerate(parts[1:]):
        i = _i
        try:
            obj = import_module(f"{obj.__name__}.{name}")
        except ModuleNotFoundError:
            break
    else:
        i = len(parts)
    for name in parts[i + 1 :]:
        try:
            obj = getattr(obj, name)
        except AttributeError as e:
            msg = f"{parts[:i]}, {parts[i + 1 :]}, {obj} {name}"
            raise RuntimeError(msg) from e
    return obj


def _one_of_ours(obj, root: str):
    return (
        hasattr(obj, "__name__")
        and not obj.__name__.split(".")[-1].startswith("_")
        and getattr(
            obj, "__module__", getattr(obj, "__qualname__", obj.__name__)
        ).startswith(root)
    )


def descend_classes_and_funcs(mod: ModuleType, root: str, encountered=None):
    if encountered is None:
        encountered = WeakSet()
    for obj in vars(mod).values():
        if not _one_of_ours(obj, root) or obj in encountered:
            continue
        encountered.add(obj)
        if callable(obj) and not isinstance(obj, MethodType):
            yield obj
            if isinstance(obj, type):
                for m in vars(obj).values():
                    if callable(m) and _one_of_ours(m, root):
                        yield m
        elif isinstance(obj, ModuleType):
            if obj.__name__.startswith("scanpy.tests"):
                # Python’s import mechanism seems to add this to `scanpy`’s attributes
                continue
            yield from descend_classes_and_funcs(obj, root, encountered)


def annotate_doc_types(mod: ModuleType, root: str):
    for c_or_f in descend_classes_and_funcs(mod, root):
        c_or_f.getdoc = partial(getdoc, c_or_f)


_leading_whitespace_re = re.compile("(^[ ]*)(?:[^ \n])", re.MULTILINE)


def _doc_params(**replacements: str):
    def dec(obj: _ForT) -> _ForT:
        assert obj.__doc__
        assert "\t" not in obj.__doc__

        # The first line of the docstring is unindented,
        # so find indent size starting after it.
        start_line_2 = obj.__doc__.find("\n") + 1
        assert start_line_2 > 0, f"{obj.__name__} has single-line docstring."
        n_spaces = min(
            len(m.group(1))
            for m in _leading_whitespace_re.finditer(obj.__doc__[start_line_2:])
        )

        # The placeholder is already indented, so only indent subsequent lines
        indented_replacements = {
            k: indent(v, " " * n_spaces)[n_spaces:] for k, v in replacements.items()
        }
        obj.__doc__ = obj.__doc__.format_map(indented_replacements)
        return obj

    return dec


def _check_array_function_arguments(**kwargs):
    """Check for invalid arguments when an array is passed.

    Helper for functions that work on either AnnData objects or array-likes.
    """
    # TODO: Figure out a better solution for documenting dispatched functions
    invalid_args = [k for k, v in kwargs.items() if v is not None]
    if len(invalid_args) > 0:
        msg = f"Arguments {invalid_args} are only valid if an AnnData object is passed."
        raise TypeError(msg)


def _check_use_raw(
    adata: AnnData, use_raw: None | bool, *, layer: str | None = None
) -> bool:
    """Normalize checking `use_raw`.

    My intentention here is to also provide a single place to throw a deprecation warning from in future.
    """
    if use_raw is not None:
        return use_raw
    if layer is not None:
        return False
    return adata.raw is not None


# --------------------------------------------------------------------------------
# Graph stuff
# --------------------------------------------------------------------------------


def get_igraph_from_adjacency(adjacency: CSBase, *, directed: bool = False) -> Graph:
    """Get igraph graph from adjacency matrix."""
    import igraph as ig

    sources, targets = adjacency.nonzero()
    weights = adjacency[sources, targets]
    if isinstance(weights, np.matrix):
        weights = weights.A1
    g = ig.Graph(directed=directed)
    g.add_vertices(adjacency.shape[0])  # this adds adjacency.shape[0] vertices
    g.add_edges(list(zip(sources, targets, strict=True)))
    with suppress(KeyError):
        g.es["weight"] = weights
    if g.vcount() != adjacency.shape[0]:
        logg.warning(
            f"The constructed graph has only {g.vcount()} nodes. "
            "Your adjacency matrix contained redundant nodes."
        )
    return g


# --------------------------------------------------------------------------------
# Group stuff
# --------------------------------------------------------------------------------


class AssoResult(NamedTuple):
    asso_names: list[str]
    asso_matrix: NDArray[np.floating]


def compute_association_matrix_of_groups(
    adata: AnnData,
    prediction: str,
    reference: str,
    *,
    normalization: Literal["prediction", "reference"] = "prediction",
    threshold: float = 0.01,
    max_n_names: int | None = 2,
) -> AssoResult:
    """Compute overlaps between groups.

    See ``identify_groups`` for identifying the groups.

    Parameters
    ----------
    adata
    prediction
        Field name of adata.obs.
    reference
        Field name of adata.obs.
    normalization
        Whether to normalize with respect to the predicted groups or the
        reference groups.
    threshold
        Do not consider associations whose overlap is below this fraction.
    max_n_names
        Control how many reference names you want to be associated with per
        predicted name. Set to `None`, if you want all.

    Returns
    -------
    asso_names
        List of associated reference names
        (`max_n_names` for each predicted name).
    asso_matrix
        Matrix where rows correspond to the predicted labels and columns to the
        reference labels, entries are proportional to degree of association.

    """
    if normalization not in {"prediction", "reference"}:
        msg = '`normalization` needs to be either "prediction" or "reference".'
        raise ValueError(msg)
    sanitize_anndata(adata)
    cats = adata.obs[reference].cat.categories
    for cat in cats:
        if cat in settings.categories_to_ignore:
            logg.info(
                f"Ignoring category {cat!r} as it’s in `settings.categories_to_ignore`."
            )
    asso_names: list[str] = []
    asso_matrix: list[list[float]] = []
    for ipred_group, pred_group in enumerate(adata.obs[prediction].cat.categories):
        if "?" in pred_group:
            pred_group = str(ipred_group)  # noqa: PLW2901
        # starting from numpy version 1.13, subtractions of boolean arrays are deprecated
        mask_pred = adata.obs[prediction].values == pred_group
        mask_pred_int = mask_pred.astype(np.int8)
        asso_matrix += [[]]
        for ref_group in adata.obs[reference].cat.categories:
            mask_ref = (adata.obs[reference].values == ref_group).astype(np.int8)
            mask_ref_or_pred = mask_ref.copy()
            mask_ref_or_pred[mask_pred] = 1
            # e.g. if the pred group is contained in mask_ref, mask_ref and
            # mask_ref_or_pred are the same
            if normalization == "prediction":
                # compute which fraction of the predicted group is contained in
                # the ref group
                ratio_contained = (
                    np.sum(mask_pred_int) - np.sum(mask_ref_or_pred - mask_ref)
                ) / np.sum(mask_pred_int)
            else:
                # compute which fraction of the reference group is contained in
                # the predicted group
                ratio_contained = (
                    np.sum(mask_ref) - np.sum(mask_ref_or_pred - mask_pred_int)
                ) / np.sum(mask_ref)
            asso_matrix[-1] += [ratio_contained]
        name_list_pred = [
            cats[i] if cats[i] not in settings.categories_to_ignore else ""
            for i in np.argsort(asso_matrix[-1])[::-1]
            if asso_matrix[-1][i] > threshold
        ]
        asso_names += ["\n".join(name_list_pred[:max_n_names])]
    return AssoResult(asso_names=asso_names, asso_matrix=np.array(asso_matrix))


def get_associated_colors_of_groups(
    reference_colors: Mapping[int, str], asso_matrix: NDArray[np.floating]
) -> list[dict[str, float]]:
    return [
        {
            reference_colors[i_ref]: asso_matrix[i_pred, i_ref]
            for i_ref in range(asso_matrix.shape[1])
        }
        for i_pred in range(asso_matrix.shape[0])
    ]


def identify_groups(ref_labels, pred_labels, *, return_overlaps: bool = False):
    """Identify which predicted label explains which reference label.

    A predicted label explains the reference label which maximizes the minimum
    of ``relative_overlaps_pred`` and ``relative_overlaps_ref``.

    Compare this with ``compute_association_matrix_of_groups``.

    Returns
    -------
    A dictionary of length ``len(np.unique(ref_labels))`` that stores for each
    reference label the predicted label that best explains it.

    If ``return_overlaps`` is ``True``, this will in addition return the overlap
    of the reference group with the predicted group; normalized with respect to
    the reference group size and the predicted group size, respectively.

    """
    ref_unique, ref_counts = np.unique(ref_labels, return_counts=True)
    ref_dict = dict(zip(ref_unique, ref_counts, strict=True))
    pred_unique, pred_counts = np.unique(pred_labels, return_counts=True)
    pred_dict = dict(zip(pred_unique, pred_counts, strict=True))
    associated_predictions = {}
    associated_overlaps = {}
    for ref_label in ref_unique:
        sub_pred_unique, sub_pred_counts = np.unique(
            pred_labels[ref_label == ref_labels], return_counts=True
        )
        relative_overlaps_pred = [
            sub_pred_counts[i] / pred_dict[n] for i, n in enumerate(sub_pred_unique)
        ]
        relative_overlaps_ref = [
            sub_pred_counts[i] / ref_dict[ref_label]
            for i, n in enumerate(sub_pred_unique)
        ]
        relative_overlaps = np.c_[relative_overlaps_pred, relative_overlaps_ref]
        relative_overlaps_min = np.min(relative_overlaps, axis=1)
        pred_best_index = np.argsort(relative_overlaps_min)[::-1]
        associated_predictions[ref_label] = sub_pred_unique[pred_best_index]
        associated_overlaps[ref_label] = relative_overlaps[pred_best_index]
    if return_overlaps:
        return associated_predictions, associated_overlaps
    else:
        return associated_predictions


# --------------------------------------------------------------------------------
# Other stuff
# --------------------------------------------------------------------------------


# backwards compat... remove this in the future
def sanitize_anndata(adata: AnnData) -> None:
    """Transform string annotations to categoricals."""
    adata._sanitize()


def view_to_actual(adata: AnnData) -> None:
    if adata.is_view:
        warnings.warn(
            "Received a view of an AnnData. Making a copy.",
            stacklevel=2,
        )
        adata._init_as_actual(adata.copy())


def moving_average(a: np.ndarray, n: int):
    """Moving average over one-dimensional array.

    Parameters
    ----------
    a
        One-dimensional array.
    n
        Number of entries to average over. n=2 means averaging over the currrent
        the previous entry.

    Returns
    -------
    An array view storing the moving average.

    """  # noqa: D401
    ret = np.cumsum(a, dtype=float)
    ret[n:] = ret[n:] - ret[:-n]
    return ret[n - 1 :] / n


# --------------------------------------------------------------------------------
# Deal with tool parameters
# --------------------------------------------------------------------------------


def update_params(
    old_params: Mapping[str, Any],
    new_params: Mapping[str, Any],
    *,
    check: bool = False,
) -> dict[str, Any]:
    """Update `old_params` with `new_params`.

    If check==False, this merely adds and overwrites the content of `old_params`.

    If check==True, this only allows updating of parameters that are already
    present in `old_params`.

    Parameters
    ----------
    old_params
    new_params
    check

    Returns
    -------
    updated_params

    """
    updated_params = dict(old_params)
    if new_params:  # allow for new_params to be None
        for key, val in new_params.items():
            if key not in old_params and check:
                raise ValueError(
                    "'"
                    + key
                    + "' is not a valid parameter key, "
                    + "consider one of \n"
                    + str(list(old_params.keys()))
                )
            if val is not None:
                updated_params[key] = val
    return updated_params


# `get_args` returns `tuple[Any]` so I don’t think it’s possible to get the correct type here
def get_literal_vals(typ: UnionType | Any) -> KeysView[Any]:
    """Get all literal values from a Literal or Union of … of Literal type."""
    if isinstance(typ, UnionType | LegacyUnionType):
        return reduce(
            or_, (dict.fromkeys(get_literal_vals(t)) for t in get_args(typ))
        ).keys()
    if get_origin(typ) is Literal:
        return dict.fromkeys(get_args(typ)).keys()
    msg = f"{typ} is not a valid Literal"
    raise TypeError(msg)


# --------------------------------------------------------------------------------
# Others
# --------------------------------------------------------------------------------


@singledispatch
def elem_mul(x: _SupportedArray, y: _SupportedArray) -> _SupportedArray:
    raise NotImplementedError


@elem_mul.register(np.ndarray)
@elem_mul.register(CSBase)
def _elem_mul_in_mem(x: _MemoryArray, y: _MemoryArray) -> _MemoryArray:
    if isinstance(x, CSBase):
        # returns coo_matrix, so cast back to input type
        return type(x)(x.multiply(y))
    return x * y


@elem_mul.register(DaskArray)
def _elem_mul_dask(x: DaskArray, y: DaskArray) -> DaskArray:
    import dask.array as da

    return da.map_blocks(elem_mul, x, y)


if TYPE_CHECKING:
    Scaling_T = TypeVar("Scaling_T", DaskArray, np.ndarray)


def broadcast_axis(divisor: Scaling_T, axis: Literal[0, 1]) -> Scaling_T:
    divisor = np.ravel(divisor)
    if axis:
        return divisor[None, :]
    return divisor[:, None]


def check_op(op):
    if op not in {truediv, mul}:
        msg = f"{op} not one of truediv or mul"
        raise ValueError(msg)


@singledispatch
def axis_mul_or_truediv(
    X: ArrayLike,
    scaling_array: np.ndarray,
    axis: Literal[0, 1],
    op: Callable[[Any, Any], Any],
    *,
    allow_divide_by_zero: bool = True,
    out: ArrayLike | None = None,
) -> np.ndarray:
    check_op(op)
    scaling_array = broadcast_axis(scaling_array, axis)
    if op is mul:
        return np.multiply(X, scaling_array, out=out)
    if not allow_divide_by_zero:
        scaling_array = scaling_array.copy() + (scaling_array == 0)
    return np.true_divide(X, scaling_array, out=out)


@axis_mul_or_truediv.register(CSBase)
def _(
    X: CSBase,
    scaling_array,
    axis: Literal[0, 1],
    op: Callable[[Any, Any], Any],
    *,
    allow_divide_by_zero: bool = True,
    out: CSBase | None = None,
) -> CSBase:
    check_op(op)
    if out is not None and X.data is not out.data:
        msg = "`out` argument provided but not equal to X.  This behavior is not supported for sparse matrix scaling."
        raise ValueError(msg)
    if not allow_divide_by_zero and op is truediv:
        scaling_array = scaling_array.copy() + (scaling_array == 0)

    row_scale = axis == 0
    column_scale = axis == 1
    if row_scale:

        def new_data_op(x):
            return op(x.data, np.repeat(scaling_array, np.diff(x.indptr)))

    elif column_scale:

        def new_data_op(x):
            return op(x.data, scaling_array.take(x.indices, mode="clip"))

    if X.format == "csr":
        indices = X.indices
        indptr = X.indptr
        if out is not None:
            X.data = new_data_op(X)
            return X
        return type(X)((new_data_op(X), indices.copy(), indptr.copy()), shape=X.shape)
    transposed = X.T
    return axis_mul_or_truediv(
        transposed,
        scaling_array,
        op=op,
        axis=1 - axis,
        out=transposed,
        allow_divide_by_zero=allow_divide_by_zero,
    ).T


def make_axis_chunks(
    X: DaskArray, axis: Literal[0, 1]
) -> tuple[tuple[int], tuple[int]]:
    if axis == 0:
        return (X.chunks[axis], (1,))
    return ((1,), X.chunks[axis])


@axis_mul_or_truediv.register(DaskArray)
def _(
    X: DaskArray,
    scaling_array: Scaling_T,
    axis: Literal[0, 1],
    op: Callable[[Any, Any], Any],
    *,
    allow_divide_by_zero: bool = True,
    out: None = None,
) -> DaskArray:
    check_op(op)
    if out is not None:
        msg = "`out` is not `None`. Do not do in-place modifications on dask arrays."
        raise TypeError(msg)

    import dask.array as da

    scaling_array = broadcast_axis(scaling_array, axis)
    row_scale = axis == 0
    column_scale = axis == 1

    if isinstance(scaling_array, DaskArray):
        if (row_scale and X.chunksize[0] != scaling_array.chunksize[0]) or (
            column_scale
            and (
                (
                    len(scaling_array.chunksize) == 1
                    and X.chunksize[1] != scaling_array.chunksize[0]
                )
                or (
                    len(scaling_array.chunksize) == 2
                    and X.chunksize[1] != scaling_array.chunksize[1]
                )
            )
        ):
            warnings.warn(
                "Rechunking scaling_array in user operation", UserWarning, stacklevel=3
            )
            scaling_array = scaling_array.rechunk(make_axis_chunks(X, axis))
    else:
        scaling_array = da.from_array(
            scaling_array,
            chunks=make_axis_chunks(X, axis),
        )
    return da.map_blocks(
        axis_mul_or_truediv,
        X,
        scaling_array,
        axis,
        op,
        meta=X._meta,
        out=out,
        allow_divide_by_zero=allow_divide_by_zero,
    )


@singledispatch
def axis_nnz(X: ArrayLike, axis: Literal[0, 1]) -> np.ndarray:
    return np.count_nonzero(X, axis=axis)


@axis_nnz.register(CSBase)
def _(X: CSBase, axis: Literal[0, 1]) -> np.ndarray:
    return X.count_nonzero(axis=axis)


@axis_nnz.register(DaskArray)
def _(X: DaskArray, axis: Literal[0, 1]) -> DaskArray:
    return X.map_blocks(
        partial(axis_nnz, axis=axis),
        dtype=np.int64,
        meta=np.array([], dtype=np.int64),
        drop_axis=0,
        chunks=len(X.to_delayed()) * (X.chunksize[int(not axis)],),
    )


@overload
def axis_sum(
    X: _CSMatrix,
    *,
    axis: tuple[Literal[0, 1], ...] | Literal[0, 1] | None = None,
    dtype: DTypeLike | None = None,
) -> np.matrix: ...


@overload
def axis_sum(
    X: np.ndarray,  # TODO: or sparray
    *,
    axis: tuple[Literal[0, 1], ...] | Literal[0, 1] | None = None,
    dtype: DTypeLike | None = None,
) -> np.ndarray: ...


@singledispatch
def axis_sum(
    X: np.ndarray | CSBase,
    *,
    axis: tuple[Literal[0, 1], ...] | Literal[0, 1] | None = None,
    dtype: DTypeLike | None = None,
) -> np.ndarray | np.matrix:
    return np.sum(X, axis=axis, dtype=dtype)


@axis_sum.register(DaskArray)
def _(
    X: DaskArray,
    *,
    axis: tuple[Literal[0, 1], ...] | Literal[0, 1] | None = None,
    dtype: DTypeLike | None = None,
) -> DaskArray:
    import dask.array as da

    if dtype is None:
        dtype = getattr(np.zeros(1, dtype=X.dtype).sum(), "dtype", object)

    if isinstance(X._meta, np.ndarray) and not isinstance(X._meta, np.matrix):
        return X.sum(axis=axis, dtype=dtype)

    def sum_drop_keepdims(*args, **kwargs):
        kwargs.pop("computing_meta", None)
        # masked operations on sparse produce which numpy matrices gives the same API issues handled here
        if isinstance(X._meta, _CSMatrix | np.matrix) or isinstance(
            args[0], _CSMatrix | np.matrix
        ):
            kwargs.pop("keepdims", None)
            axis = kwargs["axis"]
            if isinstance(axis, tuple):
                if len(axis) != 1:
                    msg = f"`axis_sum` can only sum over one axis when `axis` arg is provided but got {axis} instead"
                    raise ValueError(msg)
                kwargs["axis"] = axis[0]
        # returns a np.matrix normally, which is undesireable
        return np.array(np.sum(*args, dtype=dtype, **kwargs))

    def aggregate_sum(*args, **kwargs):
        return np.sum(args[0], dtype=dtype, **kwargs)

    return da.reduction(
        X,
        sum_drop_keepdims,
        aggregate_sum,
        axis=axis,
        dtype=dtype,
        meta=np.array([], dtype=dtype),
    )


@singledispatch
def check_nonnegative_integers(X: _SupportedArray) -> bool | DaskArray:
    """Check values of X to ensure it is count data."""
    raise NotImplementedError


@check_nonnegative_integers.register(np.ndarray)
@check_nonnegative_integers.register(CSBase)
def _check_nonnegative_integers_in_mem(X: _MemoryArray) -> bool:
    from numbers import Integral

    data = X if isinstance(X, np.ndarray) else X.data
    # Check no negatives
    if np.signbit(data).any():
        return False
    # Check all are integers
    elif issubclass(data.dtype.type, Integral):
        return True
    return not np.any((data % 1) != 0)


@check_nonnegative_integers.register(DaskArray)
def _check_nonnegative_integers_dask(X: DaskArray) -> DaskArray:
    return X.map_blocks(check_nonnegative_integers, dtype=bool, drop_axis=(0, 1))


def select_groups(
    adata: AnnData,
    groups_order_subset: Iterable[str] | Literal["all"] = "all",
    key: str = "groups",
) -> tuple[list[str], NDArray[np.bool_]]:
    """Get subset of groups in adata.obs[key]."""
    groups_order = adata.obs[key].cat.categories
    if key + "_masks" in adata.uns:
        groups_masks_obs = adata.uns[key + "_masks"]
    else:
        groups_masks_obs = np.zeros(
            (len(adata.obs[key].cat.categories), adata.obs[key].values.size), dtype=bool
        )
        for iname, name in enumerate(adata.obs[key].cat.categories):
            # if the name is not found, fallback to index retrieval
            if name in adata.obs[key].values:
                mask_obs = name == adata.obs[key].values
            else:
                mask_obs = str(iname) == adata.obs[key].values
            groups_masks_obs[iname] = mask_obs
    groups_ids = list(range(len(groups_order)))
    if groups_order_subset != "all":
        groups_ids = []
        for name in groups_order_subset:
            groups_ids.append(
                np.where(adata.obs[key].cat.categories.values == name)[0][0]
            )
        if len(groups_ids) == 0:
            # fallback to index retrieval
            groups_ids = np.where(
                np.in1d(
                    np.arange(len(adata.obs[key].cat.categories)).astype(str),
                    np.array(groups_order_subset),
                )
            )[0]
        if len(groups_ids) == 0:
            logg.debug(
                f"{np.array(groups_order_subset)} invalid! specify valid "
                f"groups_order (or indices) from {adata.obs[key].cat.categories}",
            )
            from sys import exit

            exit(0)
        groups_masks_obs = groups_masks_obs[groups_ids]
        groups_order_subset = adata.obs[key].cat.categories[groups_ids].values
    else:
        groups_order_subset = groups_order.values
    return groups_order_subset, groups_masks_obs


def warn_with_traceback(  # noqa: PLR0917
    message, category, filename, lineno, file=None, line=None
) -> None:
    """Get full tracebacks when warning is raised by setting.

    warnings.showwarning = warn_with_traceback

    See Also
    --------
    https://stackoverflow.com/questions/22373927/get-traceback-of-warnings

    """
    import traceback

    traceback.print_stack()
    log = (  # noqa: F841  # TODO Does this need fixing?
        file if hasattr(file, "write") else sys.stderr
    )
    settings.write(warnings.formatwarning(message, category, filename, lineno, line))


def warn_once(msg: str, category: type[Warning], stacklevel: int = 1):
    warnings.warn(msg, category, stacklevel=stacklevel)
    # You'd think `'once'` works, but it doesn't at the repl and in notebooks
    warnings.filterwarnings("ignore", category=category, message=re.escape(msg))


def check_presence_download(filename: Path, backup_url):
    """Check if file is present otherwise download."""
    if not filename.is_file():
        from ..readwrite import _download

        _download(backup_url, filename)


def lazy_import(full_name):
    """Import a module in a way that it’s only executed on member access."""
    try:
        return sys.modules[full_name]
    except KeyError:
        spec = importlib.util.find_spec(full_name)
        module = importlib.util.module_from_spec(spec)
        loader = importlib.util.LazyLoader(spec.loader)
        # Make module with proper locking and get it inserted into sys.modules.
        loader.exec_module(module)
        return module


# --------------------------------------------------------------------------------
# Neighbors
# --------------------------------------------------------------------------------


def _fallback_to_uns(dct, conns, dists, conns_key, dists_key):
    if conns is None and conns_key in dct:
        conns = dct[conns_key]
    if dists is None and dists_key in dct:
        dists = dct[dists_key]

    return conns, dists


class NeighborsView:
    """Convenience class for accessing neighbors graph representations.

    Allows to access neighbors distances, connectivities and settings
    dictionary in a uniform manner.

    Parameters
    ----------
    adata
        AnnData object.
    key
        This defines where to look for neighbors dictionary,
        connectivities, distances.

        neigh = NeighborsView(adata, key)
        neigh['distances']
        neigh['connectivities']
        neigh['params']
        'connectivities' in neigh
        'params' in neigh

        is the same as

        adata.obsp[adata.uns[key]['distances_key']]
        adata.obsp[adata.uns[key]['connectivities_key']]
        adata.uns[key]['params']
        adata.uns[key]['connectivities_key'] in adata.obsp
        'params' in adata.uns[key]

    """

    def __init__(self, adata: AnnData, key=None):
        self._connectivities = None
        self._distances = None

        if key is None or key == "neighbors":
            if "neighbors" not in adata.uns:
                msg = 'No "neighbors" in .uns'
                raise KeyError(msg)
            self._neighbors_dict = adata.uns["neighbors"]
            self._conns_key = "connectivities"
            self._dists_key = "distances"
        else:
            if key not in adata.uns:
                msg = f"No {key!r} in .uns"
                raise KeyError(msg)
            self._neighbors_dict = adata.uns[key]
            self._conns_key = self._neighbors_dict["connectivities_key"]
            self._dists_key = self._neighbors_dict["distances_key"]

        if self._conns_key in adata.obsp:
            self._connectivities = adata.obsp[self._conns_key]
        if self._dists_key in adata.obsp:
            self._distances = adata.obsp[self._dists_key]

        # fallback to uns
        self._connectivities, self._distances = _fallback_to_uns(
            self._neighbors_dict,
            self._connectivities,
            self._distances,
            self._conns_key,
            self._dists_key,
        )

    @overload
    def __getitem__(self, key: Literal["distances", "connectivities"]) -> CSRBase: ...
    @overload
    def __getitem__(self, key: Literal["params"]) -> NeighborsParams: ...
    @overload
    def __getitem__(self, key: Literal["rp_forest"]) -> RPForestDict: ...
    @overload
    def __getitem__(self, key: Literal["connectivities_key"]) -> str: ...

    def __getitem__(self, key: str):
        if key == "distances":
            if "distances" not in self:
                msg = f"No {self._dists_key!r} in .obsp"
                raise KeyError(msg)
            return self._distances
        elif key == "connectivities":
            if "connectivities" not in self:
                msg = f"No {self._conns_key!r} in .obsp"
                raise KeyError(msg)
            return self._connectivities
        elif key == "connectivities_key":
            return self._conns_key
        else:
            return self._neighbors_dict[key]

    def __contains__(self, key: str) -> bool:
        if key == "distances":
            return self._distances is not None
        elif key == "connectivities":
            return self._connectivities is not None
        else:
            return key in self._neighbors_dict


def _choose_graph(
    adata: AnnData, obsp: str | None, neighbors_key: str | None
) -> CSBase:
    """Choose connectivities from neighbbors or another obsp entry."""
    if obsp is not None and neighbors_key is not None:
        msg = "You can't specify both obsp, neighbors_key. Please select only one."
        raise ValueError(msg)

    if obsp is not None:
        return adata.obsp[obsp]
    else:
        neighbors = NeighborsView(adata, neighbors_key)
        if "connectivities" not in neighbors:
            msg = (
                "You need to run `pp.neighbors` first to compute a neighborhood graph."
            )
            raise ValueError(msg)
        return neighbors["connectivities"]


def _resolve_axis(
    axis: Literal["obs", 0, "var", 1],
) -> tuple[Literal[0], Literal["obs"]] | tuple[Literal[1], Literal["var"]]:
    if axis in {0, "obs"}:
        return (0, "obs")
    if axis in {1, "var"}:
        return (1, "var")
    msg = f"`axis` must be either 0, 1, 'obs', or 'var', was {axis!r}"
    raise ValueError(msg)


def is_backed_type(X: object) -> bool:
    return isinstance(X, SparseDataset | h5py.File | h5py.Dataset)


def raise_not_implemented_error_if_backed_type(X: object, method_name: str) -> None:
    if is_backed_type(X):
        msg = f"{method_name} is not implemented for matrices of type {type(X)}"
        raise NotImplementedError(msg)<|MERGE_RESOLUTION|>--- conflicted
+++ resolved
@@ -32,11 +32,6 @@
 import numpy as np
 from anndata import __version__ as anndata_version
 from packaging.version import Version
-<<<<<<< HEAD
-from sklearn.utils import check_random_state
-=======
-from scipy import sparse
->>>>>>> 8c95c038
 
 from .. import logging as logg
 from .._compat import CSBase, DaskArray, _CSMatrix
