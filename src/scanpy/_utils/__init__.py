--- conflicted
+++ resolved
@@ -248,10 +248,6 @@
 _leading_whitespace_re = re.compile("(^[ ]*)(?:[^ \n])", re.MULTILINE)
 
 
-<<<<<<< HEAD
-    def dec(obj):
-        obj.__doc__ = dedent(obj.__doc__).format_map(kwds)
-=======
 def _doc_params(**replacements: str):
     def dec(obj: _ForT) -> _ForT:
         assert obj.__doc__
@@ -271,7 +267,6 @@
             k: indent(v, " " * n_spaces)[n_spaces:] for k, v in replacements.items()
         }
         obj.__doc__ = obj.__doc__.format_map(indented_replacements)
->>>>>>> 6e68d06b
         return obj
 
     return dec
