"""Utility functions and classes

This file largely consists of the old _utils.py file. Over time, these functions
should be moved of this file.
"""

from __future__ import annotations

import importlib.util
import inspect
import random
import re
import sys
import warnings
from collections.abc import Sequence
from contextlib import contextmanager, suppress
from enum import Enum
from functools import partial, reduce, singledispatch, wraps
from operator import mul, or_, truediv
from textwrap import dedent
from types import MethodType, ModuleType, UnionType
from typing import (
    TYPE_CHECKING,
    Literal,
    NamedTuple,
    Union,
    get_args,
    get_origin,
    overload,
)
from weakref import WeakSet

import h5py
import numpy as np
from anndata import __version__ as anndata_version
from packaging.version import Version
from scipy import sparse
from sklearn.utils import check_random_state

from .. import logging as logg
from .._compat import DaskArray
from .._settings import settings
from .compute.is_constant import is_constant  # noqa: F401

if Version(anndata_version) >= Version("0.10.0"):
    from anndata._core.sparse_dataset import (
        BaseCompressedSparseDataset as SparseDataset,
    )
else:
    from anndata._core.sparse_dataset import SparseDataset

_CSMatrix = sparse.csr_matrix | sparse.csc_matrix

if TYPE_CHECKING:
    from collections.abc import Callable, Iterable, KeysView, Mapping
    from pathlib import Path
    from typing import Any, TypeVar

    from anndata import AnnData
    from igraph import Graph
    from numpy.typing import ArrayLike, DTypeLike, NDArray

    from .._compat import _LegacyRandom
    from ..neighbors import NeighborsParams, RPForestDict

    _MemoryArray = NDArray | _CSMatrix
    _SupportedArray = _MemoryArray | DaskArray


SeedLike = int | np.integer | Sequence[int] | np.random.SeedSequence
RNGLike = np.random.Generator | np.random.BitGenerator

LegacyUnionType = type(Union[int, str])  # noqa: UP007


class Empty(Enum):
    token = 0

    def __repr__(self) -> str:
        return "_empty"


_empty = Empty.token


class RNGIgraph:
    """
    Random number generator for ipgraph so global seed is not changed.
    See :func:`igraph.set_random_number_generator` for the requirements.
    """

    def __init__(self, random_state: int = 0) -> None:
        self._rng = check_random_state(random_state)

    def __getattr__(self, attr: str):
        return getattr(self._rng, "normal" if attr == "gauss" else attr)


def ensure_igraph() -> None:
    if importlib.util.find_spec("igraph"):
        return
    msg = (
        "Please install the igraph package: "
        "`conda install -c conda-forge python-igraph` or "
        "`pip3 install igraph`."
    )
    raise ImportError(msg)


@contextmanager
def set_igraph_random_state(random_state: int):
    ensure_igraph()
    import igraph

    rng = RNGIgraph(random_state)
    try:
        igraph.set_random_number_generator(rng)
        yield None
    finally:
        igraph.set_random_number_generator(random)


EPS = 1e-15


def check_versions():
    if Version(anndata_version) < Version("0.6.10"):
        from .. import __version__

        msg = (
            f"Scanpy {__version__} needs anndata version >=0.6.10, "
            f"not {anndata_version}.\nRun `pip install anndata -U --no-deps`."
        )
        raise ImportError(msg)


def getdoc(c_or_f: Callable | type) -> str | None:
    if getattr(c_or_f, "__doc__", None) is None:
        return None
    doc = inspect.getdoc(c_or_f)
    if isinstance(c_or_f, type) and hasattr(c_or_f, "__init__"):
        sig = inspect.signature(c_or_f.__init__)
    else:
        sig = inspect.signature(c_or_f)

    def type_doc(name: str):
        param: inspect.Parameter = sig.parameters[name]
        cls = getattr(param.annotation, "__qualname__", repr(param.annotation))
        if param.default is not param.empty:
            return f"{cls}, optional (default: {param.default!r})"
        else:
            return cls

    return "\n".join(
        f"{line} : {type_doc(line)}" if line.strip() in sig.parameters else line
        for line in doc.split("\n")
    )


def renamed_arg(old_name, new_name, *, pos_0: bool = False):
    def decorator(func):
        @wraps(func)
        def wrapper(*args, **kwargs):
            if old_name in kwargs:
                f_name = func.__name__
                pos_str = (
                    (
                        f" at first position. Call it as `{f_name}(val, ...)` "
                        f"instead of `{f_name}({old_name}=val, ...)`"
                    )
                    if pos_0
                    else ""
                )
                msg = (
                    f"In function `{f_name}`, argument `{old_name}` "
                    f"was renamed to `{new_name}`{pos_str}."
                )
                warnings.warn(msg, FutureWarning, stacklevel=3)
                if pos_0:
                    args = (kwargs.pop(old_name), *args)
                else:
                    kwargs[new_name] = kwargs.pop(old_name)
            return func(*args, **kwargs)

        return wrapper

    return decorator


def _import_name(name: str) -> Any:
    from importlib import import_module

    parts = name.split(".")
    obj = import_module(parts[0])
    for i, name in enumerate(parts[1:]):
        try:
            obj = import_module(f"{obj.__name__}.{name}")
        except ModuleNotFoundError:
            break
    else:
        i = len(parts)
    for name in parts[i + 1 :]:
        try:
            obj = getattr(obj, name)
        except AttributeError:
<<<<<<< HEAD
            raise RuntimeError(f"{parts[:i]}, {parts[i + 1 :]}, {obj} {name}")
=======
            msg = f"{parts[:i]}, {parts[i + 1 :]}, {obj} {name}"
            raise RuntimeError(msg)
>>>>>>> fa38823a
    return obj


def _one_of_ours(obj, root: str):
    return (
        hasattr(obj, "__name__")
        and not obj.__name__.split(".")[-1].startswith("_")
        and getattr(
            obj, "__module__", getattr(obj, "__qualname__", obj.__name__)
        ).startswith(root)
    )


def descend_classes_and_funcs(mod: ModuleType, root: str, encountered=None):
    if encountered is None:
        encountered = WeakSet()
    for obj in vars(mod).values():
        if not _one_of_ours(obj, root) or obj in encountered:
            continue
        encountered.add(obj)
        if callable(obj) and not isinstance(obj, MethodType):
            yield obj
            if isinstance(obj, type):
                for m in vars(obj).values():
                    if callable(m) and _one_of_ours(m, root):
                        yield m
        elif isinstance(obj, ModuleType):
            if obj.__name__.startswith("scanpy.tests"):
                # Python’s import mechanism seems to add this to `scanpy`’s attributes
                continue
            yield from descend_classes_and_funcs(obj, root, encountered)


def annotate_doc_types(mod: ModuleType, root: str):
    for c_or_f in descend_classes_and_funcs(mod, root):
        c_or_f.getdoc = partial(getdoc, c_or_f)


def _doc_params(**kwds):
    """\
    Docstrings should start with ``\\`` in the first line for proper formatting.
    """

    def dec(obj):
        obj.__orig_doc__ = obj.__doc__
        obj.__doc__ = dedent(obj.__doc__).format_map(kwds)
        return obj

    return dec


def _check_array_function_arguments(**kwargs):
    """Checks for invalid arguments when an array is passed.

    Helper for functions that work on either AnnData objects or array-likes.
    """
    # TODO: Figure out a better solution for documenting dispatched functions
    invalid_args = [k for k, v in kwargs.items() if v is not None]
    if len(invalid_args) > 0:
        msg = f"Arguments {invalid_args} are only valid if an AnnData object is passed."
        raise TypeError(msg)


def _check_use_raw(
    adata: AnnData, use_raw: None | bool, *, layer: str | None = None
) -> bool:
    """
    Normalize checking `use_raw`.

    My intentention here is to also provide a single place to throw a deprecation warning from in future.
    """
    if use_raw is not None:
        return use_raw
    if layer is not None:
        return False
    return adata.raw is not None


# --------------------------------------------------------------------------------
# Graph stuff
# --------------------------------------------------------------------------------


def get_igraph_from_adjacency(adjacency: _CSMatrix, *, directed: bool = False) -> Graph:
    """Get igraph graph from adjacency matrix."""
    import igraph as ig

    sources, targets = adjacency.nonzero()
    weights = adjacency[sources, targets]
    if isinstance(weights, np.matrix):
        weights = weights.A1
    g = ig.Graph(directed=directed)
    g.add_vertices(adjacency.shape[0])  # this adds adjacency.shape[0] vertices
    g.add_edges(list(zip(sources, targets)))
    with suppress(KeyError):
        g.es["weight"] = weights
    if g.vcount() != adjacency.shape[0]:
        logg.warning(
            f"The constructed graph has only {g.vcount()} nodes. "
            "Your adjacency matrix contained redundant nodes."
        )
    return g


# --------------------------------------------------------------------------------
# Group stuff
# --------------------------------------------------------------------------------


class AssoResult(NamedTuple):
    asso_names: list[str]
    asso_matrix: NDArray[np.floating]


def compute_association_matrix_of_groups(
    adata: AnnData,
    prediction: str,
    reference: str,
    *,
    normalization: Literal["prediction", "reference"] = "prediction",
    threshold: float = 0.01,
    max_n_names: int | None = 2,
) -> AssoResult:
    """Compute overlaps between groups.

    See ``identify_groups`` for identifying the groups.

    Parameters
    ----------
    adata
    prediction
        Field name of adata.obs.
    reference
        Field name of adata.obs.
    normalization
        Whether to normalize with respect to the predicted groups or the
        reference groups.
    threshold
        Do not consider associations whose overlap is below this fraction.
    max_n_names
        Control how many reference names you want to be associated with per
        predicted name. Set to `None`, if you want all.

    Returns
    -------
    asso_names
        List of associated reference names
        (`max_n_names` for each predicted name).
    asso_matrix
        Matrix where rows correspond to the predicted labels and columns to the
        reference labels, entries are proportional to degree of association.
    """
    if normalization not in {"prediction", "reference"}:
        msg = '`normalization` needs to be either "prediction" or "reference".'
        raise ValueError(msg)
    sanitize_anndata(adata)
    cats = adata.obs[reference].cat.categories
    for cat in cats:
        if cat in settings.categories_to_ignore:
            logg.info(
                f"Ignoring category {cat!r} as it’s in `settings.categories_to_ignore`."
            )
    asso_names: list[str] = []
    asso_matrix: list[list[float]] = []
    for ipred_group, pred_group in enumerate(adata.obs[prediction].cat.categories):
        if "?" in pred_group:
            pred_group = str(ipred_group)
        # starting from numpy version 1.13, subtractions of boolean arrays are deprecated
        mask_pred = adata.obs[prediction].values == pred_group
        mask_pred_int = mask_pred.astype(np.int8)
        asso_matrix += [[]]
        for ref_group in adata.obs[reference].cat.categories:
            mask_ref = (adata.obs[reference].values == ref_group).astype(np.int8)
            mask_ref_or_pred = mask_ref.copy()
            mask_ref_or_pred[mask_pred] = 1
            # e.g. if the pred group is contained in mask_ref, mask_ref and
            # mask_ref_or_pred are the same
            if normalization == "prediction":
                # compute which fraction of the predicted group is contained in
                # the ref group
                ratio_contained = (
                    np.sum(mask_pred_int) - np.sum(mask_ref_or_pred - mask_ref)
                ) / np.sum(mask_pred_int)
            else:
                # compute which fraction of the reference group is contained in
                # the predicted group
                ratio_contained = (
                    np.sum(mask_ref) - np.sum(mask_ref_or_pred - mask_pred_int)
                ) / np.sum(mask_ref)
            asso_matrix[-1] += [ratio_contained]
        name_list_pred = [
            cats[i] if cats[i] not in settings.categories_to_ignore else ""
            for i in np.argsort(asso_matrix[-1])[::-1]
            if asso_matrix[-1][i] > threshold
        ]
        asso_names += ["\n".join(name_list_pred[:max_n_names])]
    return AssoResult(asso_names=asso_names, asso_matrix=np.array(asso_matrix))


def get_associated_colors_of_groups(
    reference_colors: Mapping[int, str], asso_matrix: NDArray[np.floating]
) -> list[dict[str, float]]:
    return [
        {
            reference_colors[i_ref]: asso_matrix[i_pred, i_ref]
            for i_ref in range(asso_matrix.shape[1])
        }
        for i_pred in range(asso_matrix.shape[0])
    ]


def identify_groups(ref_labels, pred_labels, *, return_overlaps: bool = False):
    """Which predicted label explains which reference label?

    A predicted label explains the reference label which maximizes the minimum
    of ``relative_overlaps_pred`` and ``relative_overlaps_ref``.

    Compare this with ``compute_association_matrix_of_groups``.

    Returns
    -------
    A dictionary of length ``len(np.unique(ref_labels))`` that stores for each
    reference label the predicted label that best explains it.

    If ``return_overlaps`` is ``True``, this will in addition return the overlap
    of the reference group with the predicted group; normalized with respect to
    the reference group size and the predicted group size, respectively.
    """
    ref_unique, ref_counts = np.unique(ref_labels, return_counts=True)
    ref_dict = dict(zip(ref_unique, ref_counts))
    pred_unique, pred_counts = np.unique(pred_labels, return_counts=True)
    pred_dict = dict(zip(pred_unique, pred_counts))
    associated_predictions = {}
    associated_overlaps = {}
    for ref_label in ref_unique:
        sub_pred_unique, sub_pred_counts = np.unique(
            pred_labels[ref_label == ref_labels], return_counts=True
        )
        relative_overlaps_pred = [
            sub_pred_counts[i] / pred_dict[n] for i, n in enumerate(sub_pred_unique)
        ]
        relative_overlaps_ref = [
            sub_pred_counts[i] / ref_dict[ref_label]
            for i, n in enumerate(sub_pred_unique)
        ]
        relative_overlaps = np.c_[relative_overlaps_pred, relative_overlaps_ref]
        relative_overlaps_min = np.min(relative_overlaps, axis=1)
        pred_best_index = np.argsort(relative_overlaps_min)[::-1]
        associated_predictions[ref_label] = sub_pred_unique[pred_best_index]
        associated_overlaps[ref_label] = relative_overlaps[pred_best_index]
    if return_overlaps:
        return associated_predictions, associated_overlaps
    else:
        return associated_predictions


# --------------------------------------------------------------------------------
# Other stuff
# --------------------------------------------------------------------------------


# backwards compat... remove this in the future
def sanitize_anndata(adata: AnnData) -> None:
    """Transform string annotations to categoricals."""
    adata._sanitize()


def view_to_actual(adata: AnnData) -> None:
    if adata.is_view:
        warnings.warn(
            "Received a view of an AnnData. Making a copy.",
            stacklevel=2,
        )
        adata._init_as_actual(adata.copy())


def moving_average(a: np.ndarray, n: int):
    """Moving average over one-dimensional array.

    Parameters
    ----------
    a
        One-dimensional array.
    n
        Number of entries to average over. n=2 means averaging over the currrent
        the previous entry.

    Returns
    -------
    An array view storing the moving average.
    """
    ret = np.cumsum(a, dtype=float)
    ret[n:] = ret[n:] - ret[:-n]
    return ret[n - 1 :] / n


def _get_legacy_random(seed: _LegacyRandom) -> np.random.RandomState:
    if isinstance(seed, np.random.RandomState):
        return seed
    return np.random.RandomState(seed)


# --------------------------------------------------------------------------------
# Deal with tool parameters
# --------------------------------------------------------------------------------


def update_params(
    old_params: Mapping[str, Any],
    new_params: Mapping[str, Any],
    *,
    check: bool = False,
) -> dict[str, Any]:
    """\
    Update old_params with new_params.

    If check==False, this merely adds and overwrites the content of old_params.

    If check==True, this only allows updating of parameters that are already
    present in old_params.

    Parameters
    ----------
    old_params
    new_params
    check

    Returns
    -------
    updated_params
    """
    updated_params = dict(old_params)
    if new_params:  # allow for new_params to be None
        for key, val in new_params.items():
            if key not in old_params and check:
                raise ValueError(
                    "'"
                    + key
                    + "' is not a valid parameter key, "
                    + "consider one of \n"
                    + str(list(old_params.keys()))
                )
            if val is not None:
                updated_params[key] = val
    return updated_params


# `get_args` returns `tuple[Any]` so I don’t think it’s possible to get the correct type here
def get_literal_vals(typ: UnionType | Any) -> KeysView[Any]:
    """Get all literal values from a Literal or Union of … of Literal type."""
    if isinstance(typ, UnionType | LegacyUnionType):
        return reduce(
            or_, (dict.fromkeys(get_literal_vals(t)) for t in get_args(typ))
        ).keys()
    if get_origin(typ) is Literal:
        return dict.fromkeys(get_args(typ)).keys()
    msg = f"{typ} is not a valid Literal"
    raise TypeError(msg)


# --------------------------------------------------------------------------------
# Others
# --------------------------------------------------------------------------------


@singledispatch
def elem_mul(x: _SupportedArray, y: _SupportedArray) -> _SupportedArray:
    raise NotImplementedError


@elem_mul.register(np.ndarray)
@elem_mul.register(sparse.csc_matrix)
@elem_mul.register(sparse.csr_matrix)
def _elem_mul_in_mem(x: _MemoryArray, y: _MemoryArray) -> _MemoryArray:
    if isinstance(x, _CSMatrix):
        # returns coo_matrix, so cast back to input type
        return type(x)(x.multiply(y))
    return x * y


@elem_mul.register(DaskArray)
def _elem_mul_dask(x: DaskArray, y: DaskArray) -> DaskArray:
    import dask.array as da

    return da.map_blocks(elem_mul, x, y)


if TYPE_CHECKING:
    Scaling_T = TypeVar("Scaling_T", DaskArray, np.ndarray)


def broadcast_axis(divisor: Scaling_T, axis: Literal[0, 1]) -> Scaling_T:
    divisor = np.ravel(divisor)
    if axis:
        return divisor[None, :]
    return divisor[:, None]


def check_op(op):
    if op not in {truediv, mul}:
        msg = f"{op} not one of truediv or mul"
        raise ValueError(msg)


@singledispatch
def axis_mul_or_truediv(
    X: ArrayLike,
    scaling_array: np.ndarray,
    axis: Literal[0, 1],
    op: Callable[[Any, Any], Any],
    *,
    allow_divide_by_zero: bool = True,
    out: ArrayLike | None = None,
) -> np.ndarray:
    check_op(op)
    scaling_array = broadcast_axis(scaling_array, axis)
    if op is mul:
        return np.multiply(X, scaling_array, out=out)
    if not allow_divide_by_zero:
        scaling_array = scaling_array.copy() + (scaling_array == 0)
    return np.true_divide(X, scaling_array, out=out)


@axis_mul_or_truediv.register(sparse.csr_matrix)
@axis_mul_or_truediv.register(sparse.csc_matrix)
def _(
    X: _CSMatrix,
    scaling_array,
    axis: Literal[0, 1],
    op: Callable[[Any, Any], Any],
    *,
    allow_divide_by_zero: bool = True,
    out: _CSMatrix | None = None,
) -> _CSMatrix:
    check_op(op)
    if out is not None and X.data is not out.data:
        msg = "`out` argument provided but not equal to X.  This behavior is not supported for sparse matrix scaling."
        raise ValueError(msg)
    if not allow_divide_by_zero and op is truediv:
        scaling_array = scaling_array.copy() + (scaling_array == 0)

    row_scale = axis == 0
    column_scale = axis == 1
    if row_scale:

        def new_data_op(x):
            return op(x.data, np.repeat(scaling_array, np.diff(x.indptr)))

    elif column_scale:

        def new_data_op(x):
            return op(x.data, scaling_array.take(x.indices, mode="clip"))

    if X.format == "csr":
        indices = X.indices
        indptr = X.indptr
        if out is not None:
            X.data = new_data_op(X)
            return X
        return sparse.csr_matrix(
            (new_data_op(X), indices.copy(), indptr.copy()), shape=X.shape
        )
    transposed = X.T
    return axis_mul_or_truediv(
        transposed,
        scaling_array,
        op=op,
        axis=1 - axis,
        out=transposed,
        allow_divide_by_zero=allow_divide_by_zero,
    ).T


def make_axis_chunks(
    X: DaskArray, axis: Literal[0, 1]
) -> tuple[tuple[int], tuple[int]]:
    if axis == 0:
        return (X.chunks[axis], (1,))
    return ((1,), X.chunks[axis])


@axis_mul_or_truediv.register(DaskArray)
def _(
    X: DaskArray,
    scaling_array: Scaling_T,
    axis: Literal[0, 1],
    op: Callable[[Any, Any], Any],
    *,
    allow_divide_by_zero: bool = True,
    out: None = None,
) -> DaskArray:
    check_op(op)
    if out is not None:
        msg = "`out` is not `None`. Do not do in-place modifications on dask arrays."
        raise TypeError(msg)

    import dask.array as da

    scaling_array = broadcast_axis(scaling_array, axis)
    row_scale = axis == 0
    column_scale = axis == 1

    if isinstance(scaling_array, DaskArray):
        if (row_scale and X.chunksize[0] != scaling_array.chunksize[0]) or (
            column_scale
            and (
                (
                    len(scaling_array.chunksize) == 1
                    and X.chunksize[1] != scaling_array.chunksize[0]
                )
                or (
                    len(scaling_array.chunksize) == 2
                    and X.chunksize[1] != scaling_array.chunksize[1]
                )
            )
        ):
            warnings.warn("Rechunking scaling_array in user operation", UserWarning)
            scaling_array = scaling_array.rechunk(make_axis_chunks(X, axis))
    else:
        scaling_array = da.from_array(
            scaling_array,
            chunks=make_axis_chunks(X, axis),
        )
    return da.map_blocks(
        axis_mul_or_truediv,
        X,
        scaling_array,
        axis,
        op,
        meta=X._meta,
        out=out,
        allow_divide_by_zero=allow_divide_by_zero,
    )


@singledispatch
def axis_nnz(X: ArrayLike, axis: Literal[0, 1]) -> np.ndarray:
    return np.count_nonzero(X, axis=axis)


@axis_nnz.register(sparse.spmatrix)
def _(X: sparse.spmatrix, axis: Literal[0, 1]) -> np.ndarray:
    return X.getnnz(axis=axis)


@axis_nnz.register(DaskArray)
def _(X: DaskArray, axis: Literal[0, 1]) -> DaskArray:
    return X.map_blocks(
        partial(axis_nnz, axis=axis),
        dtype=np.int64,
        meta=np.array([], dtype=np.int64),
        drop_axis=0,
        chunks=len(X.to_delayed()) * (X.chunksize[int(not axis)],),
    )


@overload
def axis_sum(
    X: sparse.spmatrix,
    *,
    axis: tuple[Literal[0, 1], ...] | Literal[0, 1] | None = None,
    dtype: DTypeLike | None = None,
) -> np.matrix: ...


@overload
def axis_sum(
    X: np.ndarray,
    *,
    axis: tuple[Literal[0, 1], ...] | Literal[0, 1] | None = None,
    dtype: DTypeLike | None = None,
) -> np.ndarray: ...


@singledispatch
def axis_sum(
    X: np.ndarray | sparse.spmatrix,
    *,
    axis: tuple[Literal[0, 1], ...] | Literal[0, 1] | None = None,
    dtype: DTypeLike | None = None,
) -> np.ndarray | np.matrix:
    return np.sum(X, axis=axis, dtype=dtype)


@axis_sum.register(DaskArray)
def _(
    X: DaskArray,
    *,
    axis: tuple[Literal[0, 1], ...] | Literal[0, 1] | None = None,
    dtype: DTypeLike | None = None,
) -> DaskArray:
    import dask.array as da

    if dtype is None:
        dtype = getattr(np.zeros(1, dtype=X.dtype).sum(), "dtype", object)

    if isinstance(X._meta, np.ndarray) and not isinstance(X._meta, np.matrix):
        return X.sum(axis=axis, dtype=dtype)

    def sum_drop_keepdims(*args, **kwargs):
        kwargs.pop("computing_meta", None)
        # masked operations on sparse produce which numpy matrices gives the same API issues handled here
        if isinstance(X._meta, sparse.spmatrix | np.matrix) or isinstance(
            args[0], sparse.spmatrix | np.matrix
        ):
            kwargs.pop("keepdims", None)
            axis = kwargs["axis"]
            if isinstance(axis, tuple):
                if len(axis) != 1:
                    msg = f"`axis_sum` can only sum over one axis when `axis` arg is provided but got {axis} instead"
                    raise ValueError(msg)
                kwargs["axis"] = axis[0]
        # returns a np.matrix normally, which is undesireable
        return np.array(np.sum(*args, dtype=dtype, **kwargs))

    def aggregate_sum(*args, **kwargs):
        return np.sum(args[0], dtype=dtype, **kwargs)

    return da.reduction(
        X,
        sum_drop_keepdims,
        aggregate_sum,
        axis=axis,
        dtype=dtype,
        meta=np.array([], dtype=dtype),
    )


@singledispatch
def check_nonnegative_integers(X: _SupportedArray) -> bool | DaskArray:
    """Checks values of X to ensure it is count data"""
    raise NotImplementedError


@check_nonnegative_integers.register(np.ndarray)
@check_nonnegative_integers.register(sparse.csr_matrix)
@check_nonnegative_integers.register(sparse.csc_matrix)
def _check_nonnegative_integers_in_mem(X: _MemoryArray) -> bool:
    from numbers import Integral

    data = X if isinstance(X, np.ndarray) else X.data
    # Check no negatives
    if np.signbit(data).any():
        return False
    # Check all are integers
    elif issubclass(data.dtype.type, Integral):
        return True
    return not np.any((data % 1) != 0)


@check_nonnegative_integers.register(DaskArray)
def _check_nonnegative_integers_dask(X: DaskArray) -> DaskArray:
    return X.map_blocks(check_nonnegative_integers, dtype=bool, drop_axis=(0, 1))


def select_groups(
    adata: AnnData,
    groups_order_subset: Iterable[str] | Literal["all"] = "all",
    key: str = "groups",
) -> tuple[list[str], NDArray[np.bool_]]:
    """Get subset of groups in adata.obs[key]."""
    groups_order = adata.obs[key].cat.categories
    if key + "_masks" in adata.uns:
        groups_masks_obs = adata.uns[key + "_masks"]
    else:
        groups_masks_obs = np.zeros(
            (len(adata.obs[key].cat.categories), adata.obs[key].values.size), dtype=bool
        )
        for iname, name in enumerate(adata.obs[key].cat.categories):
            # if the name is not found, fallback to index retrieval
            if adata.obs[key].cat.categories[iname] in adata.obs[key].values:
                mask_obs = adata.obs[key].cat.categories[iname] == adata.obs[key].values
            else:
                mask_obs = str(iname) == adata.obs[key].values
            groups_masks_obs[iname] = mask_obs
    groups_ids = list(range(len(groups_order)))
    if groups_order_subset != "all":
        groups_ids = []
        for name in groups_order_subset:
            groups_ids.append(
                np.where(adata.obs[key].cat.categories.values == name)[0][0]
            )
        if len(groups_ids) == 0:
            # fallback to index retrieval
            groups_ids = np.where(
                np.in1d(
                    np.arange(len(adata.obs[key].cat.categories)).astype(str),
                    np.array(groups_order_subset),
                )
            )[0]
        if len(groups_ids) == 0:
            logg.debug(
                f"{np.array(groups_order_subset)} invalid! specify valid "
                f"groups_order (or indices) from {adata.obs[key].cat.categories}",
            )
            from sys import exit

            exit(0)
        groups_masks_obs = groups_masks_obs[groups_ids]
        groups_order_subset = adata.obs[key].cat.categories[groups_ids].values
    else:
        groups_order_subset = groups_order.values
    return groups_order_subset, groups_masks_obs


def warn_with_traceback(message, category, filename, lineno, file=None, line=None):  # noqa: PLR0917
    """Get full tracebacks when warning is raised by setting

    warnings.showwarning = warn_with_traceback

    See also
    --------
    https://stackoverflow.com/questions/22373927/get-traceback-of-warnings
    """
    import traceback

    traceback.print_stack()
    log = (  # noqa: F841  # TODO Does this need fixing?
        file if hasattr(file, "write") else sys.stderr
    )
    settings.write(warnings.formatwarning(message, category, filename, lineno, line))


def warn_once(msg: str, category: type[Warning], stacklevel: int = 1):
    warnings.warn(msg, category, stacklevel=stacklevel)
    # You'd think `'once'` works, but it doesn't at the repl and in notebooks
    warnings.filterwarnings("ignore", category=category, message=re.escape(msg))


def subsample(
    X: np.ndarray,
    subsample: int = 1,
    seed: int = 0,
) -> tuple[np.ndarray, np.ndarray]:
    """\
    Subsample a fraction of 1/subsample samples from the rows of X.

    Parameters
    ----------
    X
        Data array.
    subsample
        1/subsample is the fraction of data sampled, n = X.shape[0]/subsample.
    seed
        Seed for sampling.

    Returns
    -------
    Xsampled
        Subsampled X.
    rows
        Indices of rows that are stored in Xsampled.
    """
    if subsample == 1 and seed == 0:
        return X, np.arange(X.shape[0], dtype=int)
    if seed == 0:
        # this sequence is defined simply by skipping rows
        # is faster than sampling
        rows = np.arange(0, X.shape[0], subsample, dtype=int)
        n = rows.size
        Xsampled = np.array(X[rows])
    else:
        if seed < 0:
            msg = f"Invalid seed value < 0: {seed}"
            raise ValueError(msg)
        n = int(X.shape[0] / subsample)
        np.random.seed(seed)
        Xsampled, rows = subsample_n(X, n=n)
    logg.debug(f"... subsampled to {n} of {X.shape[0]} data points")
    return Xsampled, rows


def subsample_n(
    X: np.ndarray, n: int = 0, seed: int = 0
) -> tuple[np.ndarray, np.ndarray]:
    """Subsample n samples from rows of array.

    Parameters
    ----------
    X
        Data array.
    n
        Sample size.
    seed
        Seed for sampling.

    Returns
    -------
    Xsampled
        Subsampled X.
    rows
        Indices of rows that are stored in Xsampled.
    """
    if n < 0:
        msg = "n must be greater 0"
        raise ValueError(msg)
    np.random.seed(seed)
    n = X.shape[0] if (n == 0 or n > X.shape[0]) else n
    rows = np.random.choice(X.shape[0], size=n, replace=False)
    Xsampled = X[rows]
    return Xsampled, rows


def check_presence_download(filename: Path, backup_url):
    """Check if file is present otherwise download."""
    if not filename.is_file():
        from ..readwrite import _download

        _download(backup_url, filename)


def lazy_import(full_name):
    """Imports a module in a way that it’s only executed on member access"""
    try:
        return sys.modules[full_name]
    except KeyError:
        spec = importlib.util.find_spec(full_name)
        module = importlib.util.module_from_spec(spec)
        loader = importlib.util.LazyLoader(spec.loader)
        # Make module with proper locking and get it inserted into sys.modules.
        loader.exec_module(module)
        return module


# --------------------------------------------------------------------------------
# Neighbors
# --------------------------------------------------------------------------------


def _fallback_to_uns(dct, conns, dists, conns_key, dists_key):
    if conns is None and conns_key in dct:
        conns = dct[conns_key]
    if dists is None and dists_key in dct:
        dists = dct[dists_key]

    return conns, dists


class NeighborsView:
    """Convenience class for accessing neighbors graph representations.

    Allows to access neighbors distances, connectivities and settings
    dictionary in a uniform manner.

    Parameters
    ----------

    adata
        AnnData object.
    key
        This defines where to look for neighbors dictionary,
        connectivities, distances.

        neigh = NeighborsView(adata, key)
        neigh['distances']
        neigh['connectivities']
        neigh['params']
        'connectivities' in neigh
        'params' in neigh

        is the same as

        adata.obsp[adata.uns[key]['distances_key']]
        adata.obsp[adata.uns[key]['connectivities_key']]
        adata.uns[key]['params']
        adata.uns[key]['connectivities_key'] in adata.obsp
        'params' in adata.uns[key]
    """

    def __init__(self, adata: AnnData, key=None):
        self._connectivities = None
        self._distances = None

        if key is None or key == "neighbors":
            if "neighbors" not in adata.uns:
                msg = 'No "neighbors" in .uns'
                raise KeyError(msg)
            self._neighbors_dict = adata.uns["neighbors"]
            self._conns_key = "connectivities"
            self._dists_key = "distances"
        else:
            if key not in adata.uns:
                msg = f"No {key!r} in .uns"
                raise KeyError(msg)
            self._neighbors_dict = adata.uns[key]
            self._conns_key = self._neighbors_dict["connectivities_key"]
            self._dists_key = self._neighbors_dict["distances_key"]

        if self._conns_key in adata.obsp:
            self._connectivities = adata.obsp[self._conns_key]
        if self._dists_key in adata.obsp:
            self._distances = adata.obsp[self._dists_key]

        # fallback to uns
        self._connectivities, self._distances = _fallback_to_uns(
            self._neighbors_dict,
            self._connectivities,
            self._distances,
            self._conns_key,
            self._dists_key,
        )

    @overload
    def __getitem__(
        self, key: Literal["distances", "connectivities"]
    ) -> sparse.csr_matrix: ...
    @overload
    def __getitem__(self, key: Literal["params"]) -> NeighborsParams: ...
    @overload
    def __getitem__(self, key: Literal["rp_forest"]) -> RPForestDict: ...
    @overload
    def __getitem__(self, key: Literal["connectivities_key"]) -> str: ...

    def __getitem__(self, key: str):
        if key == "distances":
            if "distances" not in self:
                msg = f"No {self._dists_key!r} in .obsp"
                raise KeyError(msg)
            return self._distances
        elif key == "connectivities":
            if "connectivities" not in self:
                msg = f"No {self._conns_key!r} in .obsp"
                raise KeyError(msg)
            return self._connectivities
        elif key == "connectivities_key":
            return self._conns_key
        else:
            return self._neighbors_dict[key]

    def __contains__(self, key: str) -> bool:
        if key == "distances":
            return self._distances is not None
        elif key == "connectivities":
            return self._connectivities is not None
        else:
            return key in self._neighbors_dict


def _choose_graph(
    adata: AnnData, obsp: str | None, neighbors_key: str | None
) -> _CSMatrix:
    """Choose connectivities from neighbbors or another obsp entry."""
    if obsp is not None and neighbors_key is not None:
<<<<<<< HEAD
        raise ValueError(
            "You can't specify both obsp, neighbors_key. Please select only one."
        )

    if obsp is not None:
        return adata.obsp[obsp]

    neighbors = NeighborsView(adata, neighbors_key)
    if "connectivities" not in neighbors:
        raise ValueError(
            "You need to run `pp.neighbors` first to compute a neighborhood graph."
        )
    return neighbors["connectivities"]
=======
        msg = "You can't specify both obsp, neighbors_key. Please select only one."
        raise ValueError(msg)

    if obsp is not None:
        return adata.obsp[obsp]
    else:
        neighbors = NeighborsView(adata, neighbors_key)
        if "connectivities" not in neighbors:
            msg = (
                "You need to run `pp.neighbors` first to compute a neighborhood graph."
            )
            raise ValueError(msg)
        return neighbors["connectivities"]
>>>>>>> fa38823a


def _resolve_axis(
    axis: Literal["obs", 0, "var", 1],
) -> tuple[Literal[0], Literal["obs"]] | tuple[Literal[1], Literal["var"]]:
    if axis in {0, "obs"}:
        return (0, "obs")
    if axis in {1, "var"}:
        return (1, "var")
    msg = f"`axis` must be either 0, 1, 'obs', or 'var', was {axis!r}"
    raise ValueError(msg)


def is_backed_type(X: object) -> bool:
    return isinstance(X, SparseDataset | h5py.File | h5py.Dataset)


def raise_not_implemented_error_if_backed_type(X: object, method_name: str) -> None:
    if is_backed_type(X):
        msg = f"{method_name} is not implemented for matrices of type {type(X)}"
        raise NotImplementedError(msg)<|MERGE_RESOLUTION|>--- conflicted
+++ resolved
@@ -203,12 +203,8 @@
         try:
             obj = getattr(obj, name)
         except AttributeError:
-<<<<<<< HEAD
-            raise RuntimeError(f"{parts[:i]}, {parts[i + 1 :]}, {obj} {name}")
-=======
             msg = f"{parts[:i]}, {parts[i + 1 :]}, {obj} {name}"
             raise RuntimeError(msg)
->>>>>>> fa38823a
     return obj
 
 
@@ -1152,21 +1148,6 @@
 ) -> _CSMatrix:
     """Choose connectivities from neighbbors or another obsp entry."""
     if obsp is not None and neighbors_key is not None:
-<<<<<<< HEAD
-        raise ValueError(
-            "You can't specify both obsp, neighbors_key. Please select only one."
-        )
-
-    if obsp is not None:
-        return adata.obsp[obsp]
-
-    neighbors = NeighborsView(adata, neighbors_key)
-    if "connectivities" not in neighbors:
-        raise ValueError(
-            "You need to run `pp.neighbors` first to compute a neighborhood graph."
-        )
-    return neighbors["connectivities"]
-=======
         msg = "You can't specify both obsp, neighbors_key. Please select only one."
         raise ValueError(msg)
 
@@ -1180,7 +1161,6 @@
             )
             raise ValueError(msg)
         return neighbors["connectivities"]
->>>>>>> fa38823a
 
 
 def _resolve_axis(
