"""Plotting functions for AnnData."""

from __future__ import annotations

from collections import OrderedDict
from collections.abc import Collection, Mapping, Sequence
from itertools import product
<<<<<<< HEAD
from typing import TYPE_CHECKING, cast, get_args
=======
from types import NoneType
from typing import TYPE_CHECKING, get_args
>>>>>>> 4591f0dc

import matplotlib as mpl
import numpy as np
import pandas as pd
from matplotlib import gridspec, patheffects, rcParams
from matplotlib import pyplot as plt
from matplotlib.colors import is_color_like
from packaging.version import Version
from pandas.api.types import CategoricalDtype, is_numeric_dtype
from scipy.sparse import issparse

from .. import get
from .. import logging as logg
from .._compat import old_positionals
from .._settings import settings
from .._utils import _check_use_raw, _doc_params, _empty, sanitize_anndata
from . import _utils
from ._docs import (
    doc_common_plot_args,
    doc_scatter_basic,
    doc_show_save_ax,
    doc_vboundnorm,
)
from ._utils import (
    ColorLike,
    _deprecated_scale,
    _dk,
    check_colornorm,
    scatter_base,
    scatter_group,
    setup_axes,
)

if TYPE_CHECKING:
    from collections.abc import Iterable
    from typing import Literal

    from anndata import AnnData
    from cycler import Cycler
    from matplotlib.axes import Axes
    from matplotlib.colors import Colormap, ListedColormap, Normalize
    from numpy.typing import NDArray
    from seaborn import FacetGrid
    from seaborn.matrix import ClusterGrid

    from .._utils import Empty
    from ._utils import (
        DensityNorm,
        _FontSize,
        _FontWeight,
        _LegendLoc,
    )

    # TODO: is that all?
    _Basis = Literal["pca", "tsne", "umap", "diffmap", "draw_graph_fr"]
    _VarNames = str | Sequence[str]


VALID_LEGENDLOCS = frozenset(get_args(_utils._LegendLoc))


@old_positionals(
    "color",
    "use_raw",
    "layers",
    "sort_order",
    "alpha",
    "basis",
    "groups",
    "components",
    "projection",
    "legend_loc",
    "legend_fontsize",
    "legend_fontweight",
    "legend_fontoutline",
    "color_map",
    # 17 positionals are enough for backwards compatibility
)
@_doc_params(scatter_temp=doc_scatter_basic, show_save_ax=doc_show_save_ax)
def scatter(
    adata: AnnData,
    x: str | None = None,
    y: str | None = None,
    *,
    color: str | ColorLike | Collection[str | ColorLike] | None = None,
    use_raw: bool | None = None,
    layers: str | Collection[str] | None = None,
    sort_order: bool = True,
    alpha: float | None = None,
    basis: _Basis | None = None,
    groups: str | Iterable[str] | None = None,
    components: str | Collection[str] | None = None,
    projection: Literal["2d", "3d"] = "2d",
    legend_loc: _LegendLoc | None = "right margin",
    legend_fontsize: int | float | _FontSize | None = None,
    legend_fontweight: int | _FontWeight | None = None,
    legend_fontoutline: float | None = None,
    color_map: str | Colormap | None = None,
    palette: Cycler | ListedColormap | ColorLike | Sequence[ColorLike] | None = None,
    frameon: bool | None = None,
    right_margin: float | None = None,
    left_margin: float | None = None,
    size: int | float | None = None,
    marker: str | Sequence[str] = ".",
    title: str | Collection[str] | None = None,
    show: bool | None = None,
    save: str | bool | None = None,
    ax: Axes | None = None,
) -> Axes | list[Axes] | None:
    """\
    Scatter plot along observations or variables axes.

    Color the plot using annotations of observations (`.obs`), variables
    (`.var`) or expression of genes (`.var_names`).

    Parameters
    ----------
    adata
        Annotated data matrix.
    x
        x coordinate.
    y
        y coordinate.
    color
        Keys for annotations of observations/cells or variables/genes,
        or a hex color specification, e.g.,
        `'ann1'`, `'#fe57a1'`, or `['ann1', 'ann2']`.
    use_raw
        Whether to use `raw` attribute of `adata`. Defaults to `True` if `.raw` is present.
    layers
        Use the `layers` attribute of `adata` if present: specify the layer for
        `x`, `y` and `color`. If `layers` is a string, then it is expanded to
        `(layers, layers, layers)`.
    basis
        String that denotes a plotting tool that computed coordinates.
    {scatter_temp}
    {show_save_ax}

    Returns
    -------
    If `show==False` a :class:`~matplotlib.axes.Axes` or a list of it.
    """
    # color can be a obs column name or a matplotlib color specification (or a collection thereof)
    if color is not None:
        color = cast(
            Collection[str | ColorLike],
            [color] if isinstance(color, str) or is_color_like(color) else color,
        )
    args = locals()

    if basis is not None:
        return _scatter_obs(**args)
    if x is None or y is None:
        raise ValueError("Either provide a `basis` or `x` and `y`.")
    if _check_if_annotations(adata, "obs", x=x, y=y, colors=color, use_raw=use_raw):
        return _scatter_obs(**args)
    if _check_if_annotations(adata, "var", x=x, y=y, colors=color, use_raw=use_raw):
        args_t = {**args, "adata": adata.T}
        axs = _scatter_obs(**args_t)
        # store .uns annotations that were added to the new adata object
        adata.uns = args_t["adata"].uns
        return axs
    raise ValueError(
        "`x`, `y`, and potential `color` inputs must all "
        "come from either `.obs` or `.var`"
    )


def _check_if_annotations(
    adata: AnnData,
    axis_name: Literal["obs", "var"],
    *,
    x: str | None = None,
    y: str | None = None,
    colors: Collection[str | ColorLike] | None = None,
    use_raw: bool | None = None,
) -> bool:
    """Checks if `x`, `y`, and `colors` are annotations of `adata`.
    In the case of `colors`, valid matplotlib colors are also accepted.

    If `axis_name` is `obs`, checks in `adata.obs.columns` and `adata.var_names`,
    if `axis_name` is `var`, checks in `adata.var.columns` and `adata.obs_names`.
    """
    annotations: pd.Index[str] = getattr(adata, axis_name).columns
    other_ax_obj = (
        adata.raw if _check_use_raw(adata, use_raw) and axis_name == "obs" else adata
    )
    names: pd.Index[str] = getattr(
        other_ax_obj, "var" if axis_name == "obs" else "obs"
    ).index

    def is_annotation(needle: pd.Index) -> NDArray[np.bool]:
        return needle.isin({None}) | needle.isin(annotations) | needle.isin(names)

    if not is_annotation(pd.Index([x, y])).all():
        return False

    color_idx = pd.Index(colors if colors is not None else [])
    # Colors are valid
    color_valid: NDArray[np.bool] = np.fromiter(
        map(is_color_like, color_idx), dtype=np.bool, count=len(color_idx)
    )
    # Annotation names are valid too
    color_valid[~color_valid] = is_annotation(color_idx[~color_valid])
    return bool(color_valid.all())


def _scatter_obs(
    *,
    adata: AnnData,
    x: str | None = None,
    y: str | None = None,
    color: Collection[str | ColorLike] | None = None,
    use_raw: bool | None = None,
    layers: str | Collection[str] | None = None,
    sort_order: bool = True,
    alpha: float | None = None,
    basis: _Basis | None = None,
    groups: str | Iterable[str] | None = None,
    components: str | Collection[str] | None = None,
    projection: Literal["2d", "3d"] = "2d",
    legend_loc: _LegendLoc | None = "right margin",
    legend_fontsize: int | float | _FontSize | None = None,
    legend_fontweight: int | _FontWeight | None = None,
    legend_fontoutline: float | None = None,
    color_map: str | Colormap | None = None,
    palette: Cycler | ListedColormap | ColorLike | Sequence[ColorLike] | None = None,
    frameon: bool | None = None,
    right_margin: float | None = None,
    left_margin: float | None = None,
    size: int | float | None = None,
    marker: str | Sequence[str] = ".",
    title: str | Collection[str] | None = None,
    show: bool | None = None,
    save: str | bool | None = None,
    ax: Axes | None = None,
) -> Axes | list[Axes] | None:
    """See docstring of scatter."""
    sanitize_anndata(adata)

    use_raw = _check_use_raw(adata, use_raw)

    # Process layers
    if layers in ["X", None] or (isinstance(layers, str) and layers in adata.layers):
        layers = (layers, layers, layers)
    elif isinstance(layers, Collection) and len(layers) == 3:
        layers = tuple(layers)
        for layer in layers:
            if layer not in adata.layers and layer not in ["X", None]:
                raise ValueError(
                    "`layers` should have elements that are "
                    "either None or in adata.layers.keys()."
                )
    else:
        raise ValueError(
            "`layers` should be a string or a collection of strings "
            f"with length 3, had value '{layers}'"
        )
    if use_raw and layers not in [("X", "X", "X"), (None, None, None)]:
        ValueError("`use_raw` must be `False` if layers are used.")

    if legend_loc not in VALID_LEGENDLOCS:
        raise ValueError(
            f"Invalid `legend_loc`, need to be one of: {VALID_LEGENDLOCS}."
        )
    if components is None:
        components = "1,2" if "2d" in projection else "1,2,3"
    if isinstance(components, str):
        components = components.split(",")
    components = np.array(components).astype(int) - 1
    keys = ["grey"] if color is None else color
    if title is not None and isinstance(title, str):
        title = [title]
    highlights = adata.uns.get("highlights", [])
    if basis is not None:
        try:
            # ignore the '0th' diffusion component
            if basis == "diffmap":
                components += 1
            Y = adata.obsm["X_" + basis][:, components]
            # correct the component vector for use in labeling etc.
            if basis == "diffmap":
                components -= 1
        except KeyError:
            raise KeyError(
                f"compute coordinates using visualization tool {basis} first"
            )
    elif x is not None and y is not None:
        if use_raw:
            if x in adata.obs.columns:
                x_arr = adata.obs_vector(x)
            else:
                x_arr = adata.raw.obs_vector(x)
            if y in adata.obs.columns:
                y_arr = adata.obs_vector(y)
            else:
                y_arr = adata.raw.obs_vector(y)
        else:
            x_arr = adata.obs_vector(x, layer=layers[0])
            y_arr = adata.obs_vector(y, layer=layers[1])

        Y = np.c_[x_arr, y_arr]
    else:
        raise ValueError("Either provide a `basis` or `x` and `y`.")

    if size is None:
        n = Y.shape[0]
        size = 120000 / n

    if legend_fontsize is None:
        legend_fontsize = rcParams["legend.fontsize"]

    palette_was_none = False
    if palette is None:
        palette_was_none = True
    if isinstance(palette, Sequence) and not isinstance(palette, str):
        palettes = palette if not is_color_like(palette[0]) else [palette]
    else:
        palettes = [palette for _ in range(len(keys))]
    palettes = [_utils.default_palette(palette) for palette in palettes]

    if basis is not None:
        component_name = (
            "DC"
            if basis == "diffmap"
            else "tSNE"
            if basis == "tsne"
            else "UMAP"
            if basis == "umap"
            else "PC"
            if basis == "pca"
            else "TriMap"
            if basis == "trimap"
            else basis.replace("draw_graph_", "").upper()
            if "draw_graph" in basis
            else basis
        )
    else:
        component_name = None
    axis_labels = (x, y) if component_name is None else None
    show_ticks = component_name is None

    # generate the colors
    color_ids: list[np.ndarray | ColorLike] = []
    categoricals = []
    colorbars = []
    for ikey, key in enumerate(keys):
        c = "white"
        categorical = False  # by default, assume continuous or flat color
        colorbar = None
        # test whether we have categorial or continuous annotation
        if key in adata.obs_keys():
            if isinstance(adata.obs[key].dtype, CategoricalDtype):
                categorical = True
            else:
                c = adata.obs[key].to_numpy()
        # coloring according to gene expression
        elif use_raw and adata.raw is not None and key in adata.raw.var_names:
            c = adata.raw.obs_vector(key)
        elif key in adata.var_names:
            c = adata.obs_vector(key, layer=layers[2])
        elif is_color_like(key):  # a flat color
            c = key
            colorbar = False
        else:
            raise ValueError(
                f"key {key!r} is invalid! pass valid observation annotation, "
                f"one of {adata.obs_keys()} or a gene name {adata.var_names}"
            )
        if colorbar is None:
            colorbar = not categorical
        colorbars.append(colorbar)
        if categorical:
            categoricals.append(ikey)
        color_ids.append(c)

    if right_margin is None and len(categoricals) > 0 and legend_loc == "right margin":
        right_margin = 0.5
    if title is None and keys[0] is not None:
        title = [
            key.replace("_", " ") if not is_color_like(key) else "" for key in keys
        ]

    axs: list[Axes] = scatter_base(
        Y,
        title=title,
        alpha=alpha,
        component_name=component_name,
        axis_labels=axis_labels,
        component_indexnames=components + 1,
        projection=projection,
        colors=color_ids,
        highlights=highlights,
        colorbars=colorbars,
        right_margin=right_margin,
        left_margin=left_margin,
        sizes=[size for _ in keys],
        markers=marker,
        color_map=color_map,
        show_ticks=show_ticks,
        ax=ax,
    )

    def add_centroid(centroids, name, Y, mask):
        Y_mask = Y[mask]
        if Y_mask.shape[0] == 0:
            return
        median = np.median(Y_mask, axis=0)
        i = np.argmin(np.sum(np.abs(Y_mask - median), axis=1))
        centroids[name] = Y_mask[i]

    # loop over all categorical annotation and plot it
    for ikey, palette in zip(categoricals, palettes):
        key = keys[ikey]
        _utils.add_colors_for_categorical_sample_annotation(
            adata, key, palette=palette, force_update_colors=not palette_was_none
        )
        # actually plot the groups
        mask_remaining = np.ones(Y.shape[0], dtype=bool)
        centroids = {}
        if groups is None:
            for iname, name in enumerate(adata.obs[key].cat.categories):
                if name not in settings.categories_to_ignore:
                    mask = scatter_group(
                        axs[ikey],
                        key,
                        iname,
                        adata,
                        Y,
                        projection=projection,
                        size=size,
                        alpha=alpha,
                        marker=marker,
                    )
                    mask_remaining[mask] = False
                    if legend_loc.startswith("on data"):
                        add_centroid(centroids, name, Y, mask)
        else:
            groups = [groups] if isinstance(groups, str) else groups
            for name in groups:
                if name not in set(adata.obs[key].cat.categories):
                    raise ValueError(
                        f"{name!r} is invalid! specify valid name, "
                        f"one of {adata.obs[key].cat.categories}"
                    )
                else:
                    iname = np.flatnonzero(
                        adata.obs[key].cat.categories.values == name
                    )[0]
                    mask = scatter_group(
                        axs[ikey],
                        key,
                        iname,
                        adata,
                        Y,
                        projection=projection,
                        size=size,
                        alpha=alpha,
                        marker=marker,
                    )
                    if legend_loc.startswith("on data"):
                        add_centroid(centroids, name, Y, mask)
                    mask_remaining[mask] = False
        if mask_remaining.sum() > 0:
            data = [Y[mask_remaining, 0], Y[mask_remaining, 1]]
            if projection == "3d":
                data.append(Y[mask_remaining, 2])
            axs[ikey].scatter(
                *data,
                marker=marker,
                c="lightgrey",
                s=size,
                edgecolors="none",
                zorder=-1,
            )
        legend = None
        if legend_loc.startswith("on data"):
            if legend_fontweight is None:
                legend_fontweight = "bold"
            if legend_fontoutline is not None:
                path_effect = [
                    patheffects.withStroke(linewidth=legend_fontoutline, foreground="w")
                ]
            else:
                path_effect = None
            for name, pos in centroids.items():
                axs[ikey].text(
                    pos[0],
                    pos[1],
                    name,
                    weight=legend_fontweight,
                    verticalalignment="center",
                    horizontalalignment="center",
                    fontsize=legend_fontsize,
                    path_effects=path_effect,
                )

            all_pos = np.zeros((len(adata.obs[key].cat.categories), 2))
            for iname, name in enumerate(adata.obs[key].cat.categories):
                all_pos[iname] = centroids.get(name, [np.nan, np.nan])
            if legend_loc == "on data export":
                filename = settings.writedir / "pos.csv"
                logg.warning(f"exporting label positions to {filename}")
                settings.writedir.mkdir(parents=True, exist_ok=True)
                np.savetxt(filename, all_pos, delimiter=",")
        elif legend_loc == "right margin":
            legend = axs[ikey].legend(
                frameon=False,
                loc="center left",
                bbox_to_anchor=(1, 0.5),
                ncol=(
                    1
                    if len(adata.obs[key].cat.categories) <= 14
                    else 2
                    if len(adata.obs[key].cat.categories) <= 30
                    else 3
                ),
                fontsize=legend_fontsize,
            )
        elif legend_loc != "none":
            legend = axs[ikey].legend(
                frameon=False, loc=legend_loc, fontsize=legend_fontsize
            )
        if legend is not None:
            if Version(mpl.__version__) < Version("3.7"):
                _attr = "legendHandles"
            else:
                _attr = "legend_handles"
            for handle in getattr(legend, _attr):
                handle.set_sizes([300.0])

    # draw a frame around the scatter
    frameon = settings._frameon if frameon is None else frameon
    if not frameon and x is None and y is None:
        for ax in axs:
            ax.set_xlabel("")
            ax.set_ylabel("")
            ax.set_frame_on(False)

    show = settings.autoshow if show is None else show
    _utils.savefig_or_show("scatter" if basis is None else basis, show=show, save=save)
    if show:
        return None
    if len(keys) > 1:
        return axs
    return axs[0]


@old_positionals(
    "dictionary",
    "indices",
    "labels",
    "color",
    "n_points",
    "log",
    "include_lowest",
    "show",
)
def ranking(
    adata: AnnData,
    attr: Literal["var", "obs", "uns", "varm", "obsm"],
    keys: str | Sequence[str],
    *,
    dictionary: str | None = None,
    indices: Sequence[int] | None = None,
    labels: str | Sequence[str] | None = None,
    color: ColorLike = "black",
    n_points: int = 30,
    log: bool = False,
    include_lowest: bool = False,
    show: bool | None = None,
) -> gridspec.GridSpec | None:
    """\
    Plot rankings.

    See, for example, how this is used in pl.pca_loadings.

    Parameters
    ----------
    adata
        The data.
    attr
        The attribute of AnnData that contains the score.
    keys
        The scores to look up an array from the attribute of adata.

    Returns
    -------
    Returns matplotlib gridspec with access to the axes.
    """
    if isinstance(keys, str) and indices is not None:
        scores = getattr(adata, attr)[keys][:, indices]
        keys = [f"{keys[:-1]}{i + 1}" for i in indices]
    else:
        if dictionary is None:
            scores = getattr(adata, attr)[keys]
        else:
            scores = getattr(adata, attr)[dictionary][keys]
    n_panels = len(keys) if isinstance(keys, list) else 1
    if n_panels == 1:
        scores, keys = scores[:, None], [keys]
    if log:
        scores = np.log(scores)
    if labels is None:
        labels = (
            adata.var_names
            if attr in {"var", "varm"}
            else np.arange(scores.shape[0]).astype(str)
        )
    if isinstance(labels, str):
        labels = [labels + str(i + 1) for i in range(scores.shape[0])]
    if n_panels <= 5:
        n_rows, n_cols = 1, n_panels
    else:
        n_rows, n_cols = 2, int(n_panels / 2 + 0.5)
    _ = plt.figure(
        figsize=(
            n_cols * rcParams["figure.figsize"][0],
            n_rows * rcParams["figure.figsize"][1],
        )
    )
    left, bottom = 0.2 / n_cols, 0.13 / n_rows
    gs = gridspec.GridSpec(
        wspace=0.2,
        nrows=n_rows,
        ncols=n_cols,
        left=left,
        bottom=bottom,
        right=1 - (n_cols - 1) * left - 0.01 / n_cols,
        top=1 - (n_rows - 1) * bottom - 0.1 / n_rows,
    )
    for iscore, score in enumerate(scores.T):
        plt.subplot(gs[iscore])
        order_scores = np.argsort(score)[::-1]
        if not include_lowest:
            indices = order_scores[: n_points + 1]
        else:
            indices = order_scores[: n_points // 2]
            neg_indices = order_scores[-(n_points - (n_points // 2)) :]
        txt_args = dict(
            color=color,
            rotation="vertical",
            verticalalignment="bottom",
            horizontalalignment="center",
            fontsize=8,
        )
        for ig, g in enumerate(indices):
            plt.text(ig, score[g], labels[g], **txt_args)
        if include_lowest:
            score_mid = (score[g] + score[neg_indices[0]]) / 2
            if (len(indices) + len(neg_indices)) < len(order_scores):
                plt.text(len(indices), score_mid, "⋮", **txt_args)
                for ig, g in enumerate(neg_indices):
                    plt.text(ig + len(indices) + 2, score[g], labels[g], **txt_args)
            else:
                for ig, g in enumerate(neg_indices):
                    plt.text(ig + len(indices), score[g], labels[g], **txt_args)
            plt.xticks([])
        plt.title(keys[iscore].replace("_", " "))
        if n_panels <= 5 or iscore > n_cols:
            plt.xlabel("ranking")
        plt.xlim(-0.9, n_points + 0.9 + (1 if include_lowest else 0))
        score_min, score_max = (
            np.min(score[neg_indices if include_lowest else indices]),
            np.max(score[indices]),
        )
        plt.ylim(
            (0.95 if score_min > 0 else 1.05) * score_min,
            (1.05 if score_max > 0 else 0.95) * score_max,
        )
    show = settings.autoshow if show is None else show
    if show:
        return None
    return gs


@old_positionals(
    "log",
    "use_raw",
    "stripplot",
    "jitter",
    "size",
    "layer",
    "scale",
    "order",
    "multi_panel",
    "xlabel",
    "ylabel",
    "rotation",
    "show",
    "save",
    "ax",
)
@_doc_params(show_save_ax=doc_show_save_ax)
def violin(
    adata: AnnData,
    keys: str | Sequence[str],
    groupby: str | None = None,
    *,
    log: bool = False,
    use_raw: bool | None = None,
    stripplot: bool = True,
    jitter: float | bool = True,
    size: int = 1,
    layer: str | None = None,
    density_norm: DensityNorm = "width",
    order: Sequence[str] | None = None,
    multi_panel: bool | None = None,
    xlabel: str = "",
    ylabel: str | Sequence[str] | None = None,
    rotation: float | None = None,
    show: bool | None = None,
    save: bool | str | None = None,
    ax: Axes | None = None,
    # deprecatd
    scale: DensityNorm | Empty = _empty,
    **kwds,
) -> Axes | FacetGrid | None:
    """\
    Violin plot.

    Wraps :func:`seaborn.violinplot` for :class:`~anndata.AnnData`.

    Parameters
    ----------
    adata
        Annotated data matrix.
    keys
        Keys for accessing variables of `.var_names` or fields of `.obs`.
    groupby
        The key of the observation grouping to consider.
    log
        Plot on logarithmic axis.
    use_raw
        Whether to use `raw` attribute of `adata`. Defaults to `True` if `.raw` is present.
    stripplot
        Add a stripplot on top of the violin plot.
        See :func:`~seaborn.stripplot`.
    jitter
        Add jitter to the stripplot (only when stripplot is True)
        See :func:`~seaborn.stripplot`.
    size
        Size of the jitter points.
    layer
        Name of the AnnData object layer that wants to be plotted. By
        default adata.raw.X is plotted. If `use_raw=False` is set,
        then `adata.X` is plotted. If `layer` is set to a valid layer name,
        then the layer is plotted. `layer` takes precedence over `use_raw`.
    density_norm
        The method used to scale the width of each violin.
        If 'width' (the default), each violin will have the same width.
        If 'area', each violin will have the same area.
        If 'count', a violin’s width corresponds to the number of observations.
    order
        Order in which to show the categories.
    multi_panel
        Display keys in multiple panels also when `groupby is not None`.
    xlabel
        Label of the x axis. Defaults to `groupby` if `rotation` is `None`,
        otherwise, no label is shown.
    ylabel
        Label of the y axis. If `None` and `groupby` is `None`, defaults
        to `'value'`. If `None` and `groubpy` is not `None`, defaults to `keys`.
    rotation
        Rotation of xtick labels.
    {show_save_ax}
    **kwds
        Are passed to :func:`~seaborn.violinplot`.

    Returns
    -------
    A :class:`~matplotlib.axes.Axes` object if `ax` is `None` else `None`.

    Examples
    --------

    .. plot::
        :context: close-figs

        import scanpy as sc
        adata = sc.datasets.pbmc68k_reduced()
        sc.pl.violin(adata, keys='S_score')

    Plot by category. Rotate x-axis labels so that they do not overlap.

    .. plot::
        :context: close-figs

        sc.pl.violin(adata, keys='S_score', groupby='bulk_labels', rotation=90)

    Set order of categories to be plotted or select specific categories to be plotted.

    .. plot::
        :context: close-figs

        groupby_order = ['CD34+', 'CD19+ B']
        sc.pl.violin(adata, keys='S_score', groupby='bulk_labels', rotation=90,
            order=groupby_order)

    Plot multiple keys.

    .. plot::
        :context: close-figs

        sc.pl.violin(adata, keys=['S_score', 'G2M_score'], groupby='bulk_labels',
            rotation=90)

    For large datasets consider omitting the overlaid scatter plot.

    .. plot::
        :context: close-figs

        sc.pl.violin(adata, keys='S_score', stripplot=False)

    .. currentmodule:: scanpy

    See also
    --------
    pl.stacked_violin
    """
    import seaborn as sns  # Slow import, only import if called

    sanitize_anndata(adata)
    use_raw = _check_use_raw(adata, use_raw)
    if isinstance(keys, str):
        keys = [keys]
    keys = list(OrderedDict.fromkeys(keys))  # remove duplicates, preserving the order
    density_norm = _deprecated_scale(density_norm, scale, default="width")
    del scale

    if isinstance(ylabel, str | NoneType):
        ylabel = [ylabel] * (1 if groupby is None else len(keys))
    if groupby is None:
        if len(ylabel) != 1:
            raise ValueError(
                f"Expected number of y-labels to be `1`, found `{len(ylabel)}`."
            )
    elif len(ylabel) != len(keys):
        raise ValueError(
            f"Expected number of y-labels to be `{len(keys)}`, "
            f"found `{len(ylabel)}`."
        )

    if groupby is not None:
        obs_df = get.obs_df(adata, keys=[groupby] + keys, layer=layer, use_raw=use_raw)
        if kwds.get("palette") is None:
            if not isinstance(adata.obs[groupby].dtype, CategoricalDtype):
                raise ValueError(
                    f"The column `adata.obs[{groupby!r}]` needs to be categorical, "
                    f"but is of dtype {adata.obs[groupby].dtype}."
                )
            _utils.add_colors_for_categorical_sample_annotation(adata, groupby)
            kwds["hue"] = groupby
            kwds["palette"] = dict(
                zip(obs_df[groupby].cat.categories, adata.uns[f"{groupby}_colors"])
            )
    else:
        obs_df = get.obs_df(adata, keys=keys, layer=layer, use_raw=use_raw)
    if groupby is None:
        obs_tidy = pd.melt(obs_df, value_vars=keys)
        x = "variable"
        ys = ["value"]
    else:
        obs_tidy = obs_df
        x = groupby
        ys = keys

    if multi_panel and groupby is None and len(ys) == 1:
        # This is a quick and dirty way for adapting scales across several
        # keys if groupby is None.
        y = ys[0]

        g: sns.axisgrid.FacetGrid = sns.catplot(
            y=y,
            data=obs_tidy,
            kind="violin",
            density_norm=density_norm,
            col=x,
            col_order=keys,
            sharey=False,
            cut=0,
            inner=None,
            **kwds,
        )

        if stripplot:
            grouped_df = obs_tidy.groupby(x, observed=True)
            for ax_id, key in zip(range(g.axes.shape[1]), keys):
                sns.stripplot(
                    y=y,
                    data=grouped_df.get_group(key),
                    jitter=jitter,
                    size=size,
                    color="black",
                    ax=g.axes[0, ax_id],
                )
        if log:
            g.set(yscale="log")
        g.set_titles(col_template="{col_name}").set_xlabels("")
        if rotation is not None:
            for ax in g.axes[0]:
                ax.tick_params(axis="x", labelrotation=rotation)
    else:
        # set by default the violin plot cut=0 to limit the extend
        # of the violin plot (see stacked_violin code) for more info.
        kwds.setdefault("cut", 0)
        kwds.setdefault("inner")

        if ax is None:
            axs, _, _, _ = setup_axes(
                ax,
                panels=["x"] if groupby is None else keys,
                show_ticks=True,
                right_margin=0.3,
            )
        else:
            axs = [ax]
        for ax, y, ylab in zip(axs, ys, ylabel):
            ax = sns.violinplot(
                x=x,
                y=y,
                data=obs_tidy,
                order=order,
                orient="vertical",
                density_norm=density_norm,
                ax=ax,
                **kwds,
            )
            if stripplot:
                ax = sns.stripplot(
                    x=x,
                    y=y,
                    data=obs_tidy,
                    order=order,
                    jitter=jitter,
                    color="black",
                    size=size,
                    ax=ax,
                )
            if xlabel == "" and groupby is not None and rotation is None:
                xlabel = groupby.replace("_", " ")
            ax.set_xlabel(xlabel)
            if ylab is not None:
                ax.set_ylabel(ylab)

            if log:
                ax.set_yscale("log")
            if rotation is not None:
                ax.tick_params(axis="x", labelrotation=rotation)
    show = settings.autoshow if show is None else show
    _utils.savefig_or_show("violin", show=show, save=save)
    if show:
        return None
    if multi_panel and groupby is None and len(ys) == 1:
        return g
    if len(axs) == 1:
        return axs[0]
    return axs


@old_positionals("use_raw", "show", "save")
@_doc_params(show_save_ax=doc_show_save_ax)
def clustermap(
    adata: AnnData,
    obs_keys: str | None = None,
    *,
    use_raw: bool | None = None,
    show: bool | None = None,
    save: bool | str | None = None,
    **kwds,
) -> ClusterGrid | None:
    """\
    Hierarchically-clustered heatmap.

    Wraps :func:`seaborn.clustermap` for :class:`~anndata.AnnData`.

    Parameters
    ----------
    adata
        Annotated data matrix.
    obs_keys
        Categorical annotation to plot with a different color map.
        Currently, only a single key is supported.
    use_raw
        Whether to use `raw` attribute of `adata`. Defaults to `True` if `.raw` is present.
    {show_save_ax}
    **kwds
        Keyword arguments passed to :func:`~seaborn.clustermap`.

    Returns
    -------
    If `show` is `False`, a :class:`~seaborn.matrix.ClusterGrid` object
    (see :func:`~seaborn.clustermap`).

    Examples
    --------

    .. plot::
        :context: close-figs

        import scanpy as sc
        adata = sc.datasets.krumsiek11()
        sc.pl.clustermap(adata)

    .. plot::
        :context: close-figs

        sc.pl.clustermap(adata, obs_keys='cell_type')
    """
    import seaborn as sns  # Slow import, only import if called

    if not isinstance(obs_keys, str | NoneType):
        raise ValueError("Currently, only a single key is supported.")
    sanitize_anndata(adata)
    use_raw = _check_use_raw(adata, use_raw)
    X = adata.raw.X if use_raw else adata.X
    if issparse(X):
        X = X.toarray()
    df = pd.DataFrame(X, index=adata.obs_names, columns=adata.var_names)
    if obs_keys is not None:
        row_colors = adata.obs[obs_keys]
        _utils.add_colors_for_categorical_sample_annotation(adata, obs_keys)
        # do this more efficiently... just a quick solution
        lut = dict(zip(row_colors.cat.categories, adata.uns[obs_keys + "_colors"]))
        row_colors = adata.obs[obs_keys].map(lut)
        g = sns.clustermap(df, row_colors=row_colors.values, **kwds)
    else:
        g = sns.clustermap(df, **kwds)
    show = settings.autoshow if show is None else show
    _utils.savefig_or_show("clustermap", show=show, save=save)
    if show:
        plt.show()
        return None
    return g


@old_positionals(
    "use_raw",
    "log",
    "num_categories",
    "dendrogram",
    "gene_symbols",
    "var_group_positions",
    "var_group_labels",
    "var_group_rotation",
    "layer",
    "standard_scale",
    "swap_axes",
    "show_gene_labels",
    "show",
    "save",
    "figsize",
    "vmin",
    "vmax",
    "vcenter",
    "norm",
)
@_doc_params(
    vminmax=doc_vboundnorm,
    show_save_ax=doc_show_save_ax,
    common_plot_args=doc_common_plot_args,
)
def heatmap(
    adata: AnnData,
    var_names: _VarNames | Mapping[str, _VarNames],
    groupby: str | Sequence[str],
    *,
    use_raw: bool | None = None,
    log: bool = False,
    num_categories: int = 7,
    dendrogram: bool | str = False,
    gene_symbols: str | None = None,
    var_group_positions: Sequence[tuple[int, int]] | None = None,
    var_group_labels: Sequence[str] | None = None,
    var_group_rotation: float | None = None,
    layer: str | None = None,
    standard_scale: Literal["var", "obs"] | None = None,
    swap_axes: bool = False,
    show_gene_labels: bool | None = None,
    show: bool | None = None,
    save: str | bool | None = None,
    figsize: tuple[float, float] | None = None,
    vmin: float | None = None,
    vmax: float | None = None,
    vcenter: float | None = None,
    norm: Normalize | None = None,
    **kwds,
) -> dict[str, Axes] | None:
    """\
    Heatmap of the expression values of genes.

    If `groupby` is given, the heatmap is ordered by the respective group. For
    example, a list of marker genes can be plotted, ordered by clustering. If
    the `groupby` observation annotation is not categorical the observation
    annotation is turned into a categorical by binning the data into the number
    specified in `num_categories`.

    Parameters
    ----------
    {common_plot_args}
    standard_scale
        Whether or not to standardize that dimension between 0 and 1, meaning for each variable or observation,
        subtract the minimum and divide each by its maximum.
    swap_axes
         By default, the x axis contains `var_names` (e.g. genes) and the y axis the `groupby`
         categories (if any). By setting `swap_axes` then x are the `groupby` categories and y the `var_names`.
    show_gene_labels
         By default gene labels are shown when there are 50 or less genes. Otherwise the labels are removed.
    {show_save_ax}
    {vminmax}
    **kwds
        Are passed to :func:`matplotlib.pyplot.imshow`.

    Returns
    -------
    Dict of :class:`~matplotlib.axes.Axes`

    Examples
    -------
    .. plot::
        :context: close-figs

        import scanpy as sc
        adata = sc.datasets.pbmc68k_reduced()
        markers = ['C1QA', 'PSAP', 'CD79A', 'CD79B', 'CST3', 'LYZ']
        sc.pl.heatmap(adata, markers, groupby='bulk_labels', swap_axes=True)

    .. currentmodule:: scanpy

    See also
    --------
    pl.rank_genes_groups_heatmap
    tl.rank_genes_groups
    """
    var_names, var_group_labels, var_group_positions = _check_var_names_type(
        var_names, var_group_labels, var_group_positions
    )

    categories, obs_tidy = _prepare_dataframe(
        adata,
        var_names,
        groupby,
        use_raw=use_raw,
        log=log,
        num_categories=num_categories,
        gene_symbols=gene_symbols,
        layer=layer,
    )

    # check if var_group_labels are a subset of categories:
    if var_group_labels is not None:
        if set(var_group_labels).issubset(categories):
            var_groups_subset_of_groupby = True
        else:
            var_groups_subset_of_groupby = False

    if standard_scale == "obs":
        obs_tidy = obs_tidy.sub(obs_tidy.min(1), axis=0)
        obs_tidy = obs_tidy.div(obs_tidy.max(1), axis=0).fillna(0)
    elif standard_scale == "var":
        obs_tidy -= obs_tidy.min(0)
        obs_tidy = (obs_tidy / obs_tidy.max(0)).fillna(0)
    elif standard_scale is None:
        pass
    else:
        logg.warning("Unknown type for standard_scale, ignored")

    if groupby is None or len(categories) <= 1:
        categorical = False
        # dendrogram can only be computed  between groupby categories
        dendrogram = False
    else:
        categorical = True
        # get categories colors
        if isinstance(groupby, str) and isinstance(
            adata.obs[groupby].dtype, CategoricalDtype
        ):
            # saved category colors only work when groupby is valid adata.obs
            # categorical column. When groupby is a numerical column
            # or when groupby is a list of columns the colors are assigned on the fly,
            # which may create inconsistencies in multiple runs that require sorting
            # of the categories (eg. when dendrogram is plotted).
            if groupby + "_colors" not in adata.uns:
                # if colors are not found, assign a new palette
                # and save it using the same code for embeddings
                from ._tools.scatterplots import _get_palette

                _get_palette(adata, groupby)
            groupby_colors = adata.uns[groupby + "_colors"]
        else:
            # this case happen when adata.obs[groupby] is numeric
            # the values are converted into a category on the fly
            groupby_colors = None

    if dendrogram:
        dendro_data = _reorder_categories_after_dendrogram(
            adata,
            groupby,
            dendrogram_key=_dk(dendrogram),
            var_names=var_names,
            var_group_labels=var_group_labels,
            var_group_positions=var_group_positions,
            categories=categories,
        )

        var_group_labels = dendro_data["var_group_labels"]
        var_group_positions = dendro_data["var_group_positions"]

        # reorder obs_tidy
        if dendro_data["var_names_idx_ordered"] is not None:
            obs_tidy = obs_tidy.iloc[:, dendro_data["var_names_idx_ordered"]]
            var_names = [var_names[x] for x in dendro_data["var_names_idx_ordered"]]

        obs_tidy.index = obs_tidy.index.reorder_categories(
            [categories[x] for x in dendro_data["categories_idx_ordered"]],
            ordered=True,
        )

        # reorder groupby colors
        if groupby_colors is not None:
            groupby_colors = [
                groupby_colors[x] for x in dendro_data["categories_idx_ordered"]
            ]

    if show_gene_labels is None:
        if len(var_names) <= 50:
            show_gene_labels = True
        else:
            show_gene_labels = False
            logg.warning(
                "Gene labels are not shown when more than 50 genes are visualized. "
                "To show gene labels set `show_gene_labels=True`"
            )
    if categorical:
        obs_tidy = obs_tidy.sort_index()

    colorbar_width = 0.2
    norm = check_colornorm(vmin, vmax, vcenter, norm)

    if not swap_axes:
        # define a layout of 2 rows x 4 columns
        # first row is for 'brackets' (if no brackets needed, the height of this row
        # is zero) second row is for main content. This second row is divided into
        # three axes:
        #   first ax is for the categories defined by `groupby`
        #   second ax is for the heatmap
        #   third ax is for the dendrogram
        #   fourth ax is for colorbar

        dendro_width = 1 if dendrogram else 0
        groupby_width = 0.2 if categorical else 0
        if figsize is None:
            height = 6
            heatmap_width = len(var_names) * 0.3 if show_gene_labels else 8
            width = heatmap_width + dendro_width + groupby_width
        else:
            width, height = figsize
            heatmap_width = width - (dendro_width + groupby_width)

        if var_group_positions is not None and len(var_group_positions) > 0:
            # add some space in case 'brackets' want to be plotted on top of the image
            height_ratios = [0.15, height]
        else:
            height_ratios = [0, height]

        width_ratios = [
            groupby_width,
            heatmap_width,
            dendro_width,
            colorbar_width,
        ]
        fig = plt.figure(figsize=(width, height))

        axs = gridspec.GridSpec(
            nrows=2,
            ncols=4,
            width_ratios=width_ratios,
            wspace=0.15 / width,
            hspace=0.13 / height,
            height_ratios=height_ratios,
        )

        heatmap_ax = fig.add_subplot(axs[1, 1])
        kwds.setdefault("interpolation", "nearest")
        im = heatmap_ax.imshow(obs_tidy.values, aspect="auto", norm=norm, **kwds)

        heatmap_ax.set_ylim(obs_tidy.shape[0] - 0.5, -0.5)
        heatmap_ax.set_xlim(-0.5, obs_tidy.shape[1] - 0.5)
        heatmap_ax.tick_params(axis="y", left=False, labelleft=False)
        heatmap_ax.set_ylabel("")
        heatmap_ax.grid(visible=False)

        if show_gene_labels:
            heatmap_ax.tick_params(axis="x", labelsize="small")
            heatmap_ax.set_xticks(np.arange(len(var_names)))
            heatmap_ax.set_xticklabels(var_names, rotation=90)
        else:
            heatmap_ax.tick_params(axis="x", labelbottom=False, bottom=False)
        # plot colorbar
        _plot_colorbar(im, fig, axs[1, 3])

        if categorical:
            groupby_ax = fig.add_subplot(axs[1, 0])
            (
                label2code,
                ticks,
                labels,
                groupby_cmap,
                norm,
            ) = _plot_categories_as_colorblocks(
                groupby_ax, obs_tidy, colors=groupby_colors, orientation="left"
            )

            # add lines to main heatmap
            line_positions = (
                np.cumsum(obs_tidy.index.value_counts(sort=False))[:-1] - 0.5
            )
            heatmap_ax.hlines(
                line_positions,
                -0.5,
                len(var_names) - 0.5,
                lw=1,
                color="black",
                zorder=10,
                clip_on=False,
            )

        if dendrogram:
            dendro_ax = fig.add_subplot(axs[1, 2], sharey=heatmap_ax)
            _plot_dendrogram(
                dendro_ax, adata, groupby, dendrogram_key=_dk(dendrogram), ticks=ticks
            )

        # plot group legends on top of heatmap_ax (if given)
        if var_group_positions is not None and len(var_group_positions) > 0:
            gene_groups_ax = fig.add_subplot(axs[0, 1], sharex=heatmap_ax)
            _plot_gene_groups_brackets(
                gene_groups_ax,
                group_positions=var_group_positions,
                group_labels=var_group_labels,
                rotation=var_group_rotation,
                left_adjustment=-0.3,
                right_adjustment=0.3,
            )

    # swap axes case
    else:
        # define a layout of 3 rows x 3 columns
        # The first row is for the dendrogram (if not dendrogram height is zero)
        # second row is for main content. This col is divided into three axes:
        #   first ax is for the heatmap
        #   second ax is for 'brackets' if any (othwerise width is zero)
        #   third ax is for colorbar

        dendro_height = 0.8 if dendrogram else 0
        groupby_height = 0.13 if categorical else 0
        if figsize is None:
            heatmap_height = len(var_names) * 0.18 if show_gene_labels else 4
            width = 10
            height = heatmap_height + dendro_height + groupby_height
        else:
            width, height = figsize
            heatmap_height = height - (dendro_height + groupby_height)

        height_ratios = [dendro_height, heatmap_height, groupby_height]

        if var_group_positions is not None and len(var_group_positions) > 0:
            # add some space in case 'brackets' want to be plotted on top of the image
            width_ratios = [width, 0.14, colorbar_width]
        else:
            width_ratios = [width, 0, colorbar_width]

        fig = plt.figure(figsize=(width, height))
        axs = gridspec.GridSpec(
            nrows=3,
            ncols=3,
            wspace=0.25 / width,
            hspace=0.3 / height,
            width_ratios=width_ratios,
            height_ratios=height_ratios,
        )

        # plot heatmap
        heatmap_ax = fig.add_subplot(axs[1, 0])

        kwds.setdefault("interpolation", "nearest")
        im = heatmap_ax.imshow(obs_tidy.T.values, aspect="auto", norm=norm, **kwds)
        heatmap_ax.set_xlim(0 - 0.5, obs_tidy.shape[0] - 0.5)
        heatmap_ax.set_ylim(obs_tidy.shape[1] - 0.5, -0.5)
        heatmap_ax.tick_params(axis="x", bottom=False, labelbottom=False)
        heatmap_ax.set_xlabel("")
        heatmap_ax.grid(visible=False)
        if show_gene_labels:
            heatmap_ax.tick_params(axis="y", labelsize="small", length=1)
            heatmap_ax.set_yticks(np.arange(len(var_names)))
            heatmap_ax.set_yticklabels(var_names, rotation=0)
        else:
            heatmap_ax.tick_params(axis="y", labelleft=False, left=False)

        if categorical:
            groupby_ax = fig.add_subplot(axs[2, 0])
            (
                label2code,
                ticks,
                labels,
                groupby_cmap,
                norm,
            ) = _plot_categories_as_colorblocks(
                groupby_ax, obs_tidy, colors=groupby_colors, orientation="bottom"
            )
            # add lines to main heatmap
            line_positions = (
                np.cumsum(obs_tidy.index.value_counts(sort=False))[:-1] - 0.5
            )
            heatmap_ax.vlines(
                line_positions,
                -0.5,
                len(var_names) - 0.5,
                lw=1,
                color="black",
                zorder=10,
                clip_on=False,
            )

        if dendrogram:
            dendro_ax = fig.add_subplot(axs[0, 0], sharex=heatmap_ax)
            _plot_dendrogram(
                dendro_ax,
                adata,
                groupby,
                dendrogram_key=_dk(dendrogram),
                ticks=ticks,
                orientation="top",
            )

        # plot group legends next to the heatmap_ax (if given)
        if var_group_positions is not None and len(var_group_positions) > 0:
            gene_groups_ax = fig.add_subplot(axs[1, 1])
            arr = []
            for idx, (label, pos) in enumerate(
                zip(var_group_labels, var_group_positions)
            ):
                label_code = label2code[label] if var_groups_subset_of_groupby else idx
                arr += [label_code] * (pos[1] + 1 - pos[0])
            gene_groups_ax.imshow(
                np.array([arr]).T, aspect="auto", cmap=groupby_cmap, norm=norm
            )
            gene_groups_ax.axis("off")

        # plot colorbar
        _plot_colorbar(im, fig, axs[1, 2])

    return_ax_dict = {"heatmap_ax": heatmap_ax}
    if categorical:
        return_ax_dict["groupby_ax"] = groupby_ax
    if dendrogram:
        return_ax_dict["dendrogram_ax"] = dendro_ax
    if var_group_positions is not None and len(var_group_positions) > 0:
        return_ax_dict["gene_groups_ax"] = gene_groups_ax

    _utils.savefig_or_show("heatmap", show=show, save=save)
    show = settings.autoshow if show is None else show
    if show:
        return None
    return return_ax_dict


@old_positionals(
    "use_raw",
    "log",
    "dendrogram",
    "gene_symbols",
    "var_group_positions",
    "var_group_labels",
    "layer",
    "show",
    "save",
    "figsize",
)
@_doc_params(show_save_ax=doc_show_save_ax, common_plot_args=doc_common_plot_args)
def tracksplot(
    adata: AnnData,
    var_names: _VarNames | Mapping[str, _VarNames],
    groupby: str | Sequence[str],
    *,
    use_raw: bool | None = None,
    log: bool = False,
    dendrogram: bool | str = False,
    gene_symbols: str | None = None,
    var_group_positions: Sequence[tuple[int, int]] | None = None,
    var_group_labels: Sequence[str] | None = None,
    layer: str | None = None,
    show: bool | None = None,
    save: str | bool | None = None,
    figsize: tuple[float, float] | None = None,
    **kwds,
) -> dict[str, Axes] | None:
    """\
    In this type of plot each var_name is plotted as a filled line plot where the
    y values correspond to the var_name values and x is each of the cells. Best results
    are obtained when using raw counts that are not log.

    `groupby` is required to sort and order the values using the respective group
    and should be a categorical value.

    Parameters
    ----------
    {common_plot_args}
    {show_save_ax}
    **kwds
        Are passed to :func:`~seaborn.heatmap`.

    Returns
    -------
    A list of :class:`~matplotlib.axes.Axes`.

    Examples
    --------

    Using var_names as list:

    .. plot::
        :context: close-figs

        import scanpy as sc
        adata = sc.datasets.pbmc68k_reduced()
        markers = ['C1QA', 'PSAP', 'CD79A', 'CD79B', 'CST3', 'LYZ']
        sc.pl.tracksplot(adata, markers, groupby='bulk_labels', dendrogram=True)

    Using var_names as dict:

    .. plot::
        :context: close-figs

        markers = {{'T-cell': 'CD3D', 'B-cell': 'CD79A', 'myeloid': 'CST3'}}
        sc.pl.tracksplot(adata, markers, groupby='bulk_labels', dendrogram=True)

    .. currentmodule:: scanpy

    See also
    --------
    pl.rank_genes_groups_tracksplot: to plot marker genes identified using the :func:`~scanpy.tl.rank_genes_groups` function.
    """

    if groupby not in adata.obs_keys() or adata.obs[groupby].dtype.name != "category":
        raise ValueError(
            "groupby has to be a valid categorical observation. "
            f"Given value: {groupby}, valid categorical observations: "
            f'{[x for x in adata.obs_keys() if adata.obs[x].dtype.name == "category"]}'
        )

    var_names, var_group_labels, var_group_positions = _check_var_names_type(
        var_names, var_group_labels, var_group_positions
    )

    categories, obs_tidy = _prepare_dataframe(
        adata,
        var_names,
        groupby,
        use_raw=use_raw,
        log=log,
        num_categories=None,  # TODO: fix this line
        gene_symbols=gene_symbols,
        layer=layer,
    )

    # get categories colors:
    if groupby + "_colors" not in adata.uns:
        from ._utils import _set_default_colors_for_categorical_obs

        _set_default_colors_for_categorical_obs(adata, groupby)
    groupby_colors = adata.uns[groupby + "_colors"]

    if dendrogram:
        # compute dendrogram if needed and reorder
        # rows and columns to match leaves order.
        dendro_data = _reorder_categories_after_dendrogram(
            adata,
            groupby,
            dendrogram_key=_dk(dendrogram),
            var_names=var_names,
            var_group_labels=var_group_labels,
            var_group_positions=var_group_positions,
            categories=categories,
        )
        # reorder obs_tidy
        if dendro_data["var_names_idx_ordered"] is not None:
            obs_tidy = obs_tidy.iloc[:, dendro_data["var_names_idx_ordered"]]
            var_names = [var_names[x] for x in dendro_data["var_names_idx_ordered"]]

        obs_tidy.index = obs_tidy.index.reorder_categories(
            [categories[x] for x in dendro_data["categories_idx_ordered"]],
            ordered=True,
        )
        categories = [categories[x] for x in dendro_data["categories_idx_ordered"]]

        groupby_colors = [
            groupby_colors[x] for x in dendro_data["categories_idx_ordered"]
        ]

    obs_tidy = obs_tidy.sort_index()

    # obtain the start and end of each category and make
    # a list of ranges that will be used to plot a different
    # color
    cumsum = [0] + list(np.cumsum(obs_tidy.index.value_counts(sort=False)))
    x_values = [(x, y) for x, y in zip(cumsum[:-1], cumsum[1:])]

    dendro_height = 1 if dendrogram else 0

    groupby_height = 0.24
    # +2 because of dendrogram on top and categories at bottom
    num_rows = len(var_names) + 2
    if figsize is None:
        width = 12
        track_height = 0.25
    else:
        width, height = figsize
        track_height = (height - (dendro_height + groupby_height)) / len(var_names)

    height_ratios = [dendro_height] + [track_height] * len(var_names) + [groupby_height]
    height = sum(height_ratios)

    obs_tidy = obs_tidy.T

    fig = plt.figure(figsize=(width, height))
    axs = gridspec.GridSpec(
        ncols=2,
        nrows=num_rows,
        wspace=1.0 / width,
        hspace=0,
        height_ratios=height_ratios,
        width_ratios=[width, 0.14],
    )
    axs_list = []
    first_ax = None
    for idx, var in enumerate(var_names):
        ax_idx = idx + 1  # this is because of the dendrogram
        if first_ax is None:
            ax = fig.add_subplot(axs[ax_idx, 0])
            first_ax = ax
        else:
            ax = fig.add_subplot(axs[ax_idx, 0], sharex=first_ax)
        axs_list.append(ax)
        for cat_idx, category in enumerate(categories):
            x_start, x_end = x_values[cat_idx]
            ax.fill_between(
                range(x_start, x_end),
                0,
                obs_tidy.iloc[idx, x_start:x_end],
                lw=0.1,
                color=groupby_colors[cat_idx],
            )

        # remove the xticks labels except for the last processed plot.
        # Because the plots share the x axis it is redundant and less compact
        # to plot the axis for each plot
        if idx < len(var_names) - 1:
            ax.tick_params(labelbottom=False, labeltop=False, bottom=False, top=False)
            ax.set_xlabel("")
        if log:
            ax.set_yscale("log")
        ax.spines["left"].set_visible(False)
        ax.spines["top"].set_visible(False)
        ax.spines["bottom"].set_visible(False)
        ax.grid(visible=False)
        ymin, ymax = ax.get_ylim()
        ymax = int(ymax)
        ax.set_yticks([ymax])
        ax.set_yticklabels([str(ymax)], ha="left", va="top")
        ax.spines["right"].set_position(("axes", 1.01))
        ax.tick_params(
            axis="y",
            labelsize="x-small",
            right=True,
            left=False,
            length=2,
            which="both",
            labelright=True,
            labelleft=False,
            direction="in",
        )
        ax.set_ylabel(var, rotation=0, fontsize="small", ha="right", va="bottom")
        ax.yaxis.set_label_coords(-0.005, 0.1)
    ax.set_xlim(0, x_end)
    ax.tick_params(axis="x", bottom=False, labelbottom=False)

    # the ax to plot the groupby categories is split to add a small space
    # between the rest of the plot and the categories
    axs2 = gridspec.GridSpecFromSubplotSpec(
        2, 1, subplot_spec=axs[num_rows - 1, 0], height_ratios=[1, 1]
    )

    groupby_ax = fig.add_subplot(axs2[1])

    label2code, ticks, labels, groupby_cmap, norm = _plot_categories_as_colorblocks(
        groupby_ax, obs_tidy.T, colors=groupby_colors, orientation="bottom"
    )
    # add lines to plot
    overlay_ax = fig.add_subplot(axs[1:-1, 0], sharex=first_ax)
    line_positions = np.cumsum(obs_tidy.T.index.value_counts(sort=False))[:-1]
    overlay_ax.vlines(line_positions, 0, 1, lw=0.5, linestyle="--")
    overlay_ax.axis("off")
    overlay_ax.set_ylim(0, 1)

    if dendrogram:
        dendro_ax = fig.add_subplot(axs[0], sharex=first_ax)
        _plot_dendrogram(
            dendro_ax,
            adata,
            groupby,
            dendrogram_key=_dk(dendrogram),
            orientation="top",
            ticks=ticks,
        )

    if var_group_positions is not None and len(var_group_positions) > 0:
        gene_groups_ax = fig.add_subplot(axs[1:-1, 1])
        arr = []
        for idx, pos in enumerate(var_group_positions):
            arr += [idx] * (pos[1] + 1 - pos[0])

        gene_groups_ax.imshow(
            np.array([arr]).T, aspect="auto", cmap=groupby_cmap, norm=norm
        )
        gene_groups_ax.axis("off")

    return_ax_dict = {"track_axes": axs_list, "groupby_ax": groupby_ax}
    if dendrogram:
        return_ax_dict["dendrogram_ax"] = dendro_ax
    if var_group_positions is not None and len(var_group_positions) > 0:
        return_ax_dict["gene_groups_ax"] = gene_groups_ax

    _utils.savefig_or_show("tracksplot", show=show, save=save)
    show = settings.autoshow if show is None else show
    if show:
        return None
    return return_ax_dict


@_doc_params(show_save_ax=doc_show_save_ax)
def dendrogram(
    adata: AnnData,
    groupby: str,
    *,
    dendrogram_key: str | None = None,
    orientation: Literal["top", "bottom", "left", "right"] = "top",
    remove_labels: bool = False,
    show: bool | None = None,
    save: str | bool | None = None,
    ax: Axes | None = None,
) -> Axes:
    """\
    Plots a dendrogram of the categories defined in `groupby`.

    See :func:`~scanpy.tl.dendrogram`.

    Parameters
    ----------
    adata
        Annotated data matrix.
    groupby
        Categorical data column used to create the dendrogram
    dendrogram_key
        Key under with the dendrogram information was stored.
        By default the dendrogram information is stored under
        `.uns[f'dendrogram_{{groupby}}']`.
    orientation
        Origin of the tree. Will grow into the opposite direction.
    remove_labels
        Don’t draw labels. Used e.g. by :func:`scanpy.pl.matrixplot`
        to annotate matrix columns/rows.
    {show_save_ax}

    Returns
    -------
    :class:`matplotlib.axes.Axes`

    Examples
    --------
    .. plot::
        :context: close-figs

        import scanpy as sc
        adata = sc.datasets.pbmc68k_reduced()
        sc.tl.dendrogram(adata, 'bulk_labels')
        sc.pl.dendrogram(adata, 'bulk_labels')

    .. currentmodule:: scanpy

    """
    if ax is None:
        _, ax = plt.subplots()
    _plot_dendrogram(
        ax,
        adata,
        groupby,
        dendrogram_key=dendrogram_key,
        remove_labels=remove_labels,
        orientation=orientation,
    )
    _utils.savefig_or_show("dendrogram", show=show, save=save)
    return ax


@old_positionals(
    "show_correlation_numbers",
    "dendrogram",
    "figsize",
    "show",
    "save",
    "ax",
    "vmin",
    "vmax",
    "vcenter",
    "norm",
)
@_doc_params(show_save_ax=doc_show_save_ax, vminmax=doc_vboundnorm)
def correlation_matrix(
    adata: AnnData,
    groupby: str,
    *,
    show_correlation_numbers: bool = False,
    dendrogram: bool | str | None = None,
    figsize: tuple[float, float] | None = None,
    show: bool | None = None,
    save: str | bool | None = None,
    ax: Axes | None = None,
    vmin: float | None = None,
    vmax: float | None = None,
    vcenter: float | None = None,
    norm: Normalize | None = None,
    **kwds,
) -> list[Axes] | None:
    """\
    Plots the correlation matrix computed as part of `sc.tl.dendrogram`.

    Parameters
    ----------
    adata
    groupby
        Categorical data column used to create the dendrogram
    show_correlation_numbers
        If `show_correlation=True`, plot the correlation on top of each cell.
    dendrogram
        If True or a valid dendrogram key, a dendrogram based on the
        hierarchical clustering between the `groupby` categories is added.
        The dendrogram is computed using :func:`scanpy.tl.dendrogram`.
        If `tl.dendrogram` has not been called previously,
        the function is called with default parameters.
    figsize
        By default a figure size that aims to produce a squared correlation
        matrix plot is used. Format is (width, height)
    {show_save_ax}
    {vminmax}
    **kwds
        Only if `show_correlation` is True:
        Are passed to :func:`matplotlib.pyplot.pcolormesh` when plotting the
        correlation heatmap. `cmap` can be used to change the color palette.

    Returns
    -------
    If `show=False`, returns a list of :class:`matplotlib.axes.Axes` objects.

    Examples
    --------
    >>> import scanpy as sc
    >>> adata = sc.datasets.pbmc68k_reduced()
    >>> sc.tl.dendrogram(adata, 'bulk_labels')
    >>> sc.pl.correlation_matrix(adata, 'bulk_labels')
    """

    dendrogram_key = _get_dendrogram_key(adata, _dk(dendrogram), groupby)

    index = adata.uns[dendrogram_key]["categories_idx_ordered"]
    corr_matrix = adata.uns[dendrogram_key]["correlation_matrix"]
    # reorder matrix columns according to the dendrogram
    if dendrogram is None:
        dendrogram = ax is None
    if dendrogram:
        if ax is not None:
            raise ValueError("Can only plot dendrogram when not plotting to an axis")
        assert (len(index)) == corr_matrix.shape[0]
        corr_matrix = corr_matrix[index, :]
        corr_matrix = corr_matrix[:, index]
        labels = list(adata.obs[groupby].cat.categories)
        labels = np.array(labels).astype("str")[index]
    else:
        labels = adata.obs[groupby].cat.categories
    num_rows = corr_matrix.shape[0]
    colorbar_height = 0.2
    dendrogram_width = 1.8 if dendrogram else 0
    if figsize is None:
        corr_matrix_height = num_rows * 0.6
        height = corr_matrix_height + colorbar_height
        width = corr_matrix_height + dendrogram_width
    else:
        width, height = figsize
        corr_matrix_height = height - colorbar_height

    fig = plt.figure(figsize=(width, height)) if ax is None else None
    # layout with 2 rows and 2  columns:
    # row 1: dendrogram + correlation matrix
    # row 2: nothing + colormap bar (horizontal)
    gs = gridspec.GridSpec(
        nrows=2,
        ncols=2,
        width_ratios=[dendrogram_width, corr_matrix_height],
        height_ratios=[corr_matrix_height, colorbar_height],
        wspace=0.01,
        hspace=0.05,
    )

    axs = []
    corr_matrix_ax = fig.add_subplot(gs[1]) if ax is None else ax
    if dendrogram:
        dendro_ax = fig.add_subplot(gs[0], sharey=corr_matrix_ax)
        _plot_dendrogram(
            dendro_ax,
            adata,
            groupby,
            dendrogram_key=dendrogram_key,
            remove_labels=True,
            orientation="left",
            ticks=np.arange(corr_matrix.shape[0]) + 0.5,
        )
        axs.append(dendro_ax)
    # define some default pcolormesh parameters
    if "edgecolors" not in kwds:
        if corr_matrix.shape[0] > 30:
            # when there are too many rows it is better to remove
            # the black lines surrounding the boxes in the heatmap
            kwds["edgecolors"] = "none"
        else:
            kwds["edgecolors"] = "black"
            kwds.setdefault("linewidth", 0.01)
    if vmax is None and vmin is None and norm is None:
        vmax = 1
        vmin = -1
    norm = check_colornorm(vmin, vmax, vcenter, norm)
    if "cmap" not in kwds:
        # by default use a divergent color map
        kwds["cmap"] = "bwr"

    img_mat = corr_matrix_ax.pcolormesh(corr_matrix, norm=norm, **kwds)
    corr_matrix_ax.set_xlim(0, num_rows)
    corr_matrix_ax.set_ylim(0, num_rows)

    corr_matrix_ax.yaxis.tick_right()
    corr_matrix_ax.set_yticks(np.arange(corr_matrix.shape[0]) + 0.5)
    corr_matrix_ax.set_yticklabels(labels)

    corr_matrix_ax.xaxis.set_tick_params(labeltop=True)
    corr_matrix_ax.xaxis.set_tick_params(labelbottom=False)
    corr_matrix_ax.set_xticks(np.arange(corr_matrix.shape[0]) + 0.5)
    corr_matrix_ax.set_xticklabels(labels, rotation=45, ha="left")

    for ax_name in "xy":
        corr_matrix_ax.tick_params(axis=ax_name, which="both", bottom=False, top=False)

    if show_correlation_numbers:
        for row, col in product(range(num_rows), repeat=2):
            corr_matrix_ax.text(
                row + 0.5,
                col + 0.5,
                f"{corr_matrix[row, col]:.2f}",
                ha="center",
                va="center",
            )

    axs.append(corr_matrix_ax)

    if ax is None:  # Plot colorbar
        colormap_ax = fig.add_subplot(gs[3])
        cobar = plt.colorbar(img_mat, cax=colormap_ax, orientation="horizontal")
        cobar.solids.set_edgecolor("face")
        axs.append(colormap_ax)

    show = settings.autoshow if show is None else show
    _utils.savefig_or_show("correlation_matrix", show=show, save=save)
    if ax is not None or show:
        return None
    return axs


def _prepare_dataframe(
    adata: AnnData,
    var_names: _VarNames | Mapping[str, _VarNames],
    groupby: str | Sequence[str] | None = None,
    *,
    use_raw: bool | None = None,
    log: bool = False,
    num_categories: int = 7,
    layer: str | None = None,
    gene_symbols: str | None = None,
) -> tuple[Sequence[str], pd.DataFrame]:
    """
    Given the anndata object, prepares a data frame in which the row index are the categories
    defined by group by and the columns correspond to var_names.

    Parameters
    ----------
    adata
        Annotated data matrix.
    var_names
        `var_names` should be a valid subset of  `adata.var_names`.
    groupby
        The key of the observation grouping to consider. It is expected that
        groupby is a categorical. If groupby is not a categorical observation,
        it would be subdivided into `num_categories`.
    use_raw
        Whether to use `raw` attribute of `adata`. Defaults to `True` if `.raw` is present.
    log
        Use the log of the values.
    layer
        AnnData layer to use. Takes precedence over `use_raw`
    num_categories
        Only used if groupby observation is not categorical. This value
        determines the number of groups into which the groupby observation
        should be subdivided.
    gene_symbols
        Key for field in .var that stores gene symbols.

    Returns
    -------
    Tuple of `pandas.DataFrame` and list of categories.
    """

    sanitize_anndata(adata)
    use_raw = _check_use_raw(adata, use_raw)
    if layer is not None:
        use_raw = False
    if isinstance(var_names, str):
        var_names = [var_names]

    groupby_index = None
    if groupby is not None:
        if isinstance(groupby, str):
            # if not a list, turn into a list
            groupby = [groupby]
        for group in groupby:
            if group not in list(adata.obs_keys()) + [adata.obs.index.name]:
                if adata.obs.index.name is not None:
                    msg = f' or index name "{adata.obs.index.name}"'
                else:
                    msg = ""
                raise ValueError(
                    "groupby has to be a valid observation. "
                    f"Given {group}, is not in observations: {adata.obs_keys()}" + msg
                )
            if group in adata.obs.columns and group == adata.obs.index.name:
                raise ValueError(
                    f"Given group {group} is both and index and a column level, "
                    "which is ambiguous."
                )
            if group == adata.obs.index.name:
                groupby_index = group
    if groupby_index is not None:
        # obs_tidy contains adata.obs.index
        # and does not need to be given
        groupby = groupby.copy()  # copy to not modify user passed parameter
        groupby.remove(groupby_index)
    keys = list(groupby) + list(np.unique(var_names))
    obs_tidy = get.obs_df(
        adata, keys=keys, layer=layer, use_raw=use_raw, gene_symbols=gene_symbols
    )
    assert np.all(np.array(keys) == np.array(obs_tidy.columns))

    if groupby_index is not None:
        # reset index to treat all columns the same way.
        obs_tidy.reset_index(inplace=True)
        groupby.append(groupby_index)

    if groupby is None:
        categorical = pd.Series(np.repeat("", len(obs_tidy))).astype("category")
    elif len(groupby) == 1 and is_numeric_dtype(obs_tidy[groupby[0]]):
        # if the groupby column is not categorical, turn it into one
        # by subdividing into  `num_categories` categories
        categorical = pd.cut(obs_tidy[groupby[0]], num_categories)
    elif len(groupby) == 1:
        categorical = obs_tidy[groupby[0]].astype("category")
        categorical.name = groupby[0]
    else:
        # join the groupby values  using "_" to make a new 'category'
        categorical = obs_tidy[groupby].apply("_".join, axis=1).astype("category")
        categorical.name = "_".join(groupby)

        # preserve category order
        from itertools import product

        order = {
            "_".join(k): idx
            for idx, k in enumerate(
                product(*(obs_tidy[g].cat.categories for g in groupby))
            )
        }
        categorical = categorical.cat.reorder_categories(
            sorted(categorical.cat.categories, key=lambda x: order[x])
        )
    obs_tidy = obs_tidy[var_names].set_index(categorical)
    categories = obs_tidy.index.categories

    if log:
        obs_tidy = np.log1p(obs_tidy)

    return categories, obs_tidy


def _plot_gene_groups_brackets(
    gene_groups_ax: Axes,
    *,
    group_positions: Iterable[tuple[int, int]],
    group_labels: Sequence[str],
    left_adjustment: float = -0.3,
    right_adjustment: float = 0.3,
    rotation: float | None = None,
    orientation: Literal["top", "right"] = "top",
):
    """\
    Draws brackets that represent groups of genes on the give axis.
    For best results, this axis is located on top of an image whose
    x axis contains gene names.

    The gene_groups_ax should share the x axis with the main ax.

    Eg: gene_groups_ax = fig.add_subplot(axs[0, 0], sharex=dot_ax)

    This function is used by dotplot, heatmap etc.

    Parameters
    ----------
    gene_groups_ax
        In this axis the gene marks are drawn
    group_positions
        Each item in the list, should contain the start and end position that the
        bracket should cover.
        Eg. [(0, 4), (5, 8)] means that there are two brackets, one for the var_names (eg genes)
        in positions 0-4 and other for positions 5-8
    group_labels
        List of group labels
    left_adjustment
        adjustment to plot the bracket start slightly before or after the first gene position.
        If the value is negative the start is moved before.
    right_adjustment
        adjustment to plot the bracket end slightly before or after the last gene position
        If the value is negative the start is moved before.
    rotation
        rotation degrees for the labels. If not given, small labels (<4 characters) are not
        rotated, otherwise, they are rotated 90 degrees
    orientation
        location of the brackets. Either `top` or `right`
    Returns
    -------
    None
    """
    import matplotlib.patches as patches
    from matplotlib.path import Path

    # get the 'brackets' coordinates as lists of start and end positions

    left = [x[0] + left_adjustment for x in group_positions]
    right = [x[1] + right_adjustment for x in group_positions]

    # verts and codes are used by PathPatch to make the brackets
    verts = []
    codes = []
    if orientation == "top":
        # rotate labels if any of them is longer than 4 characters
        if rotation is None and group_labels:
            rotation = 90 if max([len(x) for x in group_labels]) > 4 else 0
        for idx in range(len(left)):
            verts.append((left[idx], 0))  # lower-left
            verts.append((left[idx], 0.6))  # upper-left
            verts.append((right[idx], 0.6))  # upper-right
            verts.append((right[idx], 0))  # lower-right

            codes.append(Path.MOVETO)
            codes.append(Path.LINETO)
            codes.append(Path.LINETO)
            codes.append(Path.LINETO)

            try:
                group_x_center = left[idx] + float(right[idx] - left[idx]) / 2
                gene_groups_ax.text(
                    group_x_center,
                    1.1,
                    group_labels[idx],
                    ha="center",
                    va="bottom",
                    rotation=rotation,
                )
            except Exception:  # TODO catch the correct exception
                pass
    else:
        top = left
        bottom = right
        for idx in range(len(top)):
            verts.append((0, top[idx]))  # upper-left
            verts.append((0.15, top[idx]))  # upper-right
            verts.append((0.15, bottom[idx]))  # lower-right
            verts.append((0, bottom[idx]))  # lower-left

            codes.append(Path.MOVETO)
            codes.append(Path.LINETO)
            codes.append(Path.LINETO)
            codes.append(Path.LINETO)

            try:
                diff = bottom[idx] - top[idx]
                group_y_center = top[idx] + float(diff) / 2
                if diff * 2 < len(group_labels[idx]):
                    # cut label to fit available space
                    group_labels[idx] = group_labels[idx][: int(diff * 2)] + "."
                gene_groups_ax.text(
                    0.6,
                    group_y_center,
                    group_labels[idx],
                    ha="right",
                    va="center",
                    rotation=270,
                    fontsize="small",
                )
            except Exception as e:
                print(f"problems {e}")
                pass

    path = Path(verts, codes)

    patch = patches.PathPatch(path, facecolor="none", lw=1.5)

    gene_groups_ax.add_patch(patch)
    gene_groups_ax.grid(visible=False)
    gene_groups_ax.axis("off")
    # remove y ticks
    gene_groups_ax.tick_params(axis="y", left=False, labelleft=False)
    # remove x ticks and labels
    gene_groups_ax.tick_params(
        axis="x", bottom=False, labelbottom=False, labeltop=False
    )


def _reorder_categories_after_dendrogram(
    adata: AnnData,
    groupby: str | Sequence[str],
    *,
    dendrogram_key: str | None,
    var_names: Sequence[str],
    var_group_labels: Sequence[str] | None,
    var_group_positions: Sequence[tuple[int, int]] | None,
    categories: Sequence[str],
):
    """\
    Function used by plotting functions that need to reorder the the groupby
    observations based on the dendrogram results.

    The function checks if a dendrogram has already been precomputed.
    If not, `sc.tl.dendrogram` is run with default parameters.

    The results found in `.uns[dendrogram_key]` are used to reorder
    `var_group_labels` and `var_group_positions`.


    Returns
    -------
    dictionary with keys:
    'categories_idx_ordered', 'var_group_names_idx_ordered',
    'var_group_labels', and 'var_group_positions'
    """

    dendrogram_key = _get_dendrogram_key(adata, dendrogram_key, groupby)

    if isinstance(groupby, str):
        groupby = [groupby]

    dendro_info = adata.uns[dendrogram_key]
    if groupby != dendro_info["groupby"]:
        raise ValueError(
            "Incompatible observations. The precomputed dendrogram contains "
            f"information for the observation: '{groupby}' while the plot is "
            f"made for the observation: '{dendro_info['groupby']}. "
            "Please run `sc.tl.dendrogram` using the right observation.'"
        )

    if categories is None:
        categories = adata.obs[dendro_info["groupby"]].cat.categories

    # order of groupby categories
    categories_idx_ordered = dendro_info["categories_idx_ordered"]
    categories_ordered = dendro_info["categories_ordered"]

    if len(categories) != len(categories_idx_ordered):
        raise ValueError(
            "Incompatible observations. Dendrogram data has "
            f"{len(categories_idx_ordered)} categories but current groupby "
            f"observation {groupby!r} contains {len(categories)} categories. "
            "Most likely the underlying groupby observation changed after the "
            "initial computation of `sc.tl.dendrogram`. "
            "Please run `sc.tl.dendrogram` again.'"
        )

    # reorder var_groups (if any)
    if var_group_positions is None or var_group_labels is None:
        assert var_group_positions is None
        assert var_group_labels is None
        var_names_idx_ordered = None
    elif set(var_group_labels) == set(categories):
        positions_ordered = []
        labels_ordered = []
        position_start = 0
        var_names_idx_ordered = []
        for cat_name in categories_ordered:
            idx = var_group_labels.index(cat_name)
            position = var_group_positions[idx]
            _var_names = var_names[position[0] : position[1] + 1]
            var_names_idx_ordered.extend(range(position[0], position[1] + 1))
            positions_ordered.append(
                (position_start, position_start + len(_var_names) - 1)
            )
            position_start += len(_var_names)
            labels_ordered.append(var_group_labels[idx])
        var_group_labels = labels_ordered
        var_group_positions = positions_ordered
    else:
        logg.warning(
            "Groups are not reordered because the `groupby` categories "
            "and the `var_group_labels` are different.\n"
            f"categories: {_format_first_three_categories(categories)}\n"
            f"var_group_labels: {_format_first_three_categories(var_group_labels)}"
        )
        var_names_idx_ordered = list(range(len(var_names)))

    if var_names_idx_ordered is not None:
        var_names_ordered = [var_names[x] for x in var_names_idx_ordered]
    else:
        var_names_ordered = None

    return dict(
        categories_idx_ordered=categories_idx_ordered,
        categories_ordered=dendro_info["categories_ordered"],
        var_names_idx_ordered=var_names_idx_ordered,
        var_names_ordered=var_names_ordered,
        var_group_labels=var_group_labels,
        var_group_positions=var_group_positions,
    )


def _format_first_three_categories(categories):
    categories = list(categories)
    if len(categories) > 3:
        categories = categories[:3] + ["etc."]
    return ", ".join(categories)


def _get_dendrogram_key(
    adata: AnnData, dendrogram_key: str | None, groupby: str | Sequence[str]
) -> str:
    # the `dendrogram_key` can be a bool an NoneType or the name of the
    # dendrogram key. By default the name of the dendrogram key is 'dendrogram'
    if dendrogram_key is None:
        if isinstance(groupby, str):
            dendrogram_key = f"dendrogram_{groupby}"
        elif isinstance(groupby, Sequence):
            dendrogram_key = f'dendrogram_{"_".join(groupby)}'
        else:
            msg = f"groupby has wrong type: {type(groupby).__name__}."
            raise AssertionError(msg)

    if dendrogram_key not in adata.uns:
        from ..tools._dendrogram import dendrogram

        logg.warning(
            f"dendrogram data not found (using key={dendrogram_key}). "
            "Running `sc.tl.dendrogram` with default parameters. For fine "
            "tuning it is recommended to run `sc.tl.dendrogram` independently."
        )
        dendrogram(adata, groupby, key_added=dendrogram_key)

    if "dendrogram_info" not in adata.uns[dendrogram_key]:
        raise ValueError(
            f"The given dendrogram key ({dendrogram_key!r}) does not contain "
            "valid dendrogram information."
        )

    return dendrogram_key


def _plot_dendrogram(
    dendro_ax: Axes,
    adata: AnnData,
    groupby: str | Sequence[str],
    *,
    dendrogram_key: str | None = None,
    orientation: Literal["top", "bottom", "left", "right"] = "right",
    remove_labels: bool = True,
    ticks: Collection[float] | None = None,
):
    """\
    Plots a dendrogram on the given ax using the precomputed dendrogram
    information stored in `.uns[dendrogram_key]`
    """

    dendrogram_key = _get_dendrogram_key(adata, dendrogram_key, groupby)

    def translate_pos(pos_list, new_ticks, old_ticks):
        """\
        transforms the dendrogram coordinates to a given new position.
        The xlabel_pos and orig_ticks should be of the same
        length.

        This is mostly done for the heatmap case, where the position of the
        dendrogram leaves needs to be adjusted depending on the category size.

        Parameters
        ----------
        pos_list
            list of dendrogram positions that should be translated
        new_ticks
            sorted list of goal tick positions (e.g. [0,1,2,3] )
        old_ticks
            sorted list of original tick positions (e.g. [5, 15, 25, 35]),
            This list is usually the default position used by
            `scipy.cluster.hierarchy.dendrogram`.

        Returns
        -------
        translated list of positions

        Examples
        --------
        >>> translate_pos(
        ...     [5, 15, 20, 21],
        ...     [0,  1,  2, 3 ],
        ...     [5, 15, 25, 35],
        ... )
        [0, 1, 1.5, 1.6]
        """
        # of given coordinates.

        if not isinstance(old_ticks, list):
            # assume that the list is a numpy array
            old_ticks = old_ticks.tolist()
        new_xs = []
        for x_val in pos_list:
            if x_val in old_ticks:
                new_x_val = new_ticks[old_ticks.index(x_val)]
            else:
                # find smaller and bigger indices
                idx_next = np.searchsorted(old_ticks, x_val, side="left")
                idx_prev = idx_next - 1
                old_min = old_ticks[idx_prev]
                old_max = old_ticks[idx_next]
                new_min = new_ticks[idx_prev]
                new_max = new_ticks[idx_next]
                new_x_val = ((x_val - old_min) / (old_max - old_min)) * (
                    new_max - new_min
                ) + new_min
            new_xs.append(new_x_val)
        return new_xs

    dendro_info = adata.uns[dendrogram_key]["dendrogram_info"]
    leaves = dendro_info["ivl"]
    icoord = np.array(dendro_info["icoord"])
    dcoord = np.array(dendro_info["dcoord"])

    orig_ticks = np.arange(5, len(leaves) * 10 + 5, 10).astype(float)
    # check that ticks has the same length as orig_ticks
    if ticks is not None and len(orig_ticks) != len(ticks):
        logg.warning(
            "ticks argument does not have the same size as orig_ticks. "
            "The argument will be ignored"
        )
        ticks = None

    for xs, ys in zip(icoord, dcoord):
        if ticks is not None:
            xs = translate_pos(xs, ticks, orig_ticks)
        if orientation in ["right", "left"]:
            xs, ys = ys, xs
        dendro_ax.plot(xs, ys, color="#555555")

    dendro_ax.tick_params(bottom=False, top=False, left=False, right=False)
    ticks = ticks if ticks is not None else orig_ticks
    if orientation in ["right", "left"]:
        dendro_ax.set_yticks(ticks)
        dendro_ax.set_yticklabels(leaves, fontsize="small", rotation=0)
        dendro_ax.tick_params(labelbottom=False, labeltop=False)
        if orientation == "left":
            xmin, xmax = dendro_ax.get_xlim()
            dendro_ax.set_xlim(xmax, xmin)
            dendro_ax.tick_params(labelleft=False, labelright=True)
    else:
        dendro_ax.set_xticks(ticks)
        dendro_ax.set_xticklabels(leaves, fontsize="small", rotation=90)
        dendro_ax.tick_params(labelleft=False, labelright=False)
        if orientation == "bottom":
            ymin, ymax = dendro_ax.get_ylim()
            dendro_ax.set_ylim(ymax, ymin)
            dendro_ax.tick_params(labeltop=True, labelbottom=False)

    if remove_labels:
        dendro_ax.tick_params(
            labelbottom=False, labeltop=False, labelleft=False, labelright=False
        )

    dendro_ax.grid(visible=False)

    dendro_ax.spines["right"].set_visible(False)
    dendro_ax.spines["top"].set_visible(False)
    dendro_ax.spines["left"].set_visible(False)
    dendro_ax.spines["bottom"].set_visible(False)


def _plot_categories_as_colorblocks(
    groupby_ax: Axes,
    obs_tidy: pd.DataFrame,
    colors=None,
    orientation: Literal["top", "bottom", "left", "right"] = "left",
    cmap_name: str = "tab20",
):
    """\
    Plots categories as colored blocks. If orientation is 'left', the categories
    are plotted vertically, otherwise they are plotted horizontally.

    Parameters
    ----------
    groupby_ax
    obs_tidy
    colors
        Sequence of valid color names to use for each category.
    orientation
    cmap_name
        Name of colormap to use, in case colors is None

    Returns
    -------
    ticks position, labels, colormap
    """

    groupby = obs_tidy.index.name
    from matplotlib.colors import BoundaryNorm, ListedColormap

    if colors is None:
        groupby_cmap = plt.get_cmap(cmap_name)
    else:
        groupby_cmap = ListedColormap(colors, groupby + "_cmap")
    norm = BoundaryNorm(np.arange(groupby_cmap.N + 1) - 0.5, groupby_cmap.N)

    # determine groupby label positions such that they appear
    # centered next/below to the color code rectangle assigned to the category
    value_sum = 0
    ticks = []  # list of centered position of the labels
    labels = []
    label2code = {}  # dictionary of numerical values asigned to each label
    for code, (label, value) in enumerate(
        obs_tidy.index.value_counts(sort=False).items()
    ):
        ticks.append(value_sum + (value / 2))
        labels.append(label)
        value_sum += value
        label2code[label] = code

    groupby_ax.grid(visible=False)

    if orientation == "left":
        groupby_ax.imshow(
            np.array([[label2code[lab] for lab in obs_tidy.index]]).T,
            aspect="auto",
            cmap=groupby_cmap,
            norm=norm,
        )
        if len(labels) > 1:
            groupby_ax.set_yticks(ticks)
            groupby_ax.set_yticklabels(labels)

        # remove y ticks
        groupby_ax.tick_params(axis="y", left=False, labelsize="small")
        # remove x ticks and labels
        groupby_ax.tick_params(axis="x", bottom=False, labelbottom=False)

        # remove surrounding lines
        groupby_ax.spines["right"].set_visible(False)
        groupby_ax.spines["top"].set_visible(False)
        groupby_ax.spines["left"].set_visible(False)
        groupby_ax.spines["bottom"].set_visible(False)

        groupby_ax.set_ylabel(groupby)
    else:
        groupby_ax.imshow(
            np.array([[label2code[lab] for lab in obs_tidy.index]]),
            aspect="auto",
            cmap=groupby_cmap,
            norm=norm,
        )
        if len(labels) > 1:
            groupby_ax.set_xticks(ticks)
            # if the labels are small do not rotate them
            rotation = 0 if max(len(str(x)) for x in labels) < 3 else 90
            groupby_ax.set_xticklabels(labels, rotation=rotation)

        # remove x ticks
        groupby_ax.tick_params(axis="x", bottom=False, labelsize="small")
        # remove y ticks and labels
        groupby_ax.tick_params(axis="y", left=False, labelleft=False)

        # remove surrounding lines
        groupby_ax.spines["right"].set_visible(False)
        groupby_ax.spines["top"].set_visible(False)
        groupby_ax.spines["left"].set_visible(False)
        groupby_ax.spines["bottom"].set_visible(False)

        groupby_ax.set_xlabel(groupby)

    return label2code, ticks, labels, groupby_cmap, norm


def _plot_colorbar(mappable, fig, subplot_spec, max_cbar_height: float = 4.0):
    """
    Plots a vertical color bar based on mappable.
    The height of the colorbar is min(figure-height, max_cmap_height)

    Parameters
    ----------
    mappable
        The image to which the colorbar applies.
    fig
        The figure object
    subplot_spec
        The gridspec subplot. Eg. axs[1,2]
    max_cbar_height
        The maximum colorbar height

    Returns
    -------
    color bar ax
    """
    width, height = fig.get_size_inches()
    if height > max_cbar_height:
        # to make the colorbar shorter, the
        # ax is split and the lower portion is used.
        axs2 = gridspec.GridSpecFromSubplotSpec(
            2,
            1,
            subplot_spec=subplot_spec,
            height_ratios=[height - max_cbar_height, max_cbar_height],
        )
        heatmap_cbar_ax = fig.add_subplot(axs2[1])
    else:
        heatmap_cbar_ax = fig.add_subplot(subplot_spec)
    plt.colorbar(mappable, cax=heatmap_cbar_ax)
    return heatmap_cbar_ax


def _check_var_names_type(var_names, var_group_labels, var_group_positions):
    """
    checks if var_names is a dict. Is this is the cases, then set the
    correct values for var_group_labels and var_group_positions

    Returns
    -------
    var_names, var_group_labels, var_group_positions

    """
    if isinstance(var_names, Mapping):
        if var_group_labels is not None or var_group_positions is not None:
            logg.warning(
                "`var_names` is a dictionary. This will reset the current "
                "value of `var_group_labels` and `var_group_positions`."
            )
        var_group_labels = []
        _var_names = []
        var_group_positions = []
        start = 0
        for label, vars_list in var_names.items():
            if isinstance(vars_list, str):
                vars_list = [vars_list]
            # use list() in case var_list is a numpy array or pandas series
            _var_names.extend(list(vars_list))
            var_group_labels.append(label)
            var_group_positions.append((start, start + len(vars_list) - 1))
            start += len(vars_list)
        var_names = _var_names

    elif isinstance(var_names, str):
        var_names = [var_names]

    return var_names, var_group_labels, var_group_positions<|MERGE_RESOLUTION|>--- conflicted
+++ resolved
@@ -5,12 +5,8 @@
 from collections import OrderedDict
 from collections.abc import Collection, Mapping, Sequence
 from itertools import product
-<<<<<<< HEAD
+from types import NoneType
 from typing import TYPE_CHECKING, cast, get_args
-=======
-from types import NoneType
-from typing import TYPE_CHECKING, get_args
->>>>>>> 4591f0dc
 
 import matplotlib as mpl
 import numpy as np
