from __future__ import annotations

from dataclasses import KW_ONLY, dataclass
from typing import TYPE_CHECKING, ClassVar

import numpy as np
from matplotlib import pyplot as plt

from .. import logging as logg
from .._compat import old_positionals
from .._settings import settings
from .._utils import _doc_params, _empty
from ._baseplot_class import BasePlot, doc_common_groupby_plot_args
from ._docs import doc_common_plot_args, doc_show_save_ax, doc_vboundnorm
from ._utils import (
    DefaultProxy,
    check_colornorm,
    fix_kwds,
    make_grid_spec,
    savefig_or_show,
)

if TYPE_CHECKING:
    from collections.abc import Mapping, Sequence
    from typing import Literal, Self

    import pandas as pd
    from anndata import AnnData
    from matplotlib.axes import Axes
    from matplotlib.colors import Normalize

    from .._utils import Empty
    from ._baseplot_class import _VarNames
    from ._utils import ColorLike, _AxesSubplot


@_doc_params(common_plot_args=doc_common_plot_args)
@dataclass
class DotPlot(BasePlot):
    """\
    Allows the visualization of two values that are encoded as
    dot size and color. The size usually represents the fraction
    of cells (obs) that have a non-zero value for genes (var).

    For each var_name and each `groupby` category a dot is plotted.
    Each dot represents two values: mean expression within each category
    (visualized by color) and fraction of cells expressing the `var_name` in the
    category (visualized by the size of the dot). If `groupby` is not given,
    the dotplot assumes that all data belongs to a single category.

    .. note::
       A gene is considered expressed if the expression value in the `adata` (or
       `adata.raw`) is above the specified threshold which is zero by default.

    An example of dotplot usage is to visualize, for multiple marker genes,
    the mean value and the percentage of cells expressing the gene
    across multiple clusters.

    Parameters
    ----------
    {common_plot_args}
    title
        Title for the figure
    expression_cutoff
        Expression cutoff that is used for binarizing the gene expression and
        determining the fraction of cells expressing given genes. A gene is
        expressed only if the expression value is greater than this threshold.
    mean_only_expressed
        If True, gene expression is averaged only over the cells
        expressing the given genes.
    standard_scale
        Whether or not to standardize that dimension between 0 and 1,
        meaning for each variable or group,
        subtract the minimum and divide each by its maximum.
    kwds
        Are passed to :func:`matplotlib.pyplot.scatter`.

    See also
    --------
    :func:`~scanpy.pl.dotplot`: Simpler way to call DotPlot but with less options.
    :func:`~scanpy.pl.rank_genes_groups_dotplot`: to plot marker
        genes identified using the :func:`~scanpy.tl.rank_genes_groups` function.

    Examples
    --------

    >>> import scanpy as sc
    >>> adata = sc.datasets.pbmc68k_reduced()
    >>> markers = ['C1QA', 'PSAP', 'CD79A', 'CD79B', 'CST3', 'LYZ']
    >>> sc.pl.DotPlot(adata, markers, groupby='bulk_labels').show()

    Using var_names as dict:

    >>> markers = {{'T-cell': 'CD3D', 'B-cell': 'CD79A', 'myeloid': 'CST3'}}
    >>> sc.pl.DotPlot(adata, markers, groupby='bulk_labels').show()

    """

    DEFAULT_SAVE_PREFIX: ClassVar[str] = "dotplot_"

    _: KW_ONLY
    categories_order: Sequence[str] | None = None
    expression_cutoff: float = 0.0
    mean_only_expressed: bool = False
    standard_scale: Literal["var", "group"] | None = None
    dot_color_df: pd.DataFrame | None = None
    dot_size_df: pd.DataFrame | None = None

    # default style parameters
<<<<<<< HEAD
    color_on: Literal["dot", "square"] = "dot"
    dot_max: float | None = None
    dot_min: float | None = None
    smallest_dot: float = 0.0
    largest_dot: float = 200
    dot_edge_color: ColorLike = "black"
    dot_edge_lw: float = 0.2
    size_exponent: float = 1.5
    grid: bool = False
    # a unit is the distance between two x-axis ticks
    plot_x_padding: float = 0.8
    # a unit is the distance between two y-axis ticks
    plot_y_padding: float = 1.0
=======
    DEFAULT_COLORMAP = "Reds"
    DEFAULT_COLOR_ON = "dot"
    DEFAULT_DOT_MAX = None
    DEFAULT_DOT_MIN = None
    DEFAULT_SMALLEST_DOT = 0.0
    DEFAULT_LARGEST_DOT = 200.0
    DEFAULT_DOT_EDGECOLOR = "black"
    DEFAULT_DOT_EDGELW = 0.2
    DEFAULT_SIZE_EXPONENT = 1.5
>>>>>>> 7f44bfe7

    # default legend parameters
    size_title: str = "Fraction of cells\nin group (%)"
    color_legend_title: str = "Mean expression\nin group"
    legends_width: float = 1.5  # inches
    show_size_legend: bool = True
    show_colorbar: bool = True

    # deprecated default class variables
    DEFAULT_COLOR_ON: ClassVar[DefaultProxy[Literal["dot", "square"]]] = DefaultProxy(
        "color_on"
    )
    DEFAULT_DOT_MAX: ClassVar[DefaultProxy[float | None]] = DefaultProxy("dot_max")
    DEFAULT_DOT_MIN: ClassVar[DefaultProxy[float | None]] = DefaultProxy("dot_min")
    DEFAULT_SMALLEST_DOT: ClassVar[DefaultProxy[float]] = DefaultProxy("smallest_dot")
    DEFAULT_LARGEST_DOT: ClassVar[DefaultProxy[float]] = DefaultProxy("largest_dot")
    DEFAULT_DOT_EDGECOLOR: ClassVar[DefaultProxy[ColorLike]] = DefaultProxy(
        "dot_edge_color"
    )
    DEFAULT_DOT_EDGELW: ClassVar[DefaultProxy[float]] = DefaultProxy("dot_edge_lw")
    DEFAULT_SIZE_EXPONENT: ClassVar[DefaultProxy[float]] = DefaultProxy("size_exponent")
    DEFAULT_PLOT_X_PADDING: ClassVar[DefaultProxy[float]] = DefaultProxy(
        "plot_x_padding"
    )
    DEFAULT_PLOT_Y_PADDING: ClassVar[DefaultProxy[float]] = DefaultProxy(
        "plot_y_padding"
    )
    DEFAULT_SIZE_LEGEND_TITLE: ClassVar[DefaultProxy[str]] = DefaultProxy("size_title")

    def __post_init__(self, dendrogram: str | None, with_swapped_axes: bool) -> None:
        super().__post_init__(
            dendrogram=dendrogram, with_swapped_axes=with_swapped_axes
        )
        # for if category defined by groupby (if any) compute for each var_name
        # 1. the fraction of cells in the category having a value >expression_cutoff
        # 2. the mean value over the category

        # 1. compute fraction of cells having value > expression_cutoff
        # transform obs_tidy into boolean matrix using the expression_cutoff
        obs_bool = self.obs_tidy > self.expression_cutoff

        # compute the sum per group which in the boolean matrix this is the number
        # of values >expression_cutoff, and divide the result by the total number of
        # values in the group (given by `count()`)
        if self.dot_size_df is None:
            self.dot_size_df = (
                obs_bool.groupby(level=0, observed=True).sum()
                / obs_bool.groupby(level=0, observed=True).count()
            )

        if self.dot_color_df is None:
            # 2. compute mean expression value value
            if self.mean_only_expressed:
                self.dot_color_df = (
                    self.obs_tidy.mask(~obs_bool)
                    .groupby(level=0, observed=True)
                    .mean()
                    .fillna(0)
                )
            else:
                self.dot_color_df = self.obs_tidy.groupby(level=0, observed=True).mean()

            if self.standard_scale == "group":
                self.dot_color_df = self.dot_color_df.sub(
                    self.dot_color_df.min(1), axis=0
                )
                self.dot_color_df = self.dot_color_df.div(
                    self.dot_color_df.max(1), axis=0
                ).fillna(0)
            elif self.standard_scale == "var":
                self.dot_color_df -= self.dot_color_df.min(0)
                self.dot_color_df = (
                    self.dot_color_df / self.dot_color_df.max(0)
                ).fillna(0)
            elif self.standard_scale is None:
                pass
            else:
                logg.warning("Unknown type for standard_scale, ignored")
        else:
            # check that both matrices have the same shape
            if self.dot_color_df.shape != self.dot_size_df.shape:
                logg.error(
                    "the given dot_color_df data frame has a different shape than "
                    "the data frame used for the dot size. Both data frames need "
                    "to have the same index and columns"
                )

            # Because genes (columns) can be duplicated (e.g. when the
            # same gene is reported as marker gene in two clusters)
            # they need to be removed first,
            # otherwise, the duplicated genes are further duplicated when reordering
            # Eg. A df with columns ['a', 'b', 'a'] after reordering columns
            # with df[['a', 'a', 'b']], results in a df with columns:
            # ['a', 'a', 'a', 'a', 'b']

            unique_var_names, unique_idx = np.unique(
                self.dot_color_df.columns, return_index=True
            )
            # remove duplicate columns
            if len(unique_var_names) != len(self.var_names):
                self.dot_color_df = self.dot_color_df.iloc[:, unique_idx]

            # get the same order for rows and columns in the dot_color_df
            # using the order from the doc_size_df
            self.dot_color_df = self.dot_color_df.loc[self.dot_size_df.index][
                self.dot_size_df.columns
            ]

        self.dot_color_df, self.dot_size_df = (
            df.loc[
                self.categories_order
                if self.categories_order is not None
                else self.categories
            ]
            for df in (self.dot_color_df, self.dot_size_df)
        )
        self.standard_scale = standard_scale

    @old_positionals(
        "cmap",
        "color_on",
        "dot_max",
        "dot_min",
        "smallest_dot",
        "largest_dot",
        "dot_edge_color",
        "dot_edge_lw",
        "size_exponent",
        "grid",
        "x_padding",
        "y_padding",
    )
    def style(
        self,
        *,
        cmap: str | None | Empty = _empty,
        color_on: Literal["dot", "square"] | None | Empty = _empty,
        dot_max: float | None | Empty = _empty,
        dot_min: float | None | Empty = _empty,
        smallest_dot: float | None | Empty = _empty,
        largest_dot: float | None | Empty = _empty,
        dot_edge_color: ColorLike | None | Empty = _empty,
        dot_edge_lw: float | None | Empty = _empty,
        size_exponent: float | None | Empty = _empty,
        grid: bool | None | Empty = _empty,
        x_padding: float | None | Empty = _empty,
        y_padding: float | None | Empty = _empty,
    ) -> Self:
        r"""\
        Modifies plot visual parameters

        Parameters
        ----------
        cmap
            String denoting matplotlib color map.
        color_on
            Options are 'dot' or 'square'. Be default the colomap is applied to
            the color of the dot. Optionally, the colormap can be applied to an
            square behind the dot, in which case the dot is transparent and only
            the edge is shown.
        dot_max
            If none, the maximum dot size is set to the maximum fraction value found
            (e.g. 0.6). If given, the value should be a number between 0 and 1.
            All fractions larger than dot_max are clipped to this value.
        dot_min
            If none, the minimum dot size is set to 0. If given,
            the value should be a number between 0 and 1.
            All fractions smaller than dot_min are clipped to this value.
        smallest_dot
            If none, the smallest dot has size 0.
            All expression fractions with `dot_min` are plotted with this size.
        largest_dot
            If none, the largest dot has size 200.
            All expression fractions with `dot_max` are plotted with this size.
        dot_edge_color
            Dot edge color. When `color_on='dot'` the default is no edge. When
            `color_on='square'`, edge color is white for darker colors and black
            for lighter background square colors.
        dot_edge_lw
            Dot edge line width. When `color_on='dot'` the default is no edge. When
            `color_on='square'`, line width = 1.5.
        size_exponent
            Dot size is computed as:
            fraction  ** size exponent and afterwards scaled to match the
            `smallest_dot` and `largest_dot` size parameters.
            Using a different size exponent changes the relative sizes of the dots
            to each other.
        grid
            Set to true to show grid lines. By default grid lines are not shown.
            Further configuration of the grid lines can be achieved directly on the
            returned ax.
        x_padding
            Space between the plot left/right borders and the dots center. A unit
            is the distance between the x ticks. Only applied when color_on = dot
        y_padding
            Space between the plot top/bottom borders and the dots center. A unit is
            the distance between the y ticks. Only applied when color_on = dot

        Returns
        -------
        :class:`~scanpy.pl.DotPlot`

        Examples
        -------

        >>> import scanpy as sc
        >>> adata = sc.datasets.pbmc68k_reduced()
        >>> markers = ['C1QA', 'PSAP', 'CD79A', 'CD79B', 'CST3', 'LYZ']

        Change color map and apply it to the square behind the dot

        >>> sc.pl.DotPlot(adata, markers, groupby='bulk_labels') \
        ...     .style(cmap='RdBu_r', color_on='square').show()

        Add edge to dots and plot a grid

        >>> sc.pl.DotPlot(adata, markers, groupby='bulk_labels') \
        ...     .style(dot_edge_color='black', dot_edge_lw=1, grid=True) \
        ...     .show()
        """

        if cmap is not _empty:
            self.cmap = cmap
        if dot_max is not _empty:
            self.dot_max = dot_max
        if dot_min is not _empty:
            self.dot_min = dot_min
        if smallest_dot is not _empty:
            self.smallest_dot = smallest_dot
        if largest_dot is not _empty:
            self.largest_dot = largest_dot
        if color_on is not _empty:
            self.color_on = color_on
        if size_exponent is not _empty:
            self.size_exponent = size_exponent
        if dot_edge_color is not _empty:
            self.dot_edge_color = dot_edge_color
        if dot_edge_lw is not _empty:
            self.dot_edge_lw = dot_edge_lw
        if grid is not _empty:
            self.grid = grid
        if x_padding is not _empty:
            self.plot_x_padding = x_padding
        if y_padding is not _empty:
            self.plot_y_padding = y_padding

        return self

    @old_positionals(
        "show",
        "show_size_legend",
        "show_colorbar",
        "size_title",
        "colorbar_title",
        "width",
    )
    def legend(
        self,
        *,
        show: bool | None = True,
        show_size_legend: bool | None = True,
        show_colorbar: bool | None = True,
        size_title: str | None = DEFAULT_SIZE_LEGEND_TITLE,
        colorbar_title: str | Empty = _empty,
        width: float | Empty = _empty,
    ) -> Self:
        """\
        Configures dot size and the colorbar legends

        Parameters
        ----------
        show
            Set to `False` to hide the default plot of the legends. This sets the
            legend width to zero, which will result in a wider main plot.
        show_size_legend
            Set to `False` to hide the dot size legend
        show_colorbar
            Set to `False` to hide the colorbar legend
        size_title
            Title for the dot size legend. Use '\\n' to add line breaks. Appears on top
            of dot sizes
        colorbar_title
            Title for the color bar. Use '\\n' to add line breaks. Appears on top of the
            color bar
        width
            Width of the legends area. The unit is the same as in matplotlib (inches).

        Returns
        -------
        :class:`~scanpy.pl.DotPlot`

        Examples
        --------

        Set color bar title:

        >>> import scanpy as sc
        >>> adata = sc.datasets.pbmc68k_reduced()
        >>> markers = {'T-cell': 'CD3D', 'B-cell': 'CD79A', 'myeloid': 'CST3'}
        >>> dp = sc.pl.DotPlot(adata, markers, groupby='bulk_labels')
        >>> dp.legend(colorbar_title='log(UMI counts + 1)').show()
        """

        if not show:
            # turn of legends by setting width to 0
            self.legends_width = 0
        else:
            if colorbar_title is not _empty:
                self.color_legend_title = colorbar_title
            self.size_title = size_title
            if width is not _empty:
                self.legends_width = width
            self.show_size_legend = show_size_legend
            self.show_colorbar = show_colorbar

        return self

    def _plot_size_legend(self, size_legend_ax: Axes):
        # for the dot size legend, use step between dot_max and dot_min
        # based on how different they are.
        diff = self.dot_max - self.dot_min
        if 0.3 < diff <= 0.6:
            step = 0.1
        elif diff <= 0.3:
            step = 0.05
        else:
            step = 0.2
        # a descending range that is afterwards inverted is used
        # to guarantee that dot_max is in the legend.
        size_range = np.arange(self.dot_max, self.dot_min, step * -1)[::-1]
        if self.dot_min != 0 or self.dot_max != 1:
            dot_range = self.dot_max - self.dot_min
            size_values = (size_range - self.dot_min) / dot_range
        else:
            size_values = size_range

        size = size_values**self.size_exponent
        size = size * (self.largest_dot - self.smallest_dot) + self.smallest_dot

        # plot size bar
        size_legend_ax.scatter(
            np.arange(len(size)) + 0.5,
            np.repeat(0, len(size)),
            s=size,
            color="gray",
            edgecolor="black",
            linewidth=self.dot_edge_lw,
            zorder=100,
        )
        size_legend_ax.set_xticks(np.arange(len(size)) + 0.5)
        labels = [f"{np.round((x * 100), decimals=0).astype(int)}" for x in size_range]
        size_legend_ax.set_xticklabels(labels, fontsize="small")

        # remove y ticks and labels
        size_legend_ax.tick_params(
            axis="y", left=False, labelleft=False, labelright=False
        )

        # remove surrounding lines
        size_legend_ax.spines["right"].set_visible(False)
        size_legend_ax.spines["top"].set_visible(False)
        size_legend_ax.spines["left"].set_visible(False)
        size_legend_ax.spines["bottom"].set_visible(False)
        size_legend_ax.grid(visible=False)

        ymax = size_legend_ax.get_ylim()[1]
        size_legend_ax.set_ylim(-1.05 - self.largest_dot * 0.003, 4)
        size_legend_ax.set_title(self.size_title, y=ymax + 0.45, size="small")

        xmin, xmax = size_legend_ax.get_xlim()
        size_legend_ax.set_xlim(xmin - 0.15, xmax + 0.5)

    def _plot_legend(self, legend_ax, return_ax_dict, normalize):
        # to maintain the fixed height size of the legends, a
        # spacer of variable height is added at the bottom.
        # The structure for the legends is:
        # first row: variable space to keep the other rows of
        #            the same size (avoid stretching)
        # second row: legend for dot size
        # third row: spacer to avoid color and size legend titles to overlap
        # fourth row: colorbar

        cbar_legend_height = self.min_figure_height * 0.08
        size_legend_height = self.min_figure_height * 0.27
        spacer_height = self.min_figure_height * 0.3

        height_ratios = [
            self.height - size_legend_height - cbar_legend_height - spacer_height,
            size_legend_height,
            spacer_height,
            cbar_legend_height,
        ]
        fig, legend_gs = make_grid_spec(
            legend_ax, nrows=4, ncols=1, height_ratios=height_ratios
        )

        if self.show_size_legend:
            size_legend_ax = fig.add_subplot(legend_gs[1])
            self._plot_size_legend(size_legend_ax)
            return_ax_dict["size_legend_ax"] = size_legend_ax

        if self.show_colorbar:
            color_legend_ax = fig.add_subplot(legend_gs[3])

            self._plot_colorbar(color_legend_ax, normalize)
            return_ax_dict["color_legend_ax"] = color_legend_ax

    def _mainplot(self, ax):
        # work on a copy of the dataframes. This is to avoid changes
        # on the original data frames after repetitive calls to the
        # DotPlot object, for example once with swap_axes and other without

        _color_df = self.dot_color_df.copy()
        _size_df = self.dot_size_df.copy()
        if self.var_names_idx_order is not None:
            _color_df = _color_df.iloc[:, self.var_names_idx_order]
            _size_df = _size_df.iloc[:, self.var_names_idx_order]

        if self.categories_order is not None:
            _color_df = _color_df.loc[self.categories_order, :]
            _size_df = _size_df.loc[self.categories_order, :]

        if self.are_axes_swapped:
            _size_df = _size_df.T
            _color_df = _color_df.T

        normalize, dot_min, dot_max = self._dotplot(
            _size_df,
            _color_df,
            ax,
            cmap=self.cmap,
            color_on=self.color_on,
            dot_max=self.dot_max,
            dot_min=self.dot_min,
            standard_scale=self.standard_scale,
            edge_color=self.dot_edge_color,
            edge_lw=self.dot_edge_lw,
            smallest_dot=self.smallest_dot,
            largest_dot=self.largest_dot,
            size_exponent=self.size_exponent,
            grid=self.grid,
            x_padding=self.plot_x_padding,
            y_padding=self.plot_y_padding,
            vmin=self.vboundnorm.vmin,
            vmax=self.vboundnorm.vmax,
            vcenter=self.vboundnorm.vcenter,
            norm=self.vboundnorm.norm,
            **self.kwds,
        )

        self.dot_min, self.dot_max = dot_min, dot_max
        return normalize

    @staticmethod
    def _dotplot(
        dot_size: pd.DataFrame,
        dot_color: pd.DataFrame,
        dot_ax: Axes,
        *,
<<<<<<< HEAD
        cmap: str | None = "Reds",
        color_on: str | None = "dot",
        y_label: str | None = None,
        dot_max: float | None = None,
        dot_min: float | None = None,
        standard_scale: Literal["var", "group"] | None = None,
        smallest_dot: float | None = 0.0,
        largest_dot: float | None = 200,
        size_exponent: float | None = 2,
        edge_color: ColorLike | None = None,
        edge_lw: float | None = None,
=======
        cmap: str,
        color_on: str | None,
        dot_max: float | None,
        dot_min: float | None,
        standard_scale: Literal["var", "group"] | None,
        smallest_dot: float | None,
        largest_dot: float | None,
        size_exponent: float | None,
        edge_color: ColorLike | None,
        edge_lw: float | None,
>>>>>>> 7f44bfe7
        grid: bool | None = False,
        x_padding: float | None,
        y_padding: float | None,
        vmin: float | None,
        vmax: float | None,
        vcenter: float | None,
        norm: Normalize | None,
        **kwds,
    ):
        """\
        Makes a *dot plot* given two data frames, one containing
        the doc size and other containing the dot color. The indices and
        columns of the data frame are used to label the output image

        The dots are plotted using :func:`matplotlib.pyplot.scatter`. Thus, additional
        arguments can be passed.

        Parameters
        ----------
        dot_size
            Data frame containing the dot_size.
        dot_color
            Data frame containing the dot_color, should have the same,
            shape, columns and indices as dot_size.
        dot_ax
            matplotlib axis
        cmap
            String denoting matplotlib color map.
        color_on
            Options are 'dot' or 'square'. Be default the colomap is applied to
            the color of the dot. Optionally, the colormap can be applied to an
            square behind the dot, in which case the dot is transparent and only
            the edge is shown.
        dot_max
            If none, the maximum dot size is set to the maximum fraction value found
            (e.g. 0.6). If given, the value should be a number between 0 and 1.
            All fractions larger than dot_max are clipped to this value.
        dot_min
            If none, the minimum dot size is set to 0. If given,
            the value should be a number between 0 and 1.
            All fractions smaller than dot_min are clipped to this value.
        standard_scale
            Whether or not to standardize that dimension between 0 and 1,
            meaning for each variable or group,
            subtract the minimum and divide each by its maximum.
        smallest_dot
            If none, the smallest dot has size 0.
            All expression levels with `dot_min` are plotted with this size.
        edge_color
            Dot edge color. When `color_on='dot'` the default is no edge. When
            `color_on='square'`, edge color is white
        edge_lw
            Dot edge line width. When `color_on='dot'` the default is no edge. When
            `color_on='square'`, line width = 1.5
        grid
            Adds a grid to the plot
        x_paddding
            Space between the plot left/right borders and the dots center. A unit
            is the distance between the x ticks. Only applied when color_on = dot
        y_paddding
            Space between the plot top/bottom borders and the dots center. A unit is
            the distance between the y ticks. Only applied when color_on = dot
        kwds
            Are passed to :func:`matplotlib.pyplot.scatter`.

        Returns
        -------
        matplotlib.colors.Normalize, dot_min, dot_max

        """
        assert dot_size.shape == dot_color.shape, (
            "please check that dot_size " "and dot_color dataframes have the same shape"
        )

        assert list(dot_size.index) == list(dot_color.index), (
            "please check that dot_size " "and dot_color dataframes have the same index"
        )

        assert list(dot_size.columns) == list(dot_color.columns), (
            "please check that the dot_size "
            "and dot_color dataframes have the same columns"
        )

        if standard_scale == "group":
            dot_color = dot_color.sub(dot_color.min(1), axis=0)
            dot_color = dot_color.div(dot_color.max(1), axis=0).fillna(0)
        elif standard_scale == "var":
            dot_color -= dot_color.min(0)
            dot_color = (dot_color / dot_color.max(0)).fillna(0)
        elif standard_scale is None:
            pass

        # make scatter plot in which
        # x = var_names
        # y = groupby category
        # size = fraction
        # color = mean expression

        # +0.5 in y and x to set the dot center at 0.5 multiples
        # this facilitates dendrogram and totals alignment for
        # matrixplot, dotplot and stackec_violin using the same coordinates.
        y, x = np.indices(dot_color.shape)
        y = y.flatten() + 0.5
        x = x.flatten() + 0.5
        frac = dot_size.values.flatten()
        mean_flat = dot_color.values.flatten()
        cmap = plt.get_cmap(cmap)
        if dot_max is None:
            dot_max = np.ceil(max(frac) * 10) / 10
        else:
            if dot_max < 0 or dot_max > 1:
                raise ValueError("`dot_max` value has to be between 0 and 1")
        if dot_min is None:
            dot_min = 0
        else:
            if dot_min < 0 or dot_min > 1:
                raise ValueError("`dot_min` value has to be between 0 and 1")

        if dot_min != 0 or dot_max != 1:
            # clip frac between dot_min and  dot_max
            frac = np.clip(frac, dot_min, dot_max)
            old_range = dot_max - dot_min
            # re-scale frac between 0 and 1
            frac = (frac - dot_min) / old_range

        size = frac**size_exponent
        # rescale size to match smallest_dot and largest_dot
        size = size * (largest_dot - smallest_dot) + smallest_dot
        normalize = check_colornorm(vmin, vmax, vcenter, norm)

        if color_on == "square":
            if edge_color is None:
                from seaborn.utils import relative_luminance

                # use either black or white for the edge color
                # depending on the luminance of the background
                # square color
                edge_color = []
                for color_value in cmap(normalize(mean_flat)):
                    lum = relative_luminance(color_value)
                    edge_color.append(".15" if lum > 0.408 else "w")

            edge_lw = 1.5 if edge_lw is None else edge_lw

            # first make a heatmap similar to `sc.pl.matrixplot`
            # (squares with the asigned colormap). Circles will be plotted
            # on top
            dot_ax.pcolor(dot_color.values, cmap=cmap, norm=normalize)
            for axis in ["top", "bottom", "left", "right"]:
                dot_ax.spines[axis].set_linewidth(1.5)
            kwds = fix_kwds(
                kwds,
                s=size,
                linewidth=edge_lw,
                facecolor="none",
                edgecolor=edge_color,
            )
            dot_ax.scatter(x, y, **kwds)
        else:
            edge_color = "none" if edge_color is None else edge_color
            edge_lw = 0.0 if edge_lw is None else edge_lw

            color = cmap(normalize(mean_flat))
            kwds = fix_kwds(
                kwds,
                s=size,
                color=color,
                linewidth=edge_lw,
                edgecolor=edge_color,
            )

            dot_ax.scatter(x, y, **kwds)

        y_ticks = np.arange(dot_color.shape[0]) + 0.5
        dot_ax.set_yticks(y_ticks)
        dot_ax.set_yticklabels(
            [dot_color.index[idx] for idx, _ in enumerate(y_ticks)], minor=False
        )

        x_ticks = np.arange(dot_color.shape[1]) + 0.5
        dot_ax.set_xticks(x_ticks)
        dot_ax.set_xticklabels(
            [dot_color.columns[idx] for idx, _ in enumerate(x_ticks)],
            rotation=90,
            ha="center",
            minor=False,
        )
        dot_ax.tick_params(axis="both", labelsize="small")
        dot_ax.grid(visible=False)

        # to be consistent with the heatmap plot, is better to
        # invert the order of the y-axis, such that the first group is on
        # top
        dot_ax.set_ylim(dot_color.shape[0], 0)
        dot_ax.set_xlim(0, dot_color.shape[1])

        if color_on == "dot":
            # add padding to the x and y lims when the color is not in the square
            # default y range goes from 0.5 to num cols + 0.5
            # and default x range goes from 0.5 to num rows + 0.5, thus
            # the padding needs to be corrected.
            x_padding = x_padding - 0.5
            y_padding = y_padding - 0.5
            dot_ax.set_ylim(dot_color.shape[0] + y_padding, -y_padding)

            dot_ax.set_xlim(-x_padding, dot_color.shape[1] + x_padding)

        if grid:
            dot_ax.grid(visible=True, color="gray", linewidth=0.1)
            dot_ax.set_axisbelow(True)

        return normalize, dot_min, dot_max


@old_positionals(
    "use_raw",
    "log",
    "num_categories",
    "expression_cutoff",
    "mean_only_expressed",
    "cmap",
    "dot_max",
    "dot_min",
    "standard_scale",
    "smallest_dot",
    "title",
    "colorbar_title",
    "size_title",
    # No need to have backwards compat for > 16 positional parameters
)
@_doc_params(
    show_save_ax=doc_show_save_ax,
    common_plot_args=doc_common_plot_args,
    groupby_plots_args=doc_common_groupby_plot_args,
    vminmax=doc_vboundnorm,
)
def dotplot(
    adata: AnnData,
    var_names: _VarNames | Mapping[str, _VarNames],
    groupby: str | Sequence[str],
    *,
    use_raw: bool | None = None,
    log: bool = False,
    num_categories: int = 7,
    expression_cutoff: float = 0.0,
    mean_only_expressed: bool = False,
<<<<<<< HEAD
    cmap: str = "Reds",
    dot_max: float | None = DotPlot.dot_max,
    dot_min: float | None = DotPlot.dot_min,
=======
    cmap: str = DotPlot.DEFAULT_COLORMAP,
    dot_max: float | None = DotPlot.DEFAULT_DOT_MAX,
    dot_min: float | None = DotPlot.DEFAULT_DOT_MIN,
>>>>>>> 7f44bfe7
    standard_scale: Literal["var", "group"] | None = None,
    smallest_dot: float | None = DotPlot.smallest_dot,
    title: str | None = None,
    colorbar_title: str | None = DotPlot.color_legend_title,
    size_title: str | None = DotPlot.size_title,
    figsize: tuple[float, float] | None = None,
    dendrogram: str | None = None,
    gene_symbols: str | None = None,
    var_group_positions: Sequence[tuple[int, int]] | None = None,
    var_group_labels: Sequence[str] | None = None,
    var_group_rotation: float | None = None,
    layer: str | None = None,
    swap_axes: bool = False,
    dot_color_df: pd.DataFrame | None = None,
    show: bool | None = None,
    save: str | bool | None = None,
    ax: _AxesSubplot | None = None,
    return_fig: bool | None = False,
    vmin: float | None = None,
    vmax: float | None = None,
    vcenter: float | None = None,
    norm: Normalize | None = None,
    **kwds,
) -> DotPlot | dict | None:
    """\
    Makes a *dot plot* of the expression values of `var_names`.

    For each var_name and each `groupby` category a dot is plotted.
    Each dot represents two values: mean expression within each category
    (visualized by color) and fraction of cells expressing the `var_name` in the
    category (visualized by the size of the dot). If `groupby` is not given,
    the dotplot assumes that all data belongs to a single category.

    .. note::
       A gene is considered expressed if the expression value in the `adata` (or
       `adata.raw`) is above the specified threshold which is zero by default.

    An example of dotplot usage is to visualize, for multiple marker genes,
    the mean value and the percentage of cells expressing the gene
    across  multiple clusters.

    This function provides a convenient interface to the :class:`~scanpy.pl.DotPlot`
    class. If you need more flexibility, you should use :class:`~scanpy.pl.DotPlot`
    directly.

    Parameters
    ----------
    {common_plot_args}
    {groupby_plots_args}
    size_title
        Title for the size legend. New line character (\\n) can be used.
    expression_cutoff
        Expression cutoff that is used for binarizing the gene expression and
        determining the fraction of cells expressing given genes. A gene is
        expressed only if the expression value is greater than this threshold.
    mean_only_expressed
        If True, gene expression is averaged only over the cells
        expressing the given genes.
    dot_max
        If none, the maximum dot size is set to the maximum fraction value found
        (e.g. 0.6). If given, the value should be a number between 0 and 1.
        All fractions larger than dot_max are clipped to this value.
    dot_min
        If none, the minimum dot size is set to 0. If given,
        the value should be a number between 0 and 1.
        All fractions smaller than dot_min are clipped to this value.
    smallest_dot
        If none, the smallest dot has size 0.
        All expression levels with `dot_min` are plotted with this size.
    {show_save_ax}
    {vminmax}
    kwds
        Are passed to :func:`matplotlib.pyplot.scatter`.

    Returns
    -------
    If `return_fig` is `True`, returns a :class:`~scanpy.pl.DotPlot` object,
    else if `show` is false, return axes dict

    See also
    --------
    :class:`~scanpy.pl.DotPlot`: The DotPlot class can be used to to control
        several visual parameters not available in this function.
    :func:`~scanpy.pl.rank_genes_groups_dotplot`: to plot marker genes
        identified using the :func:`~scanpy.tl.rank_genes_groups` function.

    Examples
    --------

    Create a dot plot using the given markers and the PBMC example dataset grouped by
    the category 'bulk_labels'.

    .. plot::
        :context: close-figs

        import scanpy as sc
        adata = sc.datasets.pbmc68k_reduced()
        markers = ['C1QA', 'PSAP', 'CD79A', 'CD79B', 'CST3', 'LYZ']
        sc.pl.dotplot(adata, markers, groupby='bulk_labels', dendrogram=True)

    Using var_names as dict:

    .. plot::
        :context: close-figs

        markers = {{'T-cell': 'CD3D', 'B-cell': 'CD79A', 'myeloid': 'CST3'}}
        sc.pl.dotplot(adata, markers, groupby='bulk_labels', dendrogram=True)

    Get DotPlot object for fine tuning

    .. plot::
        :context: close-figs

        dp = sc.pl.dotplot(adata, markers, 'bulk_labels', return_fig=True)
        dp.add_totals().style(dot_edge_color='black', dot_edge_lw=0.5).show()

    The axes used can be obtained using the get_axes() method

    .. code-block:: python

        axes_dict = dp.get_axes()
        print(axes_dict)

    """

    # backwards compatibility: previous version of dotplot used `color_map`
    # instead of `cmap`
    cmap = kwds.get("color_map", cmap)
    if "color_map" in kwds:
        del kwds["color_map"]

    dp = DotPlot(
        adata,
        var_names,
        groupby,
        use_raw=use_raw,
        log=log,
        num_categories=num_categories,
        expression_cutoff=expression_cutoff,
        mean_only_expressed=mean_only_expressed,
        standard_scale=standard_scale,
        title=title,
        figsize=figsize,
        gene_symbols=gene_symbols,
        var_group_positions=var_group_positions,
        var_group_labels=var_group_labels,
        var_group_rotation=var_group_rotation,
        layer=layer,
        dot_color_df=dot_color_df,
        ax=ax,
        vmin=vmin,
        vmax=vmax,
        vcenter=vcenter,
        norm=norm,
        dendrogram=dendrogram,
        with_swapped_axes=swap_axes,
        kwds=kwds,
    )

    dp = dp.style(
        cmap=cmap,
        dot_max=dot_max,
        dot_min=dot_min,
        smallest_dot=smallest_dot,
        dot_edge_lw=kwds.pop("linewidth", DotPlot.DEFAULT_DOT_EDGELW),
    ).legend(colorbar_title=colorbar_title, size_title=size_title)

    if return_fig:
        return dp
    else:
        dp.make_figure()
        savefig_or_show(DotPlot.DEFAULT_SAVE_PREFIX, show=show, save=save)
        show = settings.autoshow if show is None else show
        if not show:
            return dp.get_axes()<|MERGE_RESOLUTION|>--- conflicted
+++ resolved
@@ -107,7 +107,7 @@
     dot_size_df: pd.DataFrame | None = None
 
     # default style parameters
-<<<<<<< HEAD
+    cmap: str | None = "Reds"  # override BasePlot default
     color_on: Literal["dot", "square"] = "dot"
     dot_max: float | None = None
     dot_min: float | None = None
@@ -121,17 +121,6 @@
     plot_x_padding: float = 0.8
     # a unit is the distance between two y-axis ticks
     plot_y_padding: float = 1.0
-=======
-    DEFAULT_COLORMAP = "Reds"
-    DEFAULT_COLOR_ON = "dot"
-    DEFAULT_DOT_MAX = None
-    DEFAULT_DOT_MIN = None
-    DEFAULT_SMALLEST_DOT = 0.0
-    DEFAULT_LARGEST_DOT = 200.0
-    DEFAULT_DOT_EDGECOLOR = "black"
-    DEFAULT_DOT_EDGELW = 0.2
-    DEFAULT_SIZE_EXPONENT = 1.5
->>>>>>> 7f44bfe7
 
     # default legend parameters
     size_title: str = "Fraction of cells\nin group (%)"
@@ -248,7 +237,6 @@
             ]
             for df in (self.dot_color_df, self.dot_size_df)
         )
-        self.standard_scale = standard_scale
 
     @old_positionals(
         "cmap",
@@ -591,20 +579,7 @@
         dot_color: pd.DataFrame,
         dot_ax: Axes,
         *,
-<<<<<<< HEAD
-        cmap: str | None = "Reds",
-        color_on: str | None = "dot",
-        y_label: str | None = None,
-        dot_max: float | None = None,
-        dot_min: float | None = None,
-        standard_scale: Literal["var", "group"] | None = None,
-        smallest_dot: float | None = 0.0,
-        largest_dot: float | None = 200,
-        size_exponent: float | None = 2,
-        edge_color: ColorLike | None = None,
-        edge_lw: float | None = None,
-=======
-        cmap: str,
+        cmap: str | None,
         color_on: str | None,
         dot_max: float | None,
         dot_min: float | None,
@@ -614,7 +589,6 @@
         size_exponent: float | None,
         edge_color: ColorLike | None,
         edge_lw: float | None,
->>>>>>> 7f44bfe7
         grid: bool | None = False,
         x_padding: float | None,
         y_padding: float | None,
@@ -861,15 +835,9 @@
     num_categories: int = 7,
     expression_cutoff: float = 0.0,
     mean_only_expressed: bool = False,
-<<<<<<< HEAD
-    cmap: str = "Reds",
+    cmap: str | None = DotPlot.cmap,
     dot_max: float | None = DotPlot.dot_max,
     dot_min: float | None = DotPlot.dot_min,
-=======
-    cmap: str = DotPlot.DEFAULT_COLORMAP,
-    dot_max: float | None = DotPlot.DEFAULT_DOT_MAX,
-    dot_min: float | None = DotPlot.DEFAULT_DOT_MIN,
->>>>>>> 7f44bfe7
     standard_scale: Literal["var", "group"] | None = None,
     smallest_dot: float | None = DotPlot.smallest_dot,
     title: str | None = None,
