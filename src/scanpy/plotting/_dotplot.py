from __future__ import annotations

from dataclasses import KW_ONLY, dataclass
from typing import TYPE_CHECKING, ClassVar

import numpy as np
from matplotlib import pyplot as plt

from .. import logging as logg
from .._compat import old_positionals
from .._settings import settings
from .._utils import _doc_params, _empty
from ._baseplot_class import BasePlot, doc_common_groupby_plot_args
from ._docs import doc_common_plot_args, doc_show_save_ax, doc_vboundnorm
from ._utils import (
    DefaultProxy,
    check_colornorm,
    fix_kwds,
    make_grid_spec,
    savefig_or_show,
)

if TYPE_CHECKING:
    from collections.abc import Mapping, Sequence
    from typing import Literal, Self

    import pandas as pd
    from anndata import AnnData
    from matplotlib.axes import Axes
    from matplotlib.colors import Colormap, Normalize

    from .._utils import Empty
    from ._baseplot_class import _VarNames
    from ._utils import ColorLike, _AxesSubplot


@_doc_params(common_plot_args=doc_common_plot_args)
@dataclass
class DotPlot(BasePlot):
    """\
    Allows the visualization of two values that are encoded as
    dot size and color. The size usually represents the fraction
    of cells (obs) that have a non-zero value for genes (var).

    For each var_name and each `groupby` category a dot is plotted.
    Each dot represents two values: mean expression within each category
    (visualized by color) and fraction of cells expressing the `var_name` in the
    category (visualized by the size of the dot). If `groupby` is not given,
    the dotplot assumes that all data belongs to a single category.

    .. note::
       A gene is considered expressed if the expression value in the `adata` (or
       `adata.raw`) is above the specified threshold which is zero by default.

    An example of dotplot usage is to visualize, for multiple marker genes,
    the mean value and the percentage of cells expressing the gene
    across multiple clusters.

    Parameters
    ----------
    {common_plot_args}
    title
        Title for the figure
    expression_cutoff
        Expression cutoff that is used for binarizing the gene expression and
        determining the fraction of cells expressing given genes. A gene is
        expressed only if the expression value is greater than this threshold.
    mean_only_expressed
        If True, gene expression is averaged only over the cells
        expressing the given genes.
    standard_scale
        Whether or not to standardize that dimension between 0 and 1,
        meaning for each variable or group,
        subtract the minimum and divide each by its maximum.
    kwds
        Are passed to :func:`matplotlib.pyplot.scatter`.

    See also
    --------
    :func:`~scanpy.pl.dotplot`: Simpler way to call DotPlot but with less options.
    :func:`~scanpy.pl.rank_genes_groups_dotplot`: to plot marker
        genes identified using the :func:`~scanpy.tl.rank_genes_groups` function.

    Examples
    --------

    >>> import scanpy as sc
    >>> adata = sc.datasets.pbmc68k_reduced()
    >>> markers = ['C1QA', 'PSAP', 'CD79A', 'CD79B', 'CST3', 'LYZ']
    >>> sc.pl.DotPlot(adata, markers, groupby='bulk_labels').show()

    Using var_names as dict:

    >>> markers = {{'T-cell': 'CD3D', 'B-cell': 'CD79A', 'myeloid': 'CST3'}}
    >>> sc.pl.DotPlot(adata, markers, groupby='bulk_labels').show()

    """

    DEFAULT_SAVE_PREFIX: ClassVar[str] = "dotplot_"

    _: KW_ONLY
    categories_order: Sequence[str] | None = None
    expression_cutoff: float = 0.0
    mean_only_expressed: bool = False
    standard_scale: Literal["var", "group"] | None = None
    dot_color_df: pd.DataFrame | None = None
    dot_size_df: pd.DataFrame | None = None

    # default style parameters
    cmap: str | None = "Reds"  # override BasePlot default
    color_on: Literal["dot", "square"] = "dot"
    dot_max: float | None = None
    dot_min: float | None = None
    smallest_dot: float = 0.0
    largest_dot: float = 200
    dot_edge_color: ColorLike | None = "black"
    dot_edge_lw: float | None = 0.2
    size_exponent: float = 1.5
    grid: bool = False
    # a unit is the distance between two x-axis ticks
    plot_x_padding: float = 0.8
    # a unit is the distance between two y-axis ticks
    plot_y_padding: float = 1.0

    # default legend parameters
    size_title: str = "Fraction of cells\nin group (%)"
    color_legend_title: str = "Mean expression\nin group"
    legends_width: float = 1.5  # inches
    show_size_legend: bool = True
    show_colorbar: bool = True

    # deprecated default class variables
    DEFAULT_COLOR_ON: ClassVar[DefaultProxy[Literal["dot", "square"]]] = DefaultProxy(
        "color_on"
    )
    DEFAULT_DOT_MAX: ClassVar[DefaultProxy[float | None]] = DefaultProxy("dot_max")
    DEFAULT_DOT_MIN: ClassVar[DefaultProxy[float | None]] = DefaultProxy("dot_min")
    DEFAULT_SMALLEST_DOT: ClassVar[DefaultProxy[float]] = DefaultProxy("smallest_dot")
    DEFAULT_LARGEST_DOT: ClassVar[DefaultProxy[float]] = DefaultProxy("largest_dot")
    DEFAULT_DOT_EDGECOLOR: ClassVar[DefaultProxy[ColorLike | None]] = DefaultProxy(
        "dot_edge_color"
    )
    DEFAULT_DOT_EDGELW: ClassVar[DefaultProxy[float | None]] = DefaultProxy(
        "dot_edge_lw"
    )
    DEFAULT_SIZE_EXPONENT: ClassVar[DefaultProxy[float]] = DefaultProxy("size_exponent")
    DEFAULT_PLOT_X_PADDING: ClassVar[DefaultProxy[float]] = DefaultProxy(
        "plot_x_padding"
    )
    DEFAULT_PLOT_Y_PADDING: ClassVar[DefaultProxy[float]] = DefaultProxy(
        "plot_y_padding"
    )
    DEFAULT_SIZE_LEGEND_TITLE: ClassVar[DefaultProxy[str]] = DefaultProxy("size_title")

    def __post_init__(self, dendrogram: str | None, with_swapped_axes: bool) -> None:
        super().__post_init__(
            dendrogram=dendrogram, with_swapped_axes=with_swapped_axes
        )
        # for if category defined by groupby (if any) compute for each var_name
        # 1. the fraction of cells in the category having a value >expression_cutoff
        # 2. the mean value over the category

        # 1. compute fraction of cells having value > expression_cutoff
        # transform obs_tidy into boolean matrix using the expression_cutoff
        obs_bool = self.obs_tidy > self.expression_cutoff

        # compute the sum per group which in the boolean matrix this is the number
        # of values >expression_cutoff, and divide the result by the total number of
        # values in the group (given by `count()`)
        if self.dot_size_df is None:
            self.dot_size_df = (
                obs_bool.groupby(level=0, observed=True).sum()
                / obs_bool.groupby(level=0, observed=True).count()
            )

        if self.dot_color_df is None:
            # 2. compute mean expression value value
            if self.mean_only_expressed:
                self.dot_color_df = (
                    self.obs_tidy.mask(~obs_bool)
                    .groupby(level=0, observed=True)
                    .mean()
                    .fillna(0)
                )
            else:
                self.dot_color_df = self.obs_tidy.groupby(level=0, observed=True).mean()

            if self.standard_scale == "group":
                self.dot_color_df = self.dot_color_df.sub(
                    self.dot_color_df.min(1), axis=0
                )
                self.dot_color_df = self.dot_color_df.div(
                    self.dot_color_df.max(1), axis=0
                ).fillna(0)
            elif self.standard_scale == "var":
                self.dot_color_df -= self.dot_color_df.min(0)
                self.dot_color_df = (
                    self.dot_color_df / self.dot_color_df.max(0)
                ).fillna(0)
            elif self.standard_scale is None:
                pass
            else:
                logg.warning("Unknown type for standard_scale, ignored")
        else:
            # check that both matrices have the same shape
            if self.dot_color_df.shape != self.dot_size_df.shape:
                logg.error(
                    "the given dot_color_df data frame has a different shape than "
                    "the data frame used for the dot size. Both data frames need "
                    "to have the same index and columns"
                )

            # Because genes (columns) can be duplicated (e.g. when the
            # same gene is reported as marker gene in two clusters)
            # they need to be removed first,
            # otherwise, the duplicated genes are further duplicated when reordering
            # Eg. A df with columns ['a', 'b', 'a'] after reordering columns
            # with df[['a', 'a', 'b']], results in a df with columns:
            # ['a', 'a', 'a', 'a', 'b']

            unique_var_names, unique_idx = np.unique(
                self.dot_color_df.columns, return_index=True
            )
            # remove duplicate columns
            if len(unique_var_names) != len(self.var_names):
                self.dot_color_df = self.dot_color_df.iloc[:, unique_idx]

            # get the same order for rows and columns in the dot_color_df
            # using the order from the doc_size_df
            self.dot_color_df = self.dot_color_df.loc[self.dot_size_df.index][
                self.dot_size_df.columns
            ]

        self.dot_color_df, self.dot_size_df = (
            df.loc[
                self.categories_order
                if self.categories_order is not None
                else self.categories
            ]
            for df in (self.dot_color_df, self.dot_size_df)
        )

    @old_positionals(
        "cmap",
        "color_on",
        "dot_max",
        "dot_min",
        "smallest_dot",
        "largest_dot",
        "dot_edge_color",
        "dot_edge_lw",
        "size_exponent",
        "grid",
        "x_padding",
        "y_padding",
    )
    def style(
        self,
        *,
        cmap: Colormap | str | None | Empty = _empty,
        color_on: Literal["dot", "square"] | Empty = _empty,
        dot_max: float | None | Empty = _empty,
        dot_min: float | None | Empty = _empty,
        smallest_dot: float | Empty = _empty,
        largest_dot: float | Empty = _empty,
        dot_edge_color: ColorLike | None | Empty = _empty,
        dot_edge_lw: float | None | Empty = _empty,
        size_exponent: float | Empty = _empty,
        grid: bool | Empty = _empty,
        x_padding: float | Empty = _empty,
        y_padding: float | Empty = _empty,
    ) -> Self:
        r"""\
        Modifies plot visual parameters

        Parameters
        ----------
        cmap
            String denoting matplotlib color map.
        color_on
            By default the color map is applied to the color of the ``"dot"``.
            Optionally, the colormap can be applied to a ``"square"`` behind the dot,
            in which case the dot is transparent and only the edge is shown.
        dot_max
            If ``None``, the maximum dot size is set to the maximum fraction value found (e.g. 0.6).
            If given, the value should be a number between 0 and 1.
            All fractions larger than dot_max are clipped to this value.
        dot_min
            If ``None``, the minimum dot size is set to 0.
            If given, the value should be a number between 0 and 1.
            All fractions smaller than dot_min are clipped to this value.
        smallest_dot
            All expression fractions with `dot_min` are plotted with this size.
        largest_dot
            All expression fractions with `dot_max` are plotted with this size.
        dot_edge_color
            Dot edge color.
            When `color_on='dot'`, ``None`` means no edge.
            When `color_on='square'`, ``None`` means that
            the edge color is white for darker colors and black for lighter background square colors.
        dot_edge_lw
            Dot edge line width.
            When `color_on='dot'`, ``None`` means no edge.
            When `color_on='square'`, ``None`` means a line width of 1.5.
        size_exponent
            Dot size is computed as:
            fraction  ** size exponent and afterwards scaled to match the
            `smallest_dot` and `largest_dot` size parameters.
            Using a different size exponent changes the relative sizes of the dots
            to each other.
        grid
            Set to true to show grid lines. By default grid lines are not shown.
            Further configuration of the grid lines can be achieved directly on the
            returned ax.
        x_padding
            Space between the plot left/right borders and the dots center. A unit
            is the distance between the x ticks. Only applied when color_on = dot
        y_padding
            Space between the plot top/bottom borders and the dots center. A unit is
            the distance between the y ticks. Only applied when color_on = dot

        Returns
        -------
        :class:`~scanpy.pl.DotPlot`

        Examples
        -------

        >>> import scanpy as sc
        >>> adata = sc.datasets.pbmc68k_reduced()
        >>> markers = ['C1QA', 'PSAP', 'CD79A', 'CD79B', 'CST3', 'LYZ']

        Change color map and apply it to the square behind the dot

        >>> sc.pl.DotPlot(adata, markers, groupby='bulk_labels') \
        ...     .style(cmap='RdBu_r', color_on='square').show()

        Add edge to dots and plot a grid

        >>> sc.pl.DotPlot(adata, markers, groupby='bulk_labels') \
        ...     .style(dot_edge_color='black', dot_edge_lw=1, grid=True) \
        ...     .show()
        """
        super().style(cmap=cmap)

        if dot_max is not _empty:
            self.dot_max = dot_max
        if dot_min is not _empty:
            self.dot_min = dot_min
        if smallest_dot is not _empty:
            self.smallest_dot = smallest_dot
        if largest_dot is not _empty:
            self.largest_dot = largest_dot
        if color_on is not _empty:
            self.color_on = color_on
        if size_exponent is not _empty:
            self.size_exponent = size_exponent
        if dot_edge_color is not _empty:
            self.dot_edge_color = dot_edge_color
        if dot_edge_lw is not _empty:
            self.dot_edge_lw = dot_edge_lw
        if grid is not _empty:
            self.grid = grid
        if x_padding is not _empty:
            self.plot_x_padding = x_padding
        if y_padding is not _empty:
            self.plot_y_padding = y_padding

        return self

    @old_positionals(
        "show",
        "show_size_legend",
        "show_colorbar",
        "size_title",
        "colorbar_title",
        "width",
    )
    def legend(
        self,
        *,
        show: bool | None = True,
        show_size_legend: bool | None = True,
        show_colorbar: bool | None = True,
        size_title: str | None = DEFAULT_SIZE_LEGEND_TITLE,
        colorbar_title: str | Empty = _empty,
        width: float | Empty = _empty,
    ) -> Self:
        """\
        Configures dot size and the colorbar legends

        Parameters
        ----------
        show
            Set to `False` to hide the default plot of the legends. This sets the
            legend width to zero, which will result in a wider main plot.
        show_size_legend
            Set to `False` to hide the dot size legend
        show_colorbar
            Set to `False` to hide the colorbar legend
        size_title
            Title for the dot size legend. Use '\\n' to add line breaks. Appears on top
            of dot sizes
        colorbar_title
            Title for the color bar. Use '\\n' to add line breaks. Appears on top of the
            color bar
        width
            Width of the legends area. The unit is the same as in matplotlib (inches).

        Returns
        -------
        :class:`~scanpy.pl.DotPlot`

        Examples
        --------

        Set color bar title:

        >>> import scanpy as sc
        >>> adata = sc.datasets.pbmc68k_reduced()
        >>> markers = {'T-cell': 'CD3D', 'B-cell': 'CD79A', 'myeloid': 'CST3'}
        >>> dp = sc.pl.DotPlot(adata, markers, groupby='bulk_labels')
        >>> dp.legend(colorbar_title='log(UMI counts + 1)').show()
        """

        if not show:
            # turn of legends by setting width to 0
            self.legends_width = 0
        else:
            if colorbar_title is not _empty:
                self.color_legend_title = colorbar_title
            self.size_title = size_title
            if width is not _empty:
                self.legends_width = width
            self.show_size_legend = show_size_legend
            self.show_colorbar = show_colorbar

        return self

    def _plot_size_legend(self, size_legend_ax: Axes):
        # for the dot size legend, use step between dot_max and dot_min
        # based on how different they are.
        diff = self.dot_max - self.dot_min
        if 0.3 < diff <= 0.6:
            step = 0.1
        elif diff <= 0.3:
            step = 0.05
        else:
            step = 0.2
        # a descending range that is afterwards inverted is used
        # to guarantee that dot_max is in the legend.
        size_range = np.arange(self.dot_max, self.dot_min, step * -1)[::-1]
        if self.dot_min != 0 or self.dot_max != 1:
            dot_range = self.dot_max - self.dot_min
            size_values = (size_range - self.dot_min) / dot_range
        else:
            size_values = size_range

        size = size_values**self.size_exponent
        size = size * (self.largest_dot - self.smallest_dot) + self.smallest_dot

        # plot size bar
        size_legend_ax.scatter(
            np.arange(len(size)) + 0.5,
            np.repeat(0, len(size)),
            s=size,
            color="gray",
            edgecolor="black",
            linewidth=self.dot_edge_lw,
            zorder=100,
        )
        size_legend_ax.set_xticks(np.arange(len(size)) + 0.5)
        labels = [f"{np.round((x * 100), decimals=0).astype(int)}" for x in size_range]
        size_legend_ax.set_xticklabels(labels, fontsize="small")

        # remove y ticks and labels
        size_legend_ax.tick_params(
            axis="y", left=False, labelleft=False, labelright=False
        )

        # remove surrounding lines
        size_legend_ax.spines["right"].set_visible(False)
        size_legend_ax.spines["top"].set_visible(False)
        size_legend_ax.spines["left"].set_visible(False)
        size_legend_ax.spines["bottom"].set_visible(False)
        size_legend_ax.grid(visible=False)

        ymax = size_legend_ax.get_ylim()[1]
        size_legend_ax.set_ylim(-1.05 - self.largest_dot * 0.003, 4)
        size_legend_ax.set_title(self.size_title, y=ymax + 0.45, size="small")

        xmin, xmax = size_legend_ax.get_xlim()
        size_legend_ax.set_xlim(xmin - 0.15, xmax + 0.5)

    def _plot_legend(self, legend_ax, return_ax_dict, normalize):
        # to maintain the fixed height size of the legends, a
        # spacer of variable height is added at the bottom.
        # The structure for the legends is:
        # first row: variable space to keep the other rows of
        #            the same size (avoid stretching)
        # second row: legend for dot size
        # third row: spacer to avoid color and size legend titles to overlap
        # fourth row: colorbar

        cbar_legend_height = self.min_figure_height * 0.08
        size_legend_height = self.min_figure_height * 0.27
        spacer_height = self.min_figure_height * 0.3

        height_ratios = [
            self.height - size_legend_height - cbar_legend_height - spacer_height,
            size_legend_height,
            spacer_height,
            cbar_legend_height,
        ]
        fig, legend_gs = make_grid_spec(
            legend_ax, nrows=4, ncols=1, height_ratios=height_ratios
        )

        if self.show_size_legend:
            size_legend_ax = fig.add_subplot(legend_gs[1])
            self._plot_size_legend(size_legend_ax)
            return_ax_dict["size_legend_ax"] = size_legend_ax

        if self.show_colorbar:
            color_legend_ax = fig.add_subplot(legend_gs[3])

            self._plot_colorbar(color_legend_ax, normalize)
            return_ax_dict["color_legend_ax"] = color_legend_ax

    def _mainplot(self, ax: Axes):
        # work on a copy of the dataframes. This is to avoid changes
        # on the original data frames after repetitive calls to the
        # DotPlot object, for example once with swap_axes and other without

        _color_df = self.dot_color_df.copy()
        _size_df = self.dot_size_df.copy()
        if self.var_names_idx_order is not None:
            _color_df = _color_df.iloc[:, self.var_names_idx_order]
            _size_df = _size_df.iloc[:, self.var_names_idx_order]

        if self.categories_order is not None:
            _color_df = _color_df.loc[self.categories_order, :]
            _size_df = _size_df.loc[self.categories_order, :]

        if self.are_axes_swapped:
            _size_df = _size_df.T
            _color_df = _color_df.T

        normalize, dot_min, dot_max = self._dotplot(
            _size_df,
            _color_df,
            ax,
            cmap=self.cmap,
            color_on=self.color_on,
            dot_max=self.dot_max,
            dot_min=self.dot_min,
            standard_scale=self.standard_scale,
            edge_color=self.dot_edge_color,
            edge_lw=self.dot_edge_lw,
            smallest_dot=self.smallest_dot,
            largest_dot=self.largest_dot,
            size_exponent=self.size_exponent,
            grid=self.grid,
            x_padding=self.plot_x_padding,
            y_padding=self.plot_y_padding,
            vmin=self.vboundnorm.vmin,
            vmax=self.vboundnorm.vmax,
            vcenter=self.vboundnorm.vcenter,
            norm=self.vboundnorm.norm,
            **self.kwds,
        )

        self.dot_min, self.dot_max = dot_min, dot_max
        return normalize

    @staticmethod
    def _dotplot(
        dot_size: pd.DataFrame,
        dot_color: pd.DataFrame,
        dot_ax: Axes,
        *,
        cmap: Colormap | str | None,
        color_on: Literal["dot", "square"],
        dot_max: float | None,
        dot_min: float | None,
        standard_scale: Literal["var", "group"] | None,
        smallest_dot: float,
        largest_dot: float,
        size_exponent: float,
        edge_color: ColorLike | None,
        edge_lw: float | None,
        grid: bool,
        x_padding: float,
        y_padding: float,
        vmin: float | None,
        vmax: float | None,
        vcenter: float | None,
        norm: Normalize | None,
        **kwds,
    ):
        """\
        Makes a *dot plot* given two data frames, one containing
        the doc size and other containing the dot color. The indices and
        columns of the data frame are used to label the output image

        The dots are plotted using :func:`matplotlib.pyplot.scatter`. Thus, additional
        arguments can be passed.

        Parameters
        ----------
        dot_size
            Data frame containing the dot_size.
        dot_color
            Data frame containing the dot_color, should have the same,
            shape, columns and indices as dot_size.
        dot_ax
            matplotlib axis
        cmap
        color_on
        dot_max
        dot_min
        standard_scale
        smallest_dot
        edge_color
        edge_lw
        grid
        x_padding
        y_padding
            See `style`
        kwds
            Are passed to :func:`matplotlib.pyplot.scatter`.

        Returns
        -------
        matplotlib.colors.Normalize, dot_min, dot_max

        """
        assert dot_size.shape == dot_color.shape, (
            "please check that dot_size " "and dot_color dataframes have the same shape"
        )

        assert list(dot_size.index) == list(dot_color.index), (
            "please check that dot_size " "and dot_color dataframes have the same index"
        )

        assert list(dot_size.columns) == list(dot_color.columns), (
            "please check that the dot_size "
            "and dot_color dataframes have the same columns"
        )

        if standard_scale == "group":
            dot_color = dot_color.sub(dot_color.min(1), axis=0)
            dot_color = dot_color.div(dot_color.max(1), axis=0).fillna(0)
        elif standard_scale == "var":
            dot_color -= dot_color.min(0)
            dot_color = (dot_color / dot_color.max(0)).fillna(0)
        elif standard_scale is None:
            pass

        # make scatter plot in which
        # x = var_names
        # y = groupby category
        # size = fraction
        # color = mean expression

        # +0.5 in y and x to set the dot center at 0.5 multiples
        # this facilitates dendrogram and totals alignment for
        # matrixplot, dotplot and stackec_violin using the same coordinates.
        y, x = np.indices(dot_color.shape)
        y = y.flatten() + 0.5
        x = x.flatten() + 0.5
        frac = dot_size.values.flatten()
        mean_flat = dot_color.values.flatten()
        cmap = plt.get_cmap(cmap)
        if dot_max is None:
            dot_max = np.ceil(max(frac) * 10) / 10
        else:
            if dot_max < 0 or dot_max > 1:
                raise ValueError("`dot_max` value has to be between 0 and 1")
        if dot_min is None:
            dot_min = 0
        else:
            if dot_min < 0 or dot_min > 1:
                raise ValueError("`dot_min` value has to be between 0 and 1")

        if dot_min != 0 or dot_max != 1:
            # clip frac between dot_min and  dot_max
            frac = np.clip(frac, dot_min, dot_max)
            old_range = dot_max - dot_min
            # re-scale frac between 0 and 1
            frac = (frac - dot_min) / old_range

        size = frac**size_exponent
        # rescale size to match smallest_dot and largest_dot
        size = size * (largest_dot - smallest_dot) + smallest_dot
        normalize = check_colornorm(vmin, vmax, vcenter, norm)

        if color_on == "square":
            if edge_color is None:
                from seaborn.utils import relative_luminance

                # use either black or white for the edge color
                # depending on the luminance of the background
                # square color
                edge_color = []
                for color_value in cmap(normalize(mean_flat)):
                    lum = relative_luminance(color_value)
                    edge_color.append(".15" if lum > 0.408 else "w")

            edge_lw = 1.5 if edge_lw is None else edge_lw

            # first make a heatmap similar to `sc.pl.matrixplot`
            # (squares with the asigned colormap). Circles will be plotted
            # on top
            dot_ax.pcolor(dot_color.values, cmap=cmap, norm=normalize)
            for axis in ["top", "bottom", "left", "right"]:
                dot_ax.spines[axis].set_linewidth(1.5)
            kwds = fix_kwds(
                kwds,
                s=size,
                linewidth=edge_lw,
                facecolor="none",
                edgecolor=edge_color,
            )
            dot_ax.scatter(x, y, **kwds)
        else:
            edge_color = "none" if edge_color is None else edge_color
            edge_lw = 0.0 if edge_lw is None else edge_lw

            color = cmap(normalize(mean_flat))
            kwds = fix_kwds(
                kwds,
                s=size,
                color=color,
                linewidth=edge_lw,
                edgecolor=edge_color,
            )
            dot_ax.scatter(x, y, **kwds)

        y_ticks = np.arange(dot_color.shape[0]) + 0.5
        dot_ax.set_yticks(y_ticks)
        dot_ax.set_yticklabels(
            [dot_color.index[idx] for idx, _ in enumerate(y_ticks)], minor=False
        )

        x_ticks = np.arange(dot_color.shape[1]) + 0.5
        dot_ax.set_xticks(x_ticks)
        dot_ax.set_xticklabels(
            [dot_color.columns[idx] for idx, _ in enumerate(x_ticks)],
            rotation=90,
            ha="center",
            minor=False,
        )
        dot_ax.tick_params(axis="both", labelsize="small")
        dot_ax.grid(visible=False)

        # to be consistent with the heatmap plot, is better to
        # invert the order of the y-axis, such that the first group is on
        # top
        dot_ax.set_ylim(dot_color.shape[0], 0)
        dot_ax.set_xlim(0, dot_color.shape[1])

        if color_on == "dot":
            # add padding to the x and y lims when the color is not in the square
            # default y range goes from 0.5 to num cols + 0.5
            # and default x range goes from 0.5 to num rows + 0.5, thus
            # the padding needs to be corrected.
            x_padding = x_padding - 0.5
            y_padding = y_padding - 0.5
            dot_ax.set_ylim(dot_color.shape[0] + y_padding, -y_padding)

            dot_ax.set_xlim(-x_padding, dot_color.shape[1] + x_padding)

        if grid:
            dot_ax.grid(visible=True, color="gray", linewidth=0.1)
            dot_ax.set_axisbelow(True)

        return normalize, dot_min, dot_max


@old_positionals(
    "use_raw",
    "log",
    "num_categories",
    "expression_cutoff",
    "mean_only_expressed",
    "cmap",
    "dot_max",
    "dot_min",
    "standard_scale",
    "smallest_dot",
    "title",
    "colorbar_title",
    "size_title",
    # No need to have backwards compat for > 16 positional parameters
)
@_doc_params(
    show_save_ax=doc_show_save_ax,
    common_plot_args=doc_common_plot_args,
    groupby_plots_args=doc_common_groupby_plot_args,
    vminmax=doc_vboundnorm,
)
def dotplot(
    adata: AnnData,
    var_names: _VarNames | Mapping[str, _VarNames],
    groupby: str | Sequence[str],
    *,
    use_raw: bool | None = None,
    log: bool = False,
    num_categories: int = 7,
    expression_cutoff: float = 0.0,
    mean_only_expressed: bool = False,
<<<<<<< HEAD
    cmap: str | None = DotPlot.cmap,
    dot_max: float | None = DotPlot.dot_max,
    dot_min: float | None = DotPlot.dot_min,
    standard_scale: Literal["var", "group"] | None = None,
    smallest_dot: float | None = DotPlot.smallest_dot,
=======
    standard_scale: Literal["var", "group"] | None = None,
>>>>>>> f7405aa5
    title: str | None = None,
    colorbar_title: str | None = DotPlot.color_legend_title,
    size_title: str | None = DotPlot.size_title,
    figsize: tuple[float, float] | None = None,
    dendrogram: str | None = None,
    gene_symbols: str | None = None,
    var_group_positions: Sequence[tuple[int, int]] | None = None,
    var_group_labels: Sequence[str] | None = None,
    var_group_rotation: float | None = None,
    layer: str | None = None,
    swap_axes: bool = False,
    dot_color_df: pd.DataFrame | None = None,
    show: bool | None = None,
    save: str | bool | None = None,
    ax: _AxesSubplot | None = None,
    return_fig: bool | None = False,
    vmin: float | None = None,
    vmax: float | None = None,
    vcenter: float | None = None,
    norm: Normalize | None = None,
    # Style parameters
    cmap: Colormap | str | None = DotPlot.DEFAULT_COLORMAP,
    dot_max: float | None = DotPlot.DEFAULT_DOT_MAX,
    dot_min: float | None = DotPlot.DEFAULT_DOT_MIN,
    smallest_dot: float = DotPlot.DEFAULT_SMALLEST_DOT,
    **kwds,
) -> DotPlot | dict | None:
    """\
    Makes a *dot plot* of the expression values of `var_names`.

    For each var_name and each `groupby` category a dot is plotted.
    Each dot represents two values: mean expression within each category
    (visualized by color) and fraction of cells expressing the `var_name` in the
    category (visualized by the size of the dot). If `groupby` is not given,
    the dotplot assumes that all data belongs to a single category.

    .. note::
       A gene is considered expressed if the expression value in the `adata` (or
       `adata.raw`) is above the specified threshold which is zero by default.

    An example of dotplot usage is to visualize, for multiple marker genes,
    the mean value and the percentage of cells expressing the gene
    across  multiple clusters.

    This function provides a convenient interface to the :class:`~scanpy.pl.DotPlot`
    class. If you need more flexibility, you should use :class:`~scanpy.pl.DotPlot`
    directly.

    Parameters
    ----------
    {common_plot_args}
    {groupby_plots_args}
    size_title
        Title for the size legend. New line character (\\n) can be used.
    expression_cutoff
        Expression cutoff that is used for binarizing the gene expression and
        determining the fraction of cells expressing given genes. A gene is
        expressed only if the expression value is greater than this threshold.
    mean_only_expressed
        If True, gene expression is averaged only over the cells
        expressing the given genes.
    dot_max
        If ``None``, the maximum dot size is set to the maximum fraction value found
        (e.g. 0.6). If given, the value should be a number between 0 and 1.
        All fractions larger than dot_max are clipped to this value.
    dot_min
        If ``None``, the minimum dot size is set to 0. If given,
        the value should be a number between 0 and 1.
        All fractions smaller than dot_min are clipped to this value.
    smallest_dot
        All expression levels with `dot_min` are plotted with this size.
    {show_save_ax}
    {vminmax}
    kwds
        Are passed to :func:`matplotlib.pyplot.scatter`.

    Returns
    -------
    If `return_fig` is `True`, returns a :class:`~scanpy.pl.DotPlot` object,
    else if `show` is false, return axes dict

    See also
    --------
    :class:`~scanpy.pl.DotPlot`: The DotPlot class can be used to to control
        several visual parameters not available in this function.
    :func:`~scanpy.pl.rank_genes_groups_dotplot`: to plot marker genes
        identified using the :func:`~scanpy.tl.rank_genes_groups` function.

    Examples
    --------

    Create a dot plot using the given markers and the PBMC example dataset grouped by
    the category 'bulk_labels'.

    .. plot::
        :context: close-figs

        import scanpy as sc
        adata = sc.datasets.pbmc68k_reduced()
        markers = ['C1QA', 'PSAP', 'CD79A', 'CD79B', 'CST3', 'LYZ']
        sc.pl.dotplot(adata, markers, groupby='bulk_labels', dendrogram=True)

    Using var_names as dict:

    .. plot::
        :context: close-figs

        markers = {{'T-cell': 'CD3D', 'B-cell': 'CD79A', 'myeloid': 'CST3'}}
        sc.pl.dotplot(adata, markers, groupby='bulk_labels', dendrogram=True)

    Get DotPlot object for fine tuning

    .. plot::
        :context: close-figs

        dp = sc.pl.dotplot(adata, markers, 'bulk_labels', return_fig=True)
        dp.add_totals().style(dot_edge_color='black', dot_edge_lw=0.5).show()

    The axes used can be obtained using the get_axes() method

    .. code-block:: python

        axes_dict = dp.get_axes()
        print(axes_dict)

    """

    # backwards compatibility: previous version of dotplot used `color_map`
    # instead of `cmap`
    cmap = kwds.pop("color_map", cmap)

    dp = DotPlot(
        adata,
        var_names,
        groupby,
        use_raw=use_raw,
        log=log,
        num_categories=num_categories,
        expression_cutoff=expression_cutoff,
        mean_only_expressed=mean_only_expressed,
        standard_scale=standard_scale,
        title=title,
        figsize=figsize,
        gene_symbols=gene_symbols,
        var_group_positions=var_group_positions,
        var_group_labels=var_group_labels,
        var_group_rotation=var_group_rotation,
        layer=layer,
        dot_color_df=dot_color_df,
        ax=ax,
        vmin=vmin,
        vmax=vmax,
        vcenter=vcenter,
        norm=norm,
        dendrogram=dendrogram,
        with_swapped_axes=swap_axes,
        kwds=kwds,
    )

    dp = dp.style(
        cmap=cmap,
        dot_max=dot_max,
        dot_min=dot_min,
        smallest_dot=smallest_dot,
        dot_edge_lw=kwds.pop("linewidth", _empty),
    ).legend(colorbar_title=colorbar_title, size_title=size_title)

    if return_fig:
        return dp
    else:
        dp.make_figure()
        savefig_or_show(DotPlot.DEFAULT_SAVE_PREFIX, show=show, save=save)
        show = settings.autoshow if show is None else show
        if not show:
            return dp.get_axes()<|MERGE_RESOLUTION|>--- conflicted
+++ resolved
@@ -810,15 +810,7 @@
     num_categories: int = 7,
     expression_cutoff: float = 0.0,
     mean_only_expressed: bool = False,
-<<<<<<< HEAD
-    cmap: str | None = DotPlot.cmap,
-    dot_max: float | None = DotPlot.dot_max,
-    dot_min: float | None = DotPlot.dot_min,
     standard_scale: Literal["var", "group"] | None = None,
-    smallest_dot: float | None = DotPlot.smallest_dot,
-=======
-    standard_scale: Literal["var", "group"] | None = None,
->>>>>>> f7405aa5
     title: str | None = None,
     colorbar_title: str | None = DotPlot.color_legend_title,
     size_title: str | None = DotPlot.size_title,
@@ -840,10 +832,10 @@
     vcenter: float | None = None,
     norm: Normalize | None = None,
     # Style parameters
-    cmap: Colormap | str | None = DotPlot.DEFAULT_COLORMAP,
-    dot_max: float | None = DotPlot.DEFAULT_DOT_MAX,
-    dot_min: float | None = DotPlot.DEFAULT_DOT_MIN,
-    smallest_dot: float = DotPlot.DEFAULT_SMALLEST_DOT,
+    cmap: Colormap | str | None = DotPlot.cmap,
+    dot_max: float | None = DotPlot.dot_max,
+    dot_min: float | None = DotPlot.dot_min,
+    smallest_dot: float = DotPlot.smallest_dot,
     **kwds,
 ) -> DotPlot | dict | None:
     """\
