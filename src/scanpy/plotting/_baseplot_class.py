"""BasePlot for dotplot, matrixplot and stacked_violin"""

from __future__ import annotations

from collections.abc import Mapping
from typing import TYPE_CHECKING, NamedTuple
from warnings import warn

import numpy as np
from legacy_api_wrap import legacy_api
from matplotlib import gridspec
from matplotlib import pyplot as plt

from .. import logging as logg
from .._compat import old_positionals
from .._utils import _empty
from ._anndata import _get_dendrogram_key, _plot_dendrogram, _prepare_dataframe
from ._utils import check_colornorm, make_grid_spec

if TYPE_CHECKING:
    from collections.abc import Iterable, Sequence
    from typing import Literal, Self, Union

    import pandas as pd
    from anndata import AnnData
    from matplotlib.axes import Axes
    from matplotlib.colors import Colormap, Normalize

    from .._utils import Empty
    from ._utils import ColorLike, _AxesSubplot

    _VarNames = Union[str, Sequence[str]]


class VBoundNorm(NamedTuple):
    vmin: float | None
    vmax: float | None
    vcenter: float | None
    norm: Normalize | None


doc_common_groupby_plot_args = """\
title
    Title for the figure
colorbar_title
    Title for the color bar. New line character (\\n) can be used.
cmap
    String denoting matplotlib color map.
standard_scale
    Whether or not to standardize the given dimension between 0 and 1, meaning for
    each variable or group, subtract the minimum and divide each by its maximum.
swap_axes
     By default, the x axis contains `var_names` (e.g. genes) and the y axis
     the `groupby` categories. By setting `swap_axes` then x are the
     `groupby` categories and y the `var_names`.
return_fig
    Returns :class:`DotPlot` object. Useful for fine-tuning
    the plot. Takes precedence over `show=False`.
"""


class BasePlot:
    """\
    Generic class for the visualization of AnnData categories and
    selected `var` (features or genes).

    Takes care of the visual location of a main plot, additional plots
    in the margins (e.g. dendrogram, margin totals) and legends. Also
    understand how to adapt the visual parameter if the plot is rotated

    Classed based on BasePlot implement their own _mainplot() method.

    The BasePlot works by method chaining. For example:
    BasePlot(adata, ...).legend(title='legend').style(cmap='binary').show()
    """

    DEFAULT_SAVE_PREFIX = "baseplot_"
    MIN_FIGURE_HEIGHT = 2.5
    DEFAULT_CATEGORY_HEIGHT = 0.35
    DEFAULT_CATEGORY_WIDTH = 0.37

    # gridspec parameter. Sets the space between mainplot, dendrogram and legend
    DEFAULT_WSPACE = 0

    DEFAULT_COLORMAP = "winter"
    DEFAULT_LEGENDS_WIDTH = 1.5
    DEFAULT_COLOR_LEGEND_TITLE = "Expression\nlevel in group"

    MAX_NUM_CATEGORIES = 500  # maximum number of categories allowed to be plotted

    @old_positionals(
        "use_raw",
        "log",
        "num_categories",
        "categories_order",
        "title",
        "figsize",
        "gene_symbols",
        "var_group_positions",
        "var_group_labels",
        "var_group_rotation",
        "layer",
        "ax",
        "vmin",
        "vmax",
        "vcenter",
        "norm",
    )
    def __init__(
        self,
        adata: AnnData,
        var_names: _VarNames | Mapping[str, _VarNames],
        groupby: str | Sequence[str],
        *,
        use_raw: bool | None = None,
        log: bool = False,
        num_categories: int = 7,
        categories_order: Sequence[str] | None = None,
        title: str | None = None,
        figsize: tuple[float, float] | None = None,
        gene_symbols: str | None = None,
        var_group_positions: Sequence[tuple[int, int]] | None = None,
        var_group_labels: Sequence[str] | None = None,
        var_group_rotation: float | None = None,
        layer: str | None = None,
        ax: _AxesSubplot | None = None,
        vmin: float | None = None,
        vmax: float | None = None,
        vcenter: float | None = None,
        norm: Normalize | None = None,
        **kwds,
    ):
        self.var_names = var_names
        self.var_group_labels = var_group_labels
        self.var_group_positions = var_group_positions
        self.var_group_rotation = var_group_rotation
        self.width, self.height = figsize if figsize is not None else (None, None)

        self.has_var_groups = (
            True
            if var_group_positions is not None and len(var_group_positions) > 0
            else False
        )

        self._update_var_groups()

        self.categories, self.obs_tidy = _prepare_dataframe(
            adata,
            self.var_names,
            groupby,
            use_raw=use_raw,
            log=log,
            num_categories=num_categories,
            layer=layer,
            gene_symbols=gene_symbols,
        )
        if len(self.categories) > self.MAX_NUM_CATEGORIES:
            warn(
                f"Over {self.MAX_NUM_CATEGORIES} categories found. "
                "Plot would be very large."
            )

        if categories_order is not None:
            if set(self.obs_tidy.index.categories) != set(categories_order):
                logg.error(
                    "Please check that the categories given by "
                    "the `order` parameter match the categories that "
                    "want to be reordered.\n\n"
                    "Mismatch: "
                    f"{set(self.obs_tidy.index.categories).difference(categories_order)}\n\n"
                    f"Given order categories: {categories_order}\n\n"
                    f"{groupby} categories: {list(self.obs_tidy.index.categories)}\n"
                )
                return

        self.adata = adata
        self.groupby = [groupby] if isinstance(groupby, str) else groupby
        self.log = log
        self.kwds = kwds

        self.vboundnorm = VBoundNorm(vmin=vmin, vmax=vmax, vcenter=vcenter, norm=norm)

        # set default values for legend
        self.color_legend_title = self.DEFAULT_COLOR_LEGEND_TITLE
        self.legends_width = self.DEFAULT_LEGENDS_WIDTH

        # set style defaults
        self.cmap = self.DEFAULT_COLORMAP

        # style default parameters
        self.are_axes_swapped = False
        self.categories_order = categories_order
        self.var_names_idx_order = None

        self.wspace = self.DEFAULT_WSPACE

        # minimum height required for legends to plot properly
        self.min_figure_height = self.MIN_FIGURE_HEIGHT

        self.fig_title = title

        self.group_extra_size = 0
        self.plot_group_extra = None
        # after .render() is called the fig value is assigned and ax_dict
        # contains a dictionary of the axes used in the plot
        self.fig = None
        self.ax_dict = None
        self.ax = ax

    @legacy_api("swap_axes")
    def swap_axes(self, *, swap_axes: bool | None = True) -> Self:
        """
        Plots a transposed image.

        By default, the x axis contains `var_names` (e.g. genes) and the y
        axis the `groupby` categories. By setting `swap_axes` then x are
        the `groupby` categories and y the `var_names`.

        Parameters
        ----------
        swap_axes
            Boolean to turn on (True) or off (False) 'swap_axes'. Default True


        Returns
        -------
        Returns `self` for method chaining.

        """
        self.DEFAULT_CATEGORY_HEIGHT, self.DEFAULT_CATEGORY_WIDTH = (
            self.DEFAULT_CATEGORY_WIDTH,
            self.DEFAULT_CATEGORY_HEIGHT,
        )

        self.are_axes_swapped = swap_axes
        return self

    @legacy_api("show", "dendrogram_key", "size")
    def add_dendrogram(
        self,
        *,
        show: bool | None = True,
        dendrogram_key: bool | str | None = None,
        size: float | None = 0.8,
    ) -> Self:
        r"""\
        Show dendrogram based on the hierarchical clustering between the `groupby`
        categories. Categories are reordered to match the dendrogram order.

        The dendrogram information is computed using :func:`scanpy.tl.dendrogram`.
        If `sc.tl.dendrogram` has not been called previously the function is called
        with default parameters.

        The dendrogram is by default shown on the right side of the plot or on top
        if the axes are swapped.

        `var_names` are reordered to produce a more pleasing output if:
            * The data contains `var_groups`
            * the `var_groups` match the categories.

        The previous conditions happen by default when using Plot
        to show the results from :func:`~scanpy.tl.rank_genes_groups` (aka gene markers), by
        calling `scanpy.tl.rank_genes_groups_(plot_name)`.


        Parameters
        ----------
        show
            Boolean to turn on (True) or off (False) 'add_dendrogram'
        dendrogram_key
            Needed if `sc.tl.dendrogram` saved the dendrogram using a key different
            than the default name.
        size
            size of the dendrogram. Corresponds to width when dendrogram shown on
            the right of the plot, or height when shown on top. The unit is the same
            as in matplotlib (inches).

        Returns
        -------
        Returns `self` for method chaining.


        Examples
        --------
        >>> import scanpy as sc
        >>> adata = sc.datasets.pbmc68k_reduced()
        >>> markers = {'T-cell': 'CD3D', 'B-cell': 'CD79A', 'myeloid': 'CST3'}
        >>> plot = sc.pl._baseplot_class.BasePlot(adata, markers, groupby='bulk_labels').add_dendrogram()
        >>> plot.plot_group_extra  # doctest: +NORMALIZE_WHITESPACE
        {'kind': 'dendrogram',
         'width': 0.8,
         'dendrogram_key': None,
         'dendrogram_ticks': array([0.5, 1.5, 2.5, 3.5, 4.5, 5.5, 6.5, 7.5, 8.5, 9.5])}
        """

        if not show:
            self.plot_group_extra = None
            return self

        if self.groupby is None or len(self.categories) <= 2:
            # dendrogram can only be computed  between groupby categories
            logg.warning(
                "Dendrogram not added. Dendrogram is added only "
                "when the number of categories to plot > 2"
            )
            return self

        self.group_extra_size = size

        # to correctly plot the dendrogram the categories need to be ordered
        # according to the dendrogram ordering.
        self._reorder_categories_after_dendrogram(dendrogram_key)

        dendro_ticks = np.arange(len(self.categories)) + 0.5

        self.group_extra_size = size
        self.plot_group_extra = {
            "kind": "dendrogram",
            "width": size,
            "dendrogram_key": dendrogram_key,
            "dendrogram_ticks": dendro_ticks,
        }
        return self

    @legacy_api("show", "sort", "size", "color")
    def add_totals(
        self,
        *,
        show: bool | None = True,
        sort: Literal["ascending", "descending"] | None = None,
        size: float | None = 0.8,
        color: ColorLike | Sequence[ColorLike] | None = None,
    ) -> Self:
        r"""\
        Show barplot for the number of cells in in `groupby` category.

        The barplot is by default shown on the right side of the plot or on top
        if the axes are swapped.


        Parameters
        ----------
        show
            Boolean to turn on (True) or off (False) 'add_totals'
        sort
            Set to either 'ascending' or 'descending' to reorder the categories
            by cell number
        size
            size of the barplot. Corresponds to width when shown on
            the right of the plot, or height when shown on top. The unit is the same
            as in matplotlib (inches).
        color
            Color for the bar plots or list of colors for each of the bar plots.
            By default, each bar plot uses the colors assigned in
            `adata.uns[{groupby}_colors]`.


        Returns
        -------
        Returns `self` for method chaining.


        Examples
        --------
        >>> import scanpy as sc
        >>> adata = sc.datasets.pbmc68k_reduced()
        >>> markers = {'T-cell': 'CD3D', 'B-cell': 'CD79A', 'myeloid': 'CST3'}
        >>> plot = sc.pl._baseplot_class.BasePlot(adata, markers, groupby='bulk_labels').add_totals()
        >>> plot.plot_group_extra['counts_df']  # doctest: +SKIP
        bulk_labels
        CD4+/CD25 T Reg                  68
        CD4+/CD45RA+/CD25- Naive T        8
        CD4+/CD45RO+ Memory              19
        CD8+ Cytotoxic T                 54
        CD8+/CD45RA+ Naive Cytotoxic     43
        CD14+ Monocyte                  129
        CD19+ B                          95
        CD34+                            13
        CD56+ NK                         31
        Dendritic                       240
        Name: count, dtype: int64
        """
        self.group_extra_size = size

        if not show:
            # hide totals
            self.plot_group_extra = None
            self.group_extra_size = 0
            return self

        _sort = True if sort is not None else False
        _ascending = True if sort == "ascending" else False
        counts_df = self.obs_tidy.index.value_counts(sort=_sort, ascending=_ascending)

        if _sort:
            self.categories_order = counts_df.index

        self.plot_group_extra = {
            "kind": "group_totals",
            "width": size,
            "sort": sort,
            "counts_df": counts_df,
            "color": color,
        }
        return self

    @old_positionals("cmap")
    def style(self, *, cmap: Colormap | str | None | Empty = _empty) -> Self:
        """\
        Set visual style parameters

        Parameters
        ----------
        cmap
            Matplotlib color map, specified by name or directly.
            If ``None``, use :obj:`matplotlib.rcParams`\\ ``["image.cmap"]``

        Returns
        -------
        Returns `self` for method chaining.
        """

        if cmap is not _empty:
            self.cmap = cmap
        return self

    @old_positionals("show", "title", "width")
    def legend(
        self,
        *,
        show: bool | None = True,
        title: str | None = DEFAULT_COLOR_LEGEND_TITLE,
        width: float | None = DEFAULT_LEGENDS_WIDTH,
    ) -> Self:
        r"""\
        Configure legend parameters

        Parameters
        ----------
        show
            Set to 'False' to hide the default plot of the legend. This sets the
            legend width to zero which will result in a wider main plot.
        title
            Legend title. Appears on top of the color bar. Use '\\n' to add line breaks.
        width
            Width of the legend. The unit is the same as in matplotlib (inches)

        Returns
        -------
        Returns `self` for method chaining.


        Examples
        --------

        Set legend title:

        >>> import scanpy as sc
        >>> adata = sc.datasets.pbmc68k_reduced()
        >>> markers = {'T-cell': 'CD3D', 'B-cell': 'CD79A', 'myeloid': 'CST3'}
        >>> dp = sc.pl._baseplot_class.BasePlot(adata, markers, groupby='bulk_labels') \
        ...     .legend(title='log(UMI counts + 1)')
        >>> dp.color_legend_title
        'log(UMI counts + 1)'
        """

        if not show:
            # turn of legends by setting width to 0
            self.legends_width = 0
        else:
            self.color_legend_title = title
            self.legends_width = width

        return self

    def get_axes(self) -> dict[str, Axes]:
        if self.ax_dict is None:
            self.make_figure()
        return self.ax_dict

    def _plot_totals(
        self, total_barplot_ax: Axes, orientation: Literal["top", "right"]
    ):
        """
        Makes the bar plot for totals
        """
        params = self.plot_group_extra
        counts_df: pd.DataFrame = params["counts_df"]
        if self.categories_order is not None:
            counts_df = counts_df.loc[self.categories_order]
        if params["color"] is None:
            if f"{self.groupby}_colors" in self.adata.uns:
                color = self.adata.uns[f"{self.groupby}_colors"]
            else:
                color = "salmon"
        else:
            color = params["color"]

        if orientation == "top":
            counts_df.plot(
                kind="bar",
                color=color,
                position=0.5,
                ax=total_barplot_ax,
                edgecolor="black",
                width=0.65,
            )
            # add numbers to the top of the bars
            max_y = max([p.get_height() for p in total_barplot_ax.patches])

            for p in total_barplot_ax.patches:
                p.set_x(p.get_x() + 0.5)
                if p.get_height() >= 1000:
                    display_number = f"{np.round(p.get_height() / 1000, decimals=1)}k"
                else:
                    display_number = np.round(p.get_height(), decimals=1)
                total_barplot_ax.annotate(
                    display_number,
                    (p.get_x() + p.get_width() / 2.0, (p.get_height() + max_y * 0.05)),
                    ha="center",
                    va="top",
                    xytext=(0, 10),
                    fontsize="x-small",
                    textcoords="offset points",
                )
            # for k in total_barplot_ax.spines.keys():
            #     total_barplot_ax.spines[k].set_visible(False)
            total_barplot_ax.set_ylim(0, max_y * 1.4)

        elif orientation == "right":
            counts_df.plot(
                kind="barh",
                color=color,
                position=-0.3,
                ax=total_barplot_ax,
                edgecolor="black",
                width=0.65,
            )

            # add numbers to the right of the bars
            max_x = max([p.get_width() for p in total_barplot_ax.patches])
            for p in total_barplot_ax.patches:
                if p.get_width() >= 1000:
                    display_number = f"{np.round(p.get_width() / 1000, decimals=1)}k"
                else:
                    display_number = np.round(p.get_width(), decimals=1)
                total_barplot_ax.annotate(
                    display_number,
                    ((p.get_width()), p.get_y() + p.get_height()),
                    ha="center",
                    va="top",
                    xytext=(10, 10),
                    fontsize="x-small",
                    textcoords="offset points",
                )
            total_barplot_ax.set_xlim(0, max_x * 1.4)

        total_barplot_ax.grid(visible=False)
        total_barplot_ax.axis("off")

    def _plot_colorbar(self, color_legend_ax: Axes, normalize) -> None:
        """
        Plots a horizontal colorbar given the ax an normalize values

        Parameters
        ----------
        color_legend_ax
        normalize

        Returns
        -------
        `None`, updates color_legend_ax
        """
        cmap = plt.get_cmap(self.cmap)

        import matplotlib.colorbar
        from matplotlib.cm import ScalarMappable

        mappable = ScalarMappable(norm=normalize, cmap=cmap)

        matplotlib.colorbar.Colorbar(
            color_legend_ax, mappable=mappable, orientation="horizontal"
        )

        color_legend_ax.set_title(self.color_legend_title, fontsize="small")

        color_legend_ax.xaxis.set_tick_params(labelsize="small")

    def _plot_legend(self, legend_ax, return_ax_dict, normalize):
        # to maintain the fixed height size of the legends, a
        # spacer of variable height is added at top and bottom.
        # The structure for the legends is:
        # first row: variable space to keep the first rows of the same size
        # second row: size legend

        legend_height = self.min_figure_height * 0.08
        height_ratios = [
            self.height - legend_height,
            legend_height,
        ]
        fig, legend_gs = make_grid_spec(
            legend_ax, nrows=2, ncols=1, height_ratios=height_ratios
        )

        color_legend_ax = fig.add_subplot(legend_gs[1])

        self._plot_colorbar(color_legend_ax, normalize)
        return_ax_dict["color_legend_ax"] = color_legend_ax

    def _mainplot(self, ax: Axes):
        y_labels = self.categories
        x_labels = self.var_names

        if self.var_names_idx_order is not None:
            x_labels = [x_labels[x] for x in self.var_names_idx_order]

        if self.categories_order is not None:
            y_labels = self.categories_order

        if self.are_axes_swapped:
            x_labels, y_labels = y_labels, x_labels
            ax.set_xlabel(self.groupby)
        else:
            ax.set_ylabel(self.groupby)

        y_ticks = np.arange(len(y_labels)) + 0.5
        ax.set_yticks(y_ticks)
        ax.set_yticklabels(y_labels)

        x_ticks = np.arange(len(x_labels)) + 0.5
        ax.set_xticks(x_ticks)
        ax.set_xticklabels(x_labels, rotation=90, ha="center", minor=False)

        ax.tick_params(axis="both", labelsize="small")
        ax.grid(visible=False)

        # to be consistent with the heatmap plot, is better to
        # invert the order of the y-axis, such that the first group is on
        # top
        ax.set_ylim(len(y_labels), 0)
        ax.set_xlim(0, len(x_labels))

        return check_colornorm(
            self.vboundnorm.vmin,
            self.vboundnorm.vmax,
            self.vboundnorm.vcenter,
            self.vboundnorm.norm,
        )

    def make_figure(self):
        r"""
        Renders the image but does not call :func:`matplotlib.pyplot.show`. Useful
        when several plots are put together into one figure.

        See also
        --------
        `show()`: Renders and shows the plot.
        `savefig()`: Saves the plot.

        Examples
        --------

        >>> import scanpy as sc
        >>> import matplotlib.pyplot as plt
        >>> adata = sc.datasets.pbmc68k_reduced()
        >>> markers = ['C1QA', 'PSAP', 'CD79A', 'CD79B', 'CST3', 'LYZ']
        >>> fig, (ax0, ax1) = plt.subplots(1, 2)
        >>> sc.pl.MatrixPlot(adata, markers, groupby='bulk_labels', ax=ax0) \
        ...     .style(cmap='Blues', edge_color='none').make_figure()
        >>> sc.pl.DotPlot(adata, markers, groupby='bulk_labels', ax=ax1).make_figure()
        """

        category_height = self.DEFAULT_CATEGORY_HEIGHT
        category_width = self.DEFAULT_CATEGORY_WIDTH

        if self.height is None:
            mainplot_height = len(self.categories) * category_height
            mainplot_width = (
                len(self.var_names) * category_width + self.group_extra_size
            )
            if self.are_axes_swapped:
                mainplot_height, mainplot_width = mainplot_width, mainplot_height

            height = mainplot_height + 1  # +1 for labels

            # if the number of categories is small use
            # a larger height, otherwise the legends do not fit
            self.height = max([self.min_figure_height, height])
            self.width = mainplot_width + self.legends_width
        else:
            self.min_figure_height = self.height
            mainplot_height = self.height

            mainplot_width = self.width - (self.legends_width + self.group_extra_size)

        return_ax_dict = {}
        # define a layout of 1 rows x 2 columns
        #   first ax is for the main figure.
        #   second ax is to plot legends
        legends_width_spacer = 0.7 / self.width

        self.fig, gs = make_grid_spec(
            self.ax or (self.width, self.height),
            nrows=1,
            ncols=2,
            wspace=legends_width_spacer,
            width_ratios=[mainplot_width + self.group_extra_size, self.legends_width],
        )

        if self.has_var_groups:
            # add some space in case 'brackets' want to be plotted on top of the image
            if self.are_axes_swapped:
                var_groups_height = category_height
            else:
                var_groups_height = category_height / 2

        else:
            var_groups_height = 0

        mainplot_width = mainplot_width - self.group_extra_size
        spacer_height = self.height - var_groups_height - mainplot_height
        if not self.are_axes_swapped:
            height_ratios = [spacer_height, var_groups_height, mainplot_height]
            width_ratios = [mainplot_width, self.group_extra_size]

        else:
            height_ratios = [spacer_height, self.group_extra_size, mainplot_height]
            width_ratios = [mainplot_width, var_groups_height]
            # gridspec is the same but rows and columns are swapped

        if self.fig_title is not None and self.fig_title.strip() != "":
            # for the figure title use the ax that contains
            # all the main graphical elements (main plot, dendrogram etc)
            # otherwise the title may overlay with the figure.
            # also, this puts the title centered on the main figure and not
            # centered between the main figure and the legends
            _ax = self.fig.add_subplot(gs[0, 0])
            _ax.axis("off")
            _ax.set_title(self.fig_title)

        # the main plot is divided into three rows and two columns
        # first row is an spacer that is adjusted in case the
        #           legends need more height than the main plot
        # second row is for brackets (if needed),
        # third row is for mainplot and dendrogram/totals (legend goes in gs[0,1]
        # defined earlier)
        mainplot_gs = gridspec.GridSpecFromSubplotSpec(
            nrows=3,
            ncols=2,
            wspace=self.wspace,
            hspace=0.0,
            subplot_spec=gs[0, 0],
            width_ratios=width_ratios,
            height_ratios=height_ratios,
        )
        main_ax = self.fig.add_subplot(mainplot_gs[2, 0])
        return_ax_dict["mainplot_ax"] = main_ax
        if not self.are_axes_swapped:
            if self.plot_group_extra is not None:
                group_extra_ax = self.fig.add_subplot(mainplot_gs[2, 1], sharey=main_ax)
                group_extra_orientation = "right"
            if self.has_var_groups:
                gene_groups_ax = self.fig.add_subplot(mainplot_gs[1, 0], sharex=main_ax)
                var_group_orientation = "top"
        else:
            if self.plot_group_extra:
                group_extra_ax = self.fig.add_subplot(mainplot_gs[1, 0], sharex=main_ax)
                group_extra_orientation = "top"
            if self.has_var_groups:
                gene_groups_ax = self.fig.add_subplot(mainplot_gs[2, 1], sharey=main_ax)
                var_group_orientation = "right"

        if self.plot_group_extra is not None:
            if self.plot_group_extra["kind"] == "dendrogram":
                _plot_dendrogram(
                    group_extra_ax,
                    self.adata,
                    self.groupby,
                    dendrogram_key=self.plot_group_extra["dendrogram_key"],
                    ticks=self.plot_group_extra["dendrogram_ticks"],
                    orientation=group_extra_orientation,
                )
            if self.plot_group_extra["kind"] == "group_totals":
                self._plot_totals(group_extra_ax, group_extra_orientation)

            return_ax_dict["group_extra_ax"] = group_extra_ax

        # plot group legends on top or left of main_ax (if given)
        if self.has_var_groups:
            self._plot_var_groups_brackets(
                gene_groups_ax,
                group_positions=self.var_group_positions,
                group_labels=self.var_group_labels,
                rotation=self.var_group_rotation,
                left_adjustment=0.2,
                right_adjustment=0.7,
                orientation=var_group_orientation,
            )
            return_ax_dict["gene_group_ax"] = gene_groups_ax

        # plot the mainplot
        normalize = self._mainplot(main_ax)

        # code from pandas.plot in add_totals adds
        # minor ticks that need to be removed
        main_ax.yaxis.set_tick_params(which="minor", left=False, right=False)
        main_ax.xaxis.set_tick_params(which="minor", top=False, bottom=False, length=0)
        main_ax.set_zorder(100)
        if self.legends_width > 0:
            legend_ax = self.fig.add_subplot(gs[0, 1])
            self._plot_legend(legend_ax, return_ax_dict, normalize)

        self.ax_dict = return_ax_dict

    def show(self, return_axes: bool | None = None) -> dict[str, Axes] | None:
        """
        Show the figure

        Parameters
        ----------
        return_axes
             If true return a dictionary with the figure axes. When return_axes is true
             then :func:`matplotlib.pyplot.show` is not called.

        Returns
        -------
        If `return_axes=True`: Dict of :class:`matplotlib.axes.Axes`. The dict key
        indicates the type of ax (eg. `mainplot_ax`)

        See also
        --------
        `render()`: Renders the plot but does not call :func:`matplotlib.pyplot.show`
        `savefig()`: Saves the plot.

        Examples
        -------
        >>> import scanpy as sc
        >>> adata = sc.datasets.pbmc68k_reduced()
        >>> markers = ["C1QA", "PSAP", "CD79A", "CD79B", "CST3", "LYZ"]
        >>> sc.pl._baseplot_class.BasePlot(adata, markers, groupby="bulk_labels").show()
        """

        self.make_figure()

        if return_axes:
            return self.ax_dict
        else:
            plt.show()

    def savefig(self, filename: str, bbox_inches: str | None = "tight", **kwargs):
        """
        Save the current figure

        Parameters
        ----------
        filename
            Figure filename. Figure *format* is taken from the file ending unless
            the parameter `format` is given.
        bbox_inches
            By default is set to 'tight' to avoid cropping of the legends.
        kwargs
            Passed to :func:`matplotlib.pyplot.savefig`

        See also
        --------
        `render()`: Renders the plot but does not call :func:`matplotlib.pyplot.show`
        `show()`: Renders and shows the plot

        Examples
        -------
        >>> import scanpy as sc
        >>> adata = sc.datasets.pbmc68k_reduced()
        >>> markers = ["C1QA", "PSAP", "CD79A", "CD79B", "CST3", "LYZ"]
        >>> sc.pl._baseplot_class.BasePlot(
        ...     adata, markers, groupby="bulk_labels"
        ... ).savefig("plot.pdf")
        """
        self.make_figure()
        plt.savefig(filename, bbox_inches=bbox_inches, **kwargs)

<<<<<<< HEAD
    def _reorder_categories_after_dendrogram(
        self, dendrogram: bool | str | None
    ) -> None:
=======
    def _reorder_categories_after_dendrogram(self, dendrogram_key: str | None) -> None:
>>>>>>> e27e2579
        """\
        Function used by plotting functions that need to reorder the the groupby
        observations based on the dendrogram results.

        The function checks if a dendrogram has already been precomputed.
        If not, `sc.tl.dendrogram` is run with default parameters.

        The results found in `.uns[dendrogram_key]` are used to reorder
        `var_group_labels` and `var_group_positions`.


        Returns
        -------
        `None`, internally updates
        'categories_idx_ordered', 'var_group_names_idx_ordered',
        'var_group_labels' and 'var_group_positions'
        """

        def _format_first_three_categories(_categories):
            """used to clean up warning message"""
            _categories = list(_categories)
            if len(_categories) > 3:
                _categories = _categories[:3] + ["etc."]
            return ", ".join(_categories)

        key = _get_dendrogram_key(self.adata, dendrogram_key, self.groupby)

        dendro_info = self.adata.uns[key]
        if self.groupby != dendro_info["groupby"]:
            raise ValueError(
                "Incompatible observations. The precomputed dendrogram contains "
                f"information for the observation: '{self.groupby}' while the plot is "
                f"made for the observation: '{dendro_info['groupby']}. "
                "Please run `sc.tl.dendrogram` using the right observation.'"
            )

        # order of groupby categories
        categories_idx_ordered = dendro_info["categories_idx_ordered"]
        categories_ordered = dendro_info["categories_ordered"]

        if len(self.categories) != len(categories_idx_ordered):
            raise ValueError(
                "Incompatible observations. Dendrogram data has "
                f"{len(categories_idx_ordered)} categories but current groupby "
                f"observation {self.groupby!r} contains {len(self.categories)} categories. "
                "Most likely the underlying groupby observation changed after the "
                "initial computation of `sc.tl.dendrogram`. "
                "Please run `sc.tl.dendrogram` again.'"
            )

        # reorder var_groups (if any)
        if self.var_names is not None:
            var_names_idx_ordered = list(range(len(self.var_names)))

        if self.has_var_groups:
            if set(self.var_group_labels) == set(self.categories):
                positions_ordered = []
                labels_ordered = []
                position_start = 0
                var_names_idx_ordered = []
                for cat_name in categories_ordered:
                    idx = self.var_group_labels.index(cat_name)
                    position = self.var_group_positions[idx]
                    _var_names = self.var_names[position[0] : position[1] + 1]
                    var_names_idx_ordered.extend(range(position[0], position[1] + 1))
                    positions_ordered.append(
                        (position_start, position_start + len(_var_names) - 1)
                    )
                    position_start += len(_var_names)
                    labels_ordered.append(self.var_group_labels[idx])
                self.var_group_labels = labels_ordered
                self.var_group_positions = positions_ordered
            else:
                logg.warning(
                    "Groups are not reordered because the `groupby` categories "
                    "and the `var_group_labels` are different.\n"
                    f"categories: {_format_first_three_categories(self.categories)}\n"
                    "var_group_labels: "
                    f"{_format_first_three_categories(self.var_group_labels)}"
                )

        if var_names_idx_ordered is not None:
            var_names_ordered = [self.var_names[x] for x in var_names_idx_ordered]
        else:
            var_names_ordered = None

        self.categories_idx_ordered = categories_idx_ordered
        self.categories_order = dendro_info["categories_ordered"]
        self.var_names_idx_order = var_names_idx_ordered
        self.var_names_ordered = var_names_ordered

    @staticmethod
    def _plot_var_groups_brackets(
        gene_groups_ax: Axes,
        *,
        group_positions: Iterable[tuple[int, int]],
        group_labels: Sequence[str],
        left_adjustment: float = -0.3,
        right_adjustment: float = 0.3,
        rotation: float | None = None,
        orientation: Literal["top", "right"] = "top",
    ) -> None:
        """\
        Draws brackets that represent groups of genes on the give axis.
        For best results, this axis is located on top of an image whose
        x axis contains gene names.

        The gene_groups_ax should share the x axis with the main ax.

        Eg: gene_groups_ax = fig.add_subplot(axs[0, 0], sharex=dot_ax)

        Parameters
        ----------
        gene_groups_ax
            In this axis the gene marks are drawn
        group_positions
            Each item in the list, should contain the start and end position that the
            bracket should cover.
            Eg. [(0, 4), (5, 8)] means that there are two brackets, one for the var_names (eg genes)
            in positions 0-4 and other for positions 5-8
        group_labels
            List of group labels
        left_adjustment
            adjustment to plot the bracket start slightly before or after the first gene position.
            If the value is negative the start is moved before.
        right_adjustment
            adjustment to plot the bracket end slightly before or after the last gene position
            If the value is negative the start is moved before.
        rotation
            rotation degrees for the labels. If not given, small labels (<4 characters) are not
            rotated, otherwise, they are rotated 90 degrees
        orientation
            location of the brackets. Either `top` or `right`
        """
        import matplotlib.patches as patches
        from matplotlib.path import Path

        # get the 'brackets' coordinates as lists of start and end positions

        left = [x[0] + left_adjustment for x in group_positions]
        right = [x[1] + right_adjustment for x in group_positions]

        # verts and codes are used by PathPatch to make the brackets
        verts = []
        codes = []
        if orientation == "top":
            # rotate labels if any of them is longer than 4 characters
            if rotation is None and group_labels:
                if max([len(x) for x in group_labels]) > 4:
                    rotation = 90
                else:
                    rotation = 0
            for idx, (left_coor, right_coor) in enumerate(zip(left, right)):
                verts.append((left_coor, 0))  # lower-left
                verts.append((left_coor, 0.6))  # upper-left
                verts.append((right_coor, 0.6))  # upper-right
                verts.append((right_coor, 0))  # lower-right

                codes.append(Path.MOVETO)
                codes.append(Path.LINETO)
                codes.append(Path.LINETO)
                codes.append(Path.LINETO)

                group_x_center = left[idx] + float(right[idx] - left[idx]) / 2
                gene_groups_ax.text(
                    group_x_center,
                    1.1,
                    group_labels[idx],
                    ha="center",
                    va="bottom",
                    rotation=rotation,
                )
        else:
            top = left
            bottom = right
            for idx, (top_coor, bottom_coor) in enumerate(zip(top, bottom)):
                verts.append((0, top_coor))  # upper-left
                verts.append((0.4, top_coor))  # upper-right
                verts.append((0.4, bottom_coor))  # lower-right
                verts.append((0, bottom_coor))  # lower-left

                codes.append(Path.MOVETO)
                codes.append(Path.LINETO)
                codes.append(Path.LINETO)
                codes.append(Path.LINETO)

                diff = bottom[idx] - top[idx]
                group_y_center = top[idx] + float(diff) / 2
                if diff * 2 < len(group_labels[idx]):
                    # cut label to fit available space
                    group_labels[idx] = group_labels[idx][: int(diff * 2)] + "."
                gene_groups_ax.text(
                    1.1,
                    group_y_center,
                    group_labels[idx],
                    ha="right",
                    va="center",
                    rotation=270,
                    fontsize="small",
                )

        path = Path(verts, codes)

        patch = patches.PathPatch(path, facecolor="none", lw=1.5)

        gene_groups_ax.add_patch(patch)
        gene_groups_ax.grid(visible=False)
        gene_groups_ax.axis("off")
        # remove y ticks
        gene_groups_ax.tick_params(axis="y", left=False, labelleft=False)
        # remove x ticks and labels
        gene_groups_ax.tick_params(
            axis="x", bottom=False, labelbottom=False, labeltop=False
        )

    def _update_var_groups(self) -> None:
        """
        checks if var_names is a dict. Is this is the cases, then set the
        correct values for var_group_labels and var_group_positions

        updates var_names, var_group_labels, var_group_positions
        """
        if isinstance(self.var_names, Mapping):
            if self.has_var_groups:
                logg.warning(
                    "`var_names` is a dictionary. This will reset the current "
                    "values of `var_group_labels` and `var_group_positions`."
                )
            var_group_labels = []
            _var_names = []
            var_group_positions = []
            start = 0
            for label, vars_list in self.var_names.items():
                if isinstance(vars_list, str):
                    vars_list = [vars_list]
                # use list() in case var_list is a numpy array or pandas series
                _var_names.extend(list(vars_list))
                var_group_labels.append(label)
                var_group_positions.append((start, start + len(vars_list) - 1))
                start += len(vars_list)
            self.var_names = _var_names
            self.var_group_labels = var_group_labels
            self.var_group_positions = var_group_positions
            self.has_var_groups = True

        elif isinstance(self.var_names, str):
            self.var_names = [self.var_names]<|MERGE_RESOLUTION|>--- conflicted
+++ resolved
@@ -878,13 +878,7 @@
         self.make_figure()
         plt.savefig(filename, bbox_inches=bbox_inches, **kwargs)
 
-<<<<<<< HEAD
-    def _reorder_categories_after_dendrogram(
-        self, dendrogram: bool | str | None
-    ) -> None:
-=======
     def _reorder_categories_after_dendrogram(self, dendrogram_key: str | None) -> None:
->>>>>>> e27e2579
         """\
         Function used by plotting functions that need to reorder the the groupby
         observations based on the dendrogram results.
