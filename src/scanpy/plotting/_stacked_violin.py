--- conflicted
+++ resolved
@@ -269,35 +269,19 @@
     def style(
         self,
         *,
-<<<<<<< HEAD
         cmap: Colormap | str | None | Empty = _empty,
         stripplot: bool | Empty = _empty,
         jitter: float | bool | Empty = _empty,
         jitter_size: int | float | Empty = _empty,
         linewidth: float | None | Empty = _empty,
         row_palette: str | None | Empty = _empty,
-        density_norm: Literal["area", "count", "width"] | Empty = _empty,
+        density_norm: DensityNorm | Empty = _empty,
         yticklabels: bool | Empty = _empty,
         ylim: tuple[float, float] | None | Empty = _empty,
         x_padding: float | Empty = _empty,
         y_padding: float | Empty = _empty,
         # deprecated
-        scale: Literal["area", "count", "width"] | Empty = _empty,
-=======
-        cmap: str | None = DEFAULT_COLORMAP,
-        stripplot: bool | None = DEFAULT_STRIPPLOT,
-        jitter: float | bool | None = DEFAULT_JITTER,
-        jitter_size: int | None = DEFAULT_JITTER_SIZE,
-        linewidth: float | None = DEFAULT_LINE_WIDTH,
-        row_palette: str | None = DEFAULT_ROW_PALETTE,
-        density_norm: DensityNorm = DEFAULT_DENSITY_NORM,
-        yticklabels: bool | None = DEFAULT_PLOT_YTICKLABELS,
-        ylim: tuple[float, float] | None = DEFAULT_YLIM,
-        x_padding: float | None = DEFAULT_PLOT_X_PADDING,
-        y_padding: float | None = DEFAULT_PLOT_Y_PADDING,
-        # deprecated
         scale: DensityNorm | Empty = _empty,
->>>>>>> b0597a9f
     ) -> Self:
         r"""\
         Modifies plot visual parameters
@@ -700,16 +684,7 @@
     standard_scale: Literal["var", "group"] | None = None,
     var_group_rotation: float | None = None,
     layer: str | None = None,
-<<<<<<< HEAD
     categories_order: Sequence[str] | None = None,
-=======
-    stripplot: bool = StackedViolin.DEFAULT_STRIPPLOT,
-    jitter: float | bool = StackedViolin.DEFAULT_JITTER,
-    size: int = StackedViolin.DEFAULT_JITTER_SIZE,
-    density_norm: DensityNorm = StackedViolin.DEFAULT_DENSITY_NORM,
-    yticklabels: bool | None = StackedViolin.DEFAULT_PLOT_YTICKLABELS,
-    order: Sequence[str] | None = None,
->>>>>>> b0597a9f
     swap_axes: bool = False,
     show: bool | None = None,
     save: bool | str | None = None,
@@ -719,7 +694,6 @@
     vmax: float | None = None,
     vcenter: float | None = None,
     norm: Normalize | None = None,
-<<<<<<< HEAD
     # Style options
     cmap: Colormap | str | None = StackedViolin.DEFAULT_COLORMAP,
     stripplot: bool = StackedViolin.DEFAULT_STRIPPLOT,
@@ -729,11 +703,7 @@
     density_norm: Literal["area", "count", "width"] | Empty = _empty,
     yticklabels: bool = StackedViolin.DEFAULT_PLOT_YTICKLABELS,
     # deprecated
-    scale: Literal["area", "count", "width"] | Empty = _empty,
-=======
-    # deprecated
     scale: DensityNorm | Empty = _empty,
->>>>>>> b0597a9f
     **kwds,
 ) -> StackedViolin | dict | None:
     """\
@@ -761,13 +731,6 @@
         See :func:`~seaborn.stripplot`.
     size
         Size of the jitter points.
-<<<<<<< HEAD
-=======
-    order
-        Order in which to show the categories. Note: if `dendrogram=True`
-        the categories order will be given by the dendrogram and `order`
-        will be ignored.
->>>>>>> b0597a9f
     density_norm
         The method used to scale the width of each violin.
         If 'width' (the default), each violin will have the same width.
@@ -873,13 +836,7 @@
         jitter=jitter,
         jitter_size=size,
         row_palette=row_palette,
-<<<<<<< HEAD
         density_norm=_deprecated_scale(density_norm, scale),
-=======
-        density_norm=_deprecated_scale(
-            density_norm, scale, default=StackedViolin.DEFAULT_DENSITY_NORM
-        ),
->>>>>>> b0597a9f
         yticklabels=yticklabels,
         linewidth=kwds.get("linewidth", _empty),
     ).legend(title=colorbar_title)
