from __future__ import annotations

import functools
import operator
from collections.abc import Mapping, Sequence
from copy import copy
from typing import TYPE_CHECKING

import numpy as np
import pandas as pd
from matplotlib import colormaps, rcParams
from matplotlib import pyplot as plt

from scanpy.get import obs_df

from ... import logging as logg
from ..._compat import old_positionals
from ..._settings import settings
from ..._utils import _doc_params, _empty, sanitize_anndata
from ...get import rank_genes_groups_df
from .._anndata import ranking
from .._docs import (
    doc_cm_palette,
    doc_panels,
    doc_rank_genes_groups_plot_args,
    doc_rank_genes_groups_values_to_plot,
    doc_scatter_embedding,
    doc_show_save,
    doc_show_save_ax,
    doc_vbound_percentile,
)
from .._utils import (
    _deprecated_scale,
    savefig_or_show,
    timeseries,
    timeseries_as_heatmap,
    timeseries_subplot,
)
from .scatterplots import _panel_grid, embedding, pca

if TYPE_CHECKING:
    from collections.abc import Iterable
    from typing import Literal

    from anndata import AnnData
    from cycler import Cycler
    from matplotlib.axes import Axes
    from matplotlib.colors import Colormap, Normalize
    from matplotlib.figure import Figure

    from ..._utils import Empty
    from .._baseplot_class import BasePlot
    from .._utils import DensityNorm

# ------------------------------------------------------------------------------
# PCA
# ------------------------------------------------------------------------------


@_doc_params(scatter_bulk=doc_scatter_embedding, show_save_ax=doc_show_save_ax)
def pca_overview(adata: AnnData, **params):
    """Plot PCA results.

    The parameters are the ones of the scatter plot. Call pca_ranking separately
    if you want to change the default settings.

    Parameters
    ----------
    adata
        Annotated data matrix.
    color
        Keys for observation/cell annotation either as list `["ann1", "ann2"]` or
        string `"ann1,ann2,..."`.
    use_raw
        Use `raw` attribute of `adata` if present.
    {scatter_bulk}
    show
         Show the plot, do not return axis.
    save
        If `True` or a `str`, save the figure.
        A string is appended to the default filename.
        Infer the filetype if ending on {{`'.pdf'`, `'.png'`, `'.svg'`}}.

    Examples
    --------
    .. plot::
        :context: close-figs

        import scanpy as sc
        adata = sc.datasets.pbmc3k_processed()
        sc.pl.pca_overview(adata, color="louvain")

    .. currentmodule:: scanpy

    See Also
    --------
    pp.pca

    """
    show = params.pop("show", None)
    pca(adata, **params, show=False)
    pca_loadings(adata, show=False)
    pca_variance_ratio(adata, show=show)


# backwards compat
pca_scatter = pca


@old_positionals("include_lowest", "n_points", "show", "save")
def pca_loadings(
    adata: AnnData,
    components: str | Sequence[int] | None = None,
    *,
    include_lowest: bool = True,
    n_points: int | None = None,
    show: bool | None = None,
    save: str | bool | None = None,
):
    """Rank genes according to contributions to PCs.

    Parameters
    ----------
    adata
        Annotated data matrix.
    components
        For example, ``'1,2,3'`` means ``[1, 2, 3]``, first, second, third
        principal component.
    include_lowest
        Whether to show the variables with both highest and lowest loadings.
    show
        Show the plot, do not return axis.
    n_points
        Number of variables to plot for each component.
    save
        If `True` or a `str`, save the figure.
        A string is appended to the default filename.
        Infer the filetype if ending on {`'.pdf'`, `'.png'`, `'.svg'`}.

    Examples
    --------
    .. plot::
        :context: close-figs

        import scanpy as sc
        adata = sc.datasets.pbmc3k_processed()

    Show first 3 components loadings

    .. plot::
        :context: close-figs

        sc.pl.pca_loadings(adata, components = '1,2,3')


    """
    if components is None:
        components = [1, 2, 3]
    elif isinstance(components, str):
        components = [int(x) for x in components.split(",")]
    components = np.array(components) - 1

    if np.any(components < 0):
        msg = "Component indices must be greater than zero."
        raise ValueError(msg)

    if n_points is None:
        n_points = min(30, adata.n_vars)
    elif adata.n_vars < n_points:
        msg = f"Tried to plot {n_points} variables, but passed anndata only has {adata.n_vars}."
        raise ValueError(msg)

    ranking(
        adata,
        "varm",
        "PCs",
        n_points=n_points,
        indices=components,
        include_lowest=include_lowest,
    )
    savefig_or_show("pca_loadings", show=show, save=save)


@old_positionals("log", "show", "save")
def pca_variance_ratio(
    adata: AnnData,
    n_pcs: int = 30,
    *,
    log: bool = False,
    show: bool | None = None,
    # deprecated
    save: bool | str | None = None,
):
    """Plot the variance ratio.

    Parameters
    ----------
    n_pcs
         Number of PCs to show.
    log
         Plot on logarithmic scale..
    show
         Show the plot, do not return axis.
    save
        If `True` or a `str`, save the figure.
        A string is appended to the default filename.
        Infer the filetype if ending on {`'.pdf'`, `'.png'`, `'.svg'`}.

    """
    ranking(
        adata,
        "uns",
        "variance_ratio",
        n_points=n_pcs,
        dictionary="pca",
        labels="PC",
        log=log,
    )
    savefig_or_show("pca_variance_ratio", show=show, save=save)


# ------------------------------------------------------------------------------
# Subgroup identification and ordering – clustering, pseudotime, branching
# and tree inference tools
# ------------------------------------------------------------------------------


@old_positionals("color_map", "show", "save", "as_heatmap", "marker")
def dpt_timeseries(
    adata: AnnData,
    *,
    color_map: str | Colormap | None = None,
    show: bool | None = None,
    as_heatmap: bool = True,
    marker: str | Sequence[str] = ".",
    # deprecated
    save: bool | None = None,
):
    """Heatmap of pseudotime series.

    Parameters
    ----------
    as_heatmap
        Plot the timeseries as heatmap.

    """
    if adata.n_vars > 100:
        logg.warning(
            "Plotting more than 100 genes might take some while, "
            "consider selecting only highly variable genes, for example."
        )
    # only if number of genes is not too high
    if as_heatmap:
        # plot time series as heatmap, as in Haghverdi et al. (2016), Fig. 1d
        timeseries_as_heatmap(
            adata.X[adata.obs["dpt_order_indices"].values],
            var_names=adata.var_names,
            highlights_x=adata.uns["dpt_changepoints"],
            color_map=color_map,
        )
    else:
        # plot time series as gene expression vs time
        timeseries(
            adata.X[adata.obs["dpt_order_indices"].values],
            var_names=adata.var_names,
            highlights_x=adata.uns["dpt_changepoints"],
            xlim=[0, 1.3 * adata.X.shape[0]],
            marker=marker,
        )
    plt.xlabel("dpt order")
    savefig_or_show("dpt_timeseries", save=save, show=show)


@old_positionals("color_map", "palette", "show", "save", "marker")
@_doc_params(cm_palette=doc_cm_palette, show_save=doc_show_save)
def dpt_groups_pseudotime(
    adata: AnnData,
    *,
    color_map: str | Colormap | None = None,
    palette: Sequence[str] | Cycler | None = None,
    show: bool | None = None,
    marker: str | Sequence[str] = ".",
<<<<<<< HEAD
    # deprecated
    save: bool | str | None = None,
):
=======
    return_fig: bool = False,
) -> Figure | None:
>>>>>>> 2b3e6052
    """Plot groups and pseudotime.

    Parameters
    ----------
    adata
        Annotated data matrix.
    {cm_palette}
    {show_save}
    marker
        Marker style. See :mod:`~matplotlib.markers` for details.

    """
    fig, (ax_grp, ax_ord) = plt.subplots(2, 1)
    timeseries_subplot(
        adata.obs["dpt_groups"].cat.codes.to_numpy(),
        time=adata.obs["dpt_order"].values,
        color=np.asarray(adata.obs["dpt_groups"]),
        highlights_x=adata.uns["dpt_changepoints"],
        ylabel="dpt groups",
        yticks=(
            np.arange(len(adata.obs["dpt_groups"].cat.categories), dtype=int)
            if len(adata.obs["dpt_groups"].cat.categories) < 5
            else None
        ),
        palette=palette,
        ax=ax_grp,
        marker=marker,
    )
    timeseries_subplot(
        adata.obs["dpt_pseudotime"].values,
        time=adata.obs["dpt_order"].values,
        color=adata.obs["dpt_pseudotime"].values,
        xlabel="dpt order",
        highlights_x=adata.uns["dpt_changepoints"],
        ylabel="pseudotime",
        yticks=[0, 1],
        color_map=color_map,
        ax=ax_ord,
        marker=marker,
    )
    savefig_or_show("dpt_groups_pseudotime", save=save, show=show)
    if return_fig:
        return fig


@old_positionals(
    "n_genes",
    "gene_symbols",
    "key",
    "fontsize",
    "ncols",
    "sharey",
    "show",
    "save",
    "ax",
)
@_doc_params(show_save_ax=doc_show_save_ax)
def rank_genes_groups(  # noqa: PLR0912, PLR0913, PLR0915
    adata: AnnData,
    groups: str | Sequence[str] | None = None,
    *,
    n_genes: int = 20,
    gene_symbols: str | None = None,
    key: str | None = "rank_genes_groups",
    fontsize: int = 8,
    ncols: int = 4,
    sharey: bool = True,
    show: bool | None = None,
    ax: Axes | None = None,
    save: bool | None = None,  # deprecated
    **kwds,
) -> list[Axes] | None:
    """Plot ranking of genes.

    Parameters
    ----------
    adata
        Annotated data matrix.
    groups
        The groups for which to show the gene ranking.
    gene_symbols
        Key for field in `.var` that stores gene symbols if you do not want to
        use `.var_names`.
    n_genes
        Number of genes to show.
    fontsize
        Fontsize for gene names.
    ncols
        Number of panels shown per row.
    sharey
        Controls if the y-axis of each panels should be shared. But passing
        `sharey=False`, each panel has its own y-axis range.
    {show_save_ax}

    Returns
    -------
    List of each group’s matplotlib axis or `None` if `show=True`.

    Examples
    --------

    .. plot::
        :context: close-figs

        import scanpy as sc
        adata = sc.datasets.pbmc68k_reduced()
        sc.pl.rank_genes_groups(adata)


    Plot top 10 genes (default 20 genes)

    .. plot::
        :context: close-figs

        sc.pl.rank_genes_groups(adata, n_genes=10)

    .. currentmodule:: scanpy

    See Also
    --------
    tl.rank_genes_groups

    """
    n_panels_per_row = kwds.get("n_panels_per_row", ncols)
    if n_genes < 1:
        msg = (
            "Specifying a negative number for n_genes has not been implemented for "
            f"this plot. Received {n_genes=!r}."
        )
        raise NotImplementedError(msg)

    reference = str(adata.uns[key]["params"]["reference"])
    group_names = adata.uns[key]["names"].dtype.names if groups is None else groups
    # one panel for each group
    # set up the figure
    n_panels_x = min(n_panels_per_row, len(group_names))
    n_panels_y = np.ceil(len(group_names) / n_panels_x).astype(int)

    from matplotlib import gridspec

    if ax is None or (sps := ax.get_subplotspec()) is None:
        fig = (
            plt.figure(
                figsize=(
                    n_panels_x * rcParams["figure.figsize"][0],
                    n_panels_y * rcParams["figure.figsize"][1],
                )
            )
            if ax is None
            else ax.get_figure()
        )
        gs = gridspec.GridSpec(n_panels_y, n_panels_x, fig, wspace=0.22, hspace=0.3)
    else:
        fig = ax.get_figure()
        gs = sps.subgridspec(n_panels_y, n_panels_x)
    if fig is None:
        msg = "passed ax has no associated figure"
        raise RuntimeError(msg)

    axs: list[Axes] = []
    ymin = np.inf
    ymax = -np.inf
    for count, group_name in enumerate(group_names):
        gene_names = adata.uns[key]["names"][group_name][:n_genes]
        scores = adata.uns[key]["scores"][group_name][:n_genes]

        # Setting up axis, calculating y bounds
        if sharey:
            ymin = min(ymin, np.min(scores))
            ymax = max(ymax, np.max(scores))

            axs.append(fig.add_subplot(gs[count], sharey=axs[0] if axs else None))
        else:
            ymin = np.min(scores)
            ymax = np.max(scores)
            ymax += 0.3 * (ymax - ymin)

            axs.append(fig.add_subplot(gs[count]))
            axs[-1].set_ylim(ymin, ymax)

        axs[-1].set_xlim(-0.9, n_genes - 0.1)

        # Mapping to gene_symbols
        if gene_symbols is not None:
            if adata.raw is not None and adata.uns[key]["params"]["use_raw"]:
                gene_names = adata.raw.var[gene_symbols][gene_names]
            else:
                gene_names = adata.var[gene_symbols][gene_names]

        # Making labels
        for ig, gene_name in enumerate(gene_names):
            axs[-1].text(
                ig,
                scores[ig],
                gene_name,
                rotation="vertical",
                verticalalignment="bottom",
                horizontalalignment="center",
                fontsize=fontsize,
            )

        axs[-1].set_title(f"{group_name} vs. {reference}")
        if count >= n_panels_x * (n_panels_y - 1):
            axs[-1].set_xlabel("ranking")

        # print the 'score' label only on the first panel per row.
        if count % n_panels_x == 0:
            axs[-1].set_ylabel("score")

    if sharey is True and axs:
        ymax += 0.3 * (ymax - ymin)
        axs[0].set_ylim(ymin, ymax)

    writekey = f"rank_genes_groups_{adata.uns[key]['params']['groupby']}"
    savefig_or_show(writekey, show=show, save=save)
    show = settings.autoshow if show is None else show
    if show:
        return None
    return axs


def _fig_show_save_or_axes(
    plot_obj: BasePlot,
    *,
    return_fig: bool,
    show: bool | None,
    # deprecated
    save: bool | None,
):
    """Decides what to return."""
    if return_fig:
        return plot_obj
    plot_obj.make_figure()
    savefig_or_show(plot_obj.DEFAULT_SAVE_PREFIX, show=show, save=save)
    show = settings.autoshow if show is None else show
    if show:
        return None
    return plot_obj.get_axes()


def _rank_genes_groups_plot(  # noqa: PLR0912, PLR0913, PLR0915
    adata: AnnData,
    plot_type: str = "heatmap",
    *,
    groups: str | Sequence[str] | None = None,
    n_genes: int | None = None,
    groupby: str | None = None,
    values_to_plot: str | None = None,
    var_names: Sequence[str] | Mapping[str, Sequence[str]] | None = None,
    min_logfoldchange: float | None = None,
    key: str | None = None,
    show: bool | None = None,
    return_fig: bool = False,
    gene_symbols: str | None = None,
    save: bool | None = None,  # deprecated
    **kwds,
):
    """Call the different `rank_genes_groups_*` plots."""
    if var_names is not None and n_genes is not None:
        msg = (
            "The arguments n_genes and var_names are mutually exclusive. Please "
            "select only one."
        )
        raise ValueError(msg)

    if key is None:
        key = "rank_genes_groups"

    if groupby is None:
        groupby = str(adata.uns[key]["params"]["groupby"])
    group_names = adata.uns[key]["names"].dtype.names if groups is None else groups

    if var_names is not None:
        if isinstance(var_names, Mapping):
            # get a single list of all gene names in the dictionary
            var_names_list = functools.reduce(
                operator.iadd, [list(x) for x in var_names.values()], []
            )
        elif isinstance(var_names, str):
            var_names_list = [var_names]
        else:
            var_names_list = var_names
    else:
        # set n_genes = 10 as default when none of the options is given
        if n_genes is None:
            n_genes = 10

        # dict in which each group is the key and the n_genes are the values
        var_names = {}
        var_names_list = []
        for group in group_names:
            df = rank_genes_groups_df(
                adata,
                group,
                key=key,
                gene_symbols=gene_symbols,
                log2fc_min=min_logfoldchange,
            )

            if gene_symbols is not None:
                df["names"] = df[gene_symbols]

            genes_list = df.names[df.names.notnull()].tolist()

            if len(genes_list) == 0:
                logg.warning(f"No genes found for group {group}")
                continue
            genes_list = genes_list[n_genes:] if n_genes < 0 else genes_list[:n_genes]
            var_names[group] = genes_list
            var_names_list.extend(genes_list)

    # by default add dendrogram to plots
    kwds.setdefault("dendrogram", True)

    if plot_type in ["dotplot", "matrixplot"]:
        # these two types of plots can also
        # show score, logfoldchange and pvalues, in general any value from rank
        # genes groups
        title = None
        values_df = None
        if values_to_plot is not None:
            values_df = _get_values_to_plot(
                adata,
                values_to_plot,
                var_names_list,
                key=key,
                gene_symbols=gene_symbols,
            )
            title = values_to_plot
            if values_to_plot == "logfoldchanges":
                title = "log fold change"
            else:
                title = values_to_plot.replace("_", " ").replace("pvals", "p-value")

        if plot_type == "dotplot":
            from .._dotplot import dotplot

            _pl = dotplot(
                adata,
                var_names,
                groupby,
                dot_color_df=values_df,
                return_fig=True,
                gene_symbols=gene_symbols,
                **kwds,
            )
            if title is not None and "colorbar_title" not in kwds:
                _pl.legend(colorbar_title=title)
        elif plot_type == "matrixplot":
            from .._matrixplot import matrixplot

            _pl = matrixplot(
                adata,
                var_names,
                groupby,
                values_df=values_df,
                return_fig=True,
                gene_symbols=gene_symbols,
                **kwds,
            )

            if title is not None and "colorbar_title" not in kwds:
                _pl.legend(title=title)

        return _fig_show_save_or_axes(_pl, return_fig=return_fig, show=show, save=save)

    elif plot_type == "stacked_violin":
        from .._stacked_violin import stacked_violin

        _pl = stacked_violin(
            adata,
            var_names,
            groupby,
            return_fig=True,
            gene_symbols=gene_symbols,
            **kwds,
        )
        return _fig_show_save_or_axes(_pl, return_fig=return_fig, show=show, save=save)
    elif plot_type == "heatmap":
        from .._anndata import heatmap

        return heatmap(
            adata,
            var_names,
            groupby,
            show=show,
            save=save,
            gene_symbols=gene_symbols,
            **kwds,
        )

    elif plot_type == "tracksplot":
        from .._anndata import tracksplot

        return tracksplot(
            adata,
            var_names,
            groupby,
            show=show,
            save=save,
            gene_symbols=gene_symbols,
            **kwds,
        )


@old_positionals(
    "n_genes",
    "groupby",
    "gene_symbols",
    "var_names",
    "min_logfoldchange",
    "key",
    "show",
    "save",
)
@_doc_params(params=doc_rank_genes_groups_plot_args, show_save_ax=doc_show_save_ax)
def rank_genes_groups_heatmap(
    adata: AnnData,
    groups: str | Sequence[str] | None = None,
    *,
    n_genes: int | None = None,
    groupby: str | None = None,
    gene_symbols: str | None = None,
    var_names: Sequence[str] | Mapping[str, Sequence[str]] | None = None,
    min_logfoldchange: float | None = None,
    key: str | None = None,
    show: bool | None = None,
    save: bool | None = None,  # deprecated
    **kwds,
):
    """Plot ranking of genes using heatmap plot (see :func:`~scanpy.pl.heatmap`).

    Parameters
    ----------
    {params}
    {show_save_ax}
    **kwds
        Are passed to :func:`~scanpy.pl.heatmap`.

    Examples
    --------

    .. plot::
        :context: close-figs

        import scanpy as sc
        adata = sc.datasets.pbmc68k_reduced()
        sc.tl.rank_genes_groups(adata, 'bulk_labels')
        sc.pl.rank_genes_groups_heatmap(adata)

    Show gene names per group on the heatmap

    .. plot::
        :context: close-figs

        sc.pl.rank_genes_groups_heatmap(adata, show_gene_labels=True)

    Plot top 5 genes per group (default 10 genes)

    .. plot::
        :context: close-figs

        sc.pl.rank_genes_groups_heatmap(adata, n_genes=5, show_gene_labels=True)

    .. currentmodule:: scanpy

    See Also
    --------
    tl.rank_genes_groups
    tl.dendrogram

    """
    return _rank_genes_groups_plot(
        adata,
        plot_type="heatmap",
        groups=groups,
        n_genes=n_genes,
        gene_symbols=gene_symbols,
        groupby=groupby,
        var_names=var_names,
        key=key,
        min_logfoldchange=min_logfoldchange,
        show=show,
        save=save,
        **kwds,
    )


@old_positionals(
    "n_genes",
    "groupby",
    "var_names",
    "gene_symbols",
    "min_logfoldchange",
    "key",
    "show",
    "save",
)
@_doc_params(params=doc_rank_genes_groups_plot_args, show_save_ax=doc_show_save_ax)
def rank_genes_groups_tracksplot(
    adata: AnnData,
    groups: str | Sequence[str] | None = None,
    *,
    n_genes: int | None = None,
    groupby: str | None = None,
    var_names: Sequence[str] | Mapping[str, Sequence[str]] | None = None,
    gene_symbols: str | None = None,
    min_logfoldchange: float | None = None,
    key: str | None = None,
    show: bool | None = None,
    save: bool | None = None,  # deprecated
    **kwds,
):
    """Plot ranking of genes using heatmap plot (see :func:`~scanpy.pl.heatmap`).

    Parameters
    ----------
    {params}
    {show_save_ax}
    **kwds
        Are passed to :func:`~scanpy.pl.tracksplot`.

    Examples
    --------

    .. plot::
        :context: close-figs

        import scanpy as sc
        adata = sc.datasets.pbmc68k_reduced()
        sc.tl.rank_genes_groups(adata, 'bulk_labels')
        sc.pl.rank_genes_groups_tracksplot(adata)

    """
    return _rank_genes_groups_plot(
        adata,
        plot_type="tracksplot",
        groups=groups,
        n_genes=n_genes,
        var_names=var_names,
        gene_symbols=gene_symbols,
        groupby=groupby,
        key=key,
        min_logfoldchange=min_logfoldchange,
        show=show,
        save=save,
        **kwds,
    )


@old_positionals(
    "n_genes",
    "groupby",
    "values_to_plot",
    "var_names",
    "gene_symbols",
    "min_logfoldchange",
    "key",
    "show",
    "save",
    "return_fig",
)
@_doc_params(
    params=doc_rank_genes_groups_plot_args,
    vals_to_plot=doc_rank_genes_groups_values_to_plot,
    show_save_ax=doc_show_save_ax,
)
def rank_genes_groups_dotplot(  # noqa: PLR0913
    adata: AnnData,
    groups: str | Sequence[str] | None = None,
    *,
    n_genes: int | None = None,
    groupby: str | None = None,
    values_to_plot: Literal[
        "scores",
        "logfoldchanges",
        "pvals",
        "pvals_adj",
        "log10_pvals",
        "log10_pvals_adj",
    ]
    | None = None,
    var_names: Sequence[str] | Mapping[str, Sequence[str]] | None = None,
    gene_symbols: str | None = None,
    min_logfoldchange: float | None = None,
    key: str | None = None,
    show: bool | None = None,
    return_fig: bool = False,
    save: bool | None = None,  # deprecated
    **kwds,
):
    """Plot ranking of genes using dotplot plot (see :func:`~scanpy.pl.dotplot`).

    Parameters
    ----------
    {params}
    {vals_to_plot}
    {show_save_ax}
    return_fig
        Returns :class:`DotPlot` object. Useful for fine-tuning
        the plot. Takes precedence over `show=False`.
    **kwds
        Are passed to :func:`~scanpy.pl.dotplot`.

    Returns
    -------
    If `return_fig` is `True`, returns a :class:`DotPlot` object,
    else if `show` is false, return axes dict

    Examples
    --------

    .. plot::
        :context: close-figs

        import scanpy as sc
        adata = sc.datasets.pbmc68k_reduced()
        sc.tl.rank_genes_groups(adata, 'bulk_labels', n_genes=adata.raw.shape[1])

    Plot top 2 genes per group.

    .. plot::
        :context: close-figs

        sc.pl.rank_genes_groups_dotplot(adata,n_genes=2)

    Plot with scaled expressions for easier identification of differences.

    .. plot::
        :context: close-figs

        sc.pl.rank_genes_groups_dotplot(adata, n_genes=2, standard_scale='var')

    Plot `logfoldchanges` instead of gene expression. In this case a diverging colormap
    like `bwr` or `seismic` works better. To center the colormap in zero, the minimum
    and maximum values to plot are set to -4 and 4 respectively.
    Also, only genes with a log fold change of 3 or more are shown.

    .. plot::
        :context: close-figs

        sc.pl.rank_genes_groups_dotplot(
            adata,
            n_genes=4,
            values_to_plot="logfoldchanges", cmap='bwr',
            vmin=-4,
            vmax=4,
            min_logfoldchange=3,
            colorbar_title='log fold change'
        )

    Also, the last genes can be plotted. This can be useful to identify genes
    that are lowly expressed in a group. For this `n_genes=-4` is used

    .. plot::
        :context: close-figs

        sc.pl.rank_genes_groups_dotplot(
            adata,
            n_genes=-4,
            values_to_plot="logfoldchanges",
            cmap='bwr',
            vmin=-4,
            vmax=4,
            min_logfoldchange=3,
            colorbar_title='log fold change',
        )

    A list specific genes can be given to check their log fold change. If a
    dictionary, the dictionary keys will be added as labels in the plot.

    .. plot::
        :context: close-figs

        var_names = {{'T-cell': ['CD3D', 'CD3E', 'IL32'],
                      'B-cell': ['CD79A', 'CD79B', 'MS4A1'],
                      'myeloid': ['CST3', 'LYZ'] }}
        sc.pl.rank_genes_groups_dotplot(
            adata,
            var_names=var_names,
            values_to_plot="logfoldchanges",
            cmap='bwr',
            vmin=-4,
            vmax=4,
            min_logfoldchange=3,
            colorbar_title='log fold change',
        )

    .. currentmodule:: scanpy

    See Also
    --------
    tl.rank_genes_groups

    """
    return _rank_genes_groups_plot(
        adata,
        plot_type="dotplot",
        groups=groups,
        n_genes=n_genes,
        groupby=groupby,
        values_to_plot=values_to_plot,
        var_names=var_names,
        gene_symbols=gene_symbols,
        key=key,
        min_logfoldchange=min_logfoldchange,
        show=show,
        save=save,
        return_fig=return_fig,
        **kwds,
    )


@old_positionals("n_genes", "groupby", "gene_symbols")
@_doc_params(params=doc_rank_genes_groups_plot_args, show_save_ax=doc_show_save_ax)
def rank_genes_groups_stacked_violin(  # noqa: PLR0913
    adata: AnnData,
    groups: str | Sequence[str] | None = None,
    *,
    n_genes: int | None = None,
    groupby: str | None = None,
    gene_symbols: str | None = None,
    var_names: Sequence[str] | Mapping[str, Sequence[str]] | None = None,
    min_logfoldchange: float | None = None,
    key: str | None = None,
    show: bool | None = None,
    return_fig: bool = False,
    save: bool | None = None,  # deprecated
    **kwds,
):
    """Plot ranking of genes using stacked_violin plot.

    (See :func:`~scanpy.pl.stacked_violin`)

    Parameters
    ----------
    {params}
    {show_save_ax}
    return_fig
        Returns :class:`StackedViolin` object. Useful for fine-tuning
        the plot. Takes precedence over `show=False`.
    **kwds
        Are passed to :func:`~scanpy.pl.stacked_violin`.

    Returns
    -------
    If `return_fig` is `True`, returns a :class:`StackedViolin` object,
    else if `show` is false, return axes dict

    Examples
    --------
    >>> import scanpy as sc
    >>> adata = sc.datasets.pbmc68k_reduced()
    >>> sc.tl.rank_genes_groups(adata, "bulk_labels")

    >>> sc.pl.rank_genes_groups_stacked_violin(
    ...     adata, n_genes=4, min_logfoldchange=4, figsize=(8, 6)
    ... )

    """
    return _rank_genes_groups_plot(
        adata,
        plot_type="stacked_violin",
        groups=groups,
        n_genes=n_genes,
        gene_symbols=gene_symbols,
        groupby=groupby,
        var_names=var_names,
        key=key,
        min_logfoldchange=min_logfoldchange,
        show=show,
        save=save,
        return_fig=return_fig,
        **kwds,
    )


@old_positionals(
    "n_genes",
    "groupby",
    "values_to_plot",
    "var_names",
    "gene_symbols",
    "min_logfoldchange",
    "key",
    "show",
    "save",
    "return_fig",
)
@_doc_params(
    params=doc_rank_genes_groups_plot_args,
    vals_to_plot=doc_rank_genes_groups_values_to_plot,
    show_save_ax=doc_show_save_ax,
)
def rank_genes_groups_matrixplot(  # noqa: PLR0913
    adata: AnnData,
    groups: str | Sequence[str] | None = None,
    *,
    n_genes: int | None = None,
    groupby: str | None = None,
    values_to_plot: Literal[
        "scores",
        "logfoldchanges",
        "pvals",
        "pvals_adj",
        "log10_pvals",
        "log10_pvals_adj",
    ]
    | None = None,
    var_names: Sequence[str] | Mapping[str, Sequence[str]] | None = None,
    gene_symbols: str | None = None,
    min_logfoldchange: float | None = None,
    key: str | None = None,
    show: bool | None = None,
    return_fig: bool = False,
    save: bool | None = None,  # deprecated
    **kwds,
):
    """Plot ranking of genes using matrixplot plot (see :func:`~scanpy.pl.matrixplot`).

    Parameters
    ----------
    {params}
    {vals_to_plot}
    {show_save_ax}
    return_fig
        Returns :class:`MatrixPlot` object. Useful for fine-tuning
        the plot. Takes precedence over `show=False`.
    **kwds
        Are passed to :func:`~scanpy.pl.matrixplot`.

    Returns
    -------
    If `return_fig` is `True`, returns a :class:`MatrixPlot` object,
    else if `show` is false, return axes dict

    Examples
    --------

    .. plot::
        :context: close-figs

        import scanpy as sc
        adata = sc.datasets.pbmc68k_reduced()
        sc.tl.rank_genes_groups(adata, 'bulk_labels', n_genes=adata.raw.shape[1])

    Plot `logfoldchanges` instead of gene expression. In this case a diverging colormap
    like `bwr` or `seismic` works better. To center the colormap in zero, the minimum
    and maximum values to plot are set to -4 and 4 respectively.
    Also, only genes with a log fold change of 3 or more are shown.


    .. plot::
        :context: close-figs

        sc.pl.rank_genes_groups_matrixplot(
            adata,
            n_genes=4,
            values_to_plot="logfoldchanges",
            cmap='bwr',
            vmin=-4,
            vmax=4,
            min_logfoldchange=3,
            colorbar_title='log fold change',
        )

    Also, the last genes can be plotted. This can be useful to identify genes
    that are lowly expressed in a group. For this `n_genes=-4` is used

    .. plot::
        :context: close-figs

        sc.pl.rank_genes_groups_matrixplot(
            adata,
            n_genes=-4,
            values_to_plot="logfoldchanges",
            cmap='bwr',
            vmin=-4,
            vmax=4,
            min_logfoldchange=3,
            colorbar_title='log fold change',
        )

    A list specific genes can be given to check their log fold change. If a
    dictionary, the dictionary keys will be added as labels in the plot.

    .. plot::
        :context: close-figs

        var_names = {{"T-cell": ['CD3D', 'CD3E', 'IL32'],
                      'B-cell': ['CD79A', 'CD79B', 'MS4A1'],
                      'myeloid': ['CST3', 'LYZ'] }}
        sc.pl.rank_genes_groups_matrixplot(
            adata,
            var_names=var_names,
            values_to_plot="logfoldchanges",
            cmap='bwr',
            vmin=-4,
            vmax=4,
            min_logfoldchange=3,
            colorbar_title='log fold change',
        )

    """
    return _rank_genes_groups_plot(
        adata,
        plot_type="matrixplot",
        groups=groups,
        n_genes=n_genes,
        groupby=groupby,
        values_to_plot=values_to_plot,
        var_names=var_names,
        gene_symbols=gene_symbols,
        key=key,
        min_logfoldchange=min_logfoldchange,
        show=show,
        save=save,
        return_fig=return_fig,
        **kwds,
    )


@old_positionals(
    "n_genes",
    "gene_names",
    "gene_symbols",
    "use_raw",
    "key",
    "split",
    "density_norm",
    "strip",
    "jitter",
    "size",
    "ax",
    "show",
    "save",
)
@_doc_params(show_save_ax=doc_show_save_ax)
def rank_genes_groups_violin(  # noqa: PLR0913
    adata: AnnData,
    groups: Sequence[str] | None = None,
    *,
    n_genes: int = 20,
    gene_names: Iterable[str] | None = None,
    gene_symbols: str | None = None,
    use_raw: bool | None = None,
    key: str | None = None,
    split: bool = True,
    density_norm: DensityNorm = "width",
    strip: bool = True,
    jitter: float | bool = True,
    size: int = 1,
    ax: Axes | None = None,
    show: bool | None = None,
    # deprecated
    save: bool | None = None,
    scale: DensityNorm | Empty = _empty,
):
    """Plot ranking of genes for all tested comparisons.

    Parameters
    ----------
    adata
        Annotated data matrix.
    groups
        List of group names.
    n_genes
        Number of genes to show. Is ignored if `gene_names` is passed.
    gene_names
        List of genes to plot. Is only useful if interested in a custom gene list,
        which is not the result of :func:`scanpy.tl.rank_genes_groups`.
    gene_symbols
        Key for field in `.var` that stores gene symbols if you do not want to
        use `.var_names` displayed in the plot.
    use_raw
        Use `raw` attribute of `adata` if present. Defaults to the value that
        was used in :func:`~scanpy.tl.rank_genes_groups`.
    split
        Whether to split the violins or not.
    density_norm
        See :func:`~seaborn.violinplot`.
    strip
        Show a strip plot on top of the violin plot.
    jitter
        If set to 0, no points are drawn. See :func:`~seaborn.stripplot`.
    size
        Size of the jitter points.
    {show_save_ax}

    """
    if key is None:
        key = "rank_genes_groups"
    groups_key = str(adata.uns[key]["params"]["groupby"])
    if use_raw is None:
        use_raw = bool(adata.uns[key]["params"]["use_raw"])
    reference = str(adata.uns[key]["params"]["reference"])
    groups_names = adata.uns[key]["names"].dtype.names if groups is None else groups
    if isinstance(groups_names, str):
        groups_names = [groups_names]
    density_norm = _deprecated_scale(density_norm, scale, default="width")
    del scale
    axs = []
    for group_name in groups_names:
        if gene_names is None:
            _gene_names = adata.uns[key]["names"][group_name][:n_genes]
        else:
            _gene_names = gene_names
        if isinstance(_gene_names, np.ndarray):
            _gene_names = _gene_names.tolist()
        df = obs_df(adata, _gene_names, use_raw=use_raw, gene_symbols=gene_symbols)
        new_gene_names = df.columns
        df["hue"] = adata.obs[groups_key].astype(str).values
        if reference == "rest":
            df.loc[df["hue"] != group_name, "hue"] = "rest"
        else:
            df.loc[~df["hue"].isin([group_name, reference]), "hue"] = np.nan
        df["hue"] = df["hue"].astype("category")
        df_tidy = pd.melt(df, id_vars="hue", value_vars=new_gene_names)
        x = "variable"
        y = "value"
        hue_order = [group_name, reference]
        import seaborn as sns

        _ax = sns.violinplot(
            x=x,
            y=y,
            data=df_tidy,
            inner=None,
            hue_order=hue_order,
            hue="hue",
            split=split,
            density_norm=density_norm,
            orient="vertical",
            ax=ax,
        )
        if strip:
            _ax = sns.stripplot(
                x=x,
                y=y,
                data=df_tidy,
                hue="hue",
                dodge=True,
                hue_order=hue_order,
                jitter=jitter,
                palette="dark:black",
                size=size,
                ax=_ax,
            )
        _ax.set_xlabel("genes")
        _ax.set_title(f"{group_name} vs. {reference}")
        _ax.legend_.remove()
        _ax.set_ylabel("expression")
        _ax.set_xticks(range(len(new_gene_names)), new_gene_names, rotation="vertical")
        writekey = (
            f"rank_genes_groups_{adata.uns[key]['params']['groupby']}_{group_name}"
        )
        savefig_or_show(writekey, show=show, save=save)
        axs.append(_ax)
    show = settings.autoshow if show is None else show
    if show:
        return None
    return axs


@old_positionals("tmax_realization", "as_heatmap", "shuffle", "show", "save", "marker")
def sim(
    adata: AnnData,
    *,
    tmax_realization: int | None = None,
    as_heatmap: bool = False,
    shuffle: bool = False,
    show: bool | None = None,
    marker: str | Sequence[str] = ".",
    # deprecated
    save: bool | str | None = None,
) -> None:
    """Plot results of simulation.

    Parameters
    ----------
    tmax_realization
        Number of observations in one realization of the time series. The data matrix
        adata.X consists in concatenated realizations.
    as_heatmap
        Plot the timeseries as heatmap.
    shuffle
        Shuffle the data.
    show
        Show the plot, do not return axis.
    save
        If `True` or a `str`, save the figure.
        A string is appended to the default filename.
        Infer the filetype if ending on {{`'.pdf'`, `'.png'`, `'.svg'`}}.

    """
    if tmax_realization is not None:
        tmax = tmax_realization
    elif "tmax_write" in adata.uns:
        tmax = adata.uns["tmax_write"]
    else:
        tmax = adata.n_obs
    n_realizations = adata.n_obs / tmax
    if not shuffle:
        if not as_heatmap:
            timeseries(
                adata.X,
                var_names=adata.var_names,
                xlim=[0, 1.25 * adata.n_obs],
                highlights_x=np.arange(tmax, n_realizations * tmax, tmax),
                xlabel="realizations",
                marker=marker,
            )
        else:
            # plot time series as heatmap, as in Haghverdi et al. (2016), Fig. 1d
            timeseries_as_heatmap(
                adata.X,
                var_names=adata.var_names,
                highlights_x=np.arange(tmax, n_realizations * tmax, tmax),
            )
        plt.xticks(
            np.arange(0, n_realizations * tmax, tmax),
            np.arange(n_realizations).astype(int) + 1,
        )
        savefig_or_show("sim", save=save, show=show)
    else:  # shuffle data
        np.random.seed(1)
        rows = np.random.choice(adata.shape[0], size=adata.shape[0], replace=False)
        x = adata[rows].X
        timeseries(
            x,
            var_names=adata.var_names,
            xlim=[0, 1.25 * adata.n_obs],
            highlights_x=np.arange(tmax, n_realizations * tmax, tmax),
            xlabel="index (arbitrary order)",
            marker=marker,
        )
        savefig_or_show("sim_shuffled", save=save, show=show)


@old_positionals(
    "key",
    "groupby",
    "group",
    "color_map",
    "bg_dotsize",
    "fg_dotsize",
    "vmax",
    "vmin",
    "vcenter",
    "norm",
    "ncols",
    "hspace",
    "wspace",
    "title",
    "show",
    "save",
    "ax",
    "return_fig",
)
@_doc_params(
    vminmax=doc_vbound_percentile, panels=doc_panels, show_save_ax=doc_show_save_ax
)
def embedding_density(  # noqa: PLR0912, PLR0913, PLR0915
    adata: AnnData,
    basis: str = "umap",
    *,
    key: str | None = None,
    groupby: str | None = None,
    group: str | Sequence[str] | None = "all",
    color_map: Colormap | str = "YlOrRd",
    bg_dotsize: int | None = 80,
    fg_dotsize: int | None = 180,
    vmax: int | None = 1,
    vmin: int | None = 0,
    vcenter: int | None = None,
    norm: Normalize | None = None,
    ncols: int | None = 4,
    hspace: float | None = 0.25,
    wspace: None = None,
    title: str | None = None,
    show: bool | None = None,
    ax: Axes | None = None,
    return_fig: bool | None = None,
    save: bool | str | None = None,  # deprecated
    **kwargs,
) -> Figure | Axes | None:
    """Plot the density of cells in an embedding (per condition).

    Plots the gaussian kernel density estimates (over condition) from the
    `sc.tl.embedding_density()` output.

    This function was written by Sophie Tritschler and implemented into
    Scanpy by Malte Luecken.

    Parameters
    ----------
    adata
        The annotated data matrix.
    basis
        The embedding over which the density was calculated. This embedded
        representation should be found in `adata.obsm['X_[basis]']``.
    key
        Name of the `.obs` covariate that contains the density estimates. Alternatively, pass `groupby`.
    groupby
        Name of the condition used in `tl.embedding_density`. Alternatively, pass `key`.
    group
        The category in the categorical observation annotation to be plotted.
        For example, 'G1' in the cell cycle 'phase' covariate. If all categories
        are to be plotted use group='all' (default), If multiple categories
        want to be plotted use a list (e.g.: ['G1', 'S']. If the overall density
        wants to be ploted set group to 'None'.
    color_map
        Matplolib color map to use for density plotting.
    bg_dotsize
        Dot size for background data points not in the `group`.
    fg_dotsize
        Dot size for foreground data points in the `group`.
    {vminmax}
    {panels}
    {show_save_ax}

    Examples
    --------

    .. plot::
        :context: close-figs

        import scanpy as sc
        adata = sc.datasets.pbmc68k_reduced()
        sc.tl.umap(adata)
        sc.tl.embedding_density(adata, basis='umap', groupby='phase')

    Plot all categories be default

    .. plot::
        :context: close-figs

        sc.pl.embedding_density(adata, basis='umap', key='umap_density_phase')

    Plot selected categories

    .. plot::
        :context: close-figs

        sc.pl.embedding_density(
            adata,
            basis='umap',
            key='umap_density_phase',
            group=['G1', 'S'],
        )

    .. currentmodule:: scanpy

    See Also
    --------
    tl.embedding_density

    """
    sanitize_anndata(adata)

    # Test user inputs
    basis = basis.lower()

    if basis == "fa":
        basis = "draw_graph_fa"

    if key is not None and groupby is not None:
        msg = "either pass key or groupby but not both"
        raise ValueError(msg)

    if key is None:
        key = "umap_density"
    if groupby is not None:
        key += f"_{groupby}"

    if f"X_{basis}" not in adata.obsm:
        msg = (
            f"Cannot find the embedded representation `adata.obsm['X_{basis}']`. "
            "Compute the embedding first."
        )
        raise ValueError(msg)

    if key not in adata.obs or f"{key}_params" not in adata.uns:
        msg = (
            "Please run `sc.tl.embedding_density()` first and specify the correct key."
        )
        raise ValueError(msg)

    if "components" in kwargs:
        logg.warning(
            "Components were specified, but will be ignored. Only the "
            "components used to calculate the density can be plotted."
        )
        del kwargs["components"]

    components = adata.uns[f"{key}_params"]["components"]
    groupby = adata.uns[f"{key}_params"]["covariate"]

    # turn group into a list if needed
    if group == "all":
        group = None if groupby is None else list(adata.obs[groupby].cat.categories)
    elif isinstance(group, str):
        group = [group]

    if group is None and groupby is not None:
        msg = (
            "Densities were calculated over an `.obs` covariate. "
            "Please specify a group from this covariate to plot."
        )
        raise ValueError(msg)

    if group is not None and groupby is None:
        logg.warning(
            "value of 'group' is ignored because densities "
            "were not calculated for an `.obs` covariate."
        )
        group = None

    if np.min(adata.obs[key]) < 0 or np.max(adata.obs[key]) > 1:
        msg = "Densities should be scaled between 0 and 1."
        raise ValueError(msg)

    if wspace is None:
        #  try to set a wspace that is not too large or too small given the
        #  current figure size
        wspace = 0.75 / rcParams["figure.figsize"][0] + 0.02

    # Make the color map
    if isinstance(color_map, str):
        color_map = copy(colormaps.get_cmap(color_map))

    color_map.set_over("black")
    color_map.set_under("lightgray")
    # a name to store the density values is needed. To avoid
    # overwriting a user name a new random name is created
    while True:
        col_id = np.random.randint(1000, 10000)
        density_col_name = f"_tmp_embedding_density_column_{col_id}_"
        if density_col_name not in adata.obs.columns:
            break

    # if group is set, then plot it using multiple panels
    # (even if only one group is set)
    if group is not None and not isinstance(group, str) and isinstance(group, Sequence):
        if ax is not None:
            msg = "Can only specify `ax` if no `group` sequence is given."
            raise ValueError(msg)
        fig, gs = _panel_grid(hspace, wspace, ncols, len(group))

        axs = []
        for count, group_name in enumerate(group):
            if group_name not in adata.obs[groupby].cat.categories:
                msg = (
                    "Please specify a group from the `.obs` category "
                    "over which the density was calculated. "
                    f"Invalid group name: {group_name}"
                )
                raise ValueError(msg)

            ax = plt.subplot(gs[count])
            # Define plotting data
            dot_sizes = np.ones(adata.n_obs) * bg_dotsize
            group_mask = adata.obs[groupby] == group_name
            dens_values = -np.ones(adata.n_obs)
            dens_values[group_mask] = adata.obs[key][group_mask]
            adata.obs[density_col_name] = dens_values
            dot_sizes[group_mask] = np.ones(sum(group_mask)) * fg_dotsize

            _title = group_name if title is None else title

            ax = embedding(
                adata,
                basis,
                dimensions=np.array(components) - 1,  # Saved with 1 based indexing
                color=density_col_name,
                color_map=color_map,
                size=dot_sizes,
                vmax=vmax,
                vmin=vmin,
                vcenter=vcenter,
                norm=norm,
                save=False,
                title=_title,
                ax=ax,
                show=False,
                **kwargs,
            )
            axs.append(ax)

        ax = axs
    else:
        dens_values = adata.obs[key]
        dot_sizes = np.ones(adata.n_obs) * fg_dotsize

        adata.obs[density_col_name] = dens_values

        # Ensure title is blank as default
        if title is None:
            title = group if group is not None else ""

        # Plot the graph
        fig_or_ax = embedding(
            adata,
            basis,
            dimensions=np.array(components) - 1,  # Saved with 1 based indexing
            color=density_col_name,
            color_map=color_map,
            size=dot_sizes,
            vmax=vmax,
            vmin=vmin,
            vcenter=vcenter,
            norm=norm,
            save=False,
            show=False,
            title=title,
            ax=ax,
            return_fig=return_fig,
            **kwargs,
        )
        if return_fig:
            fig = fig_or_ax
        else:
            ax = fig_or_ax

    # remove temporary column name
    adata.obs = adata.obs.drop(columns=[density_col_name])

    if return_fig:
        return fig
    savefig_or_show(f"{key}_", show=show, save=save)
    show = settings.autoshow if show is None else show
    if show:
        return None
    return ax


def _get_values_to_plot(
    adata,
    values_to_plot: Literal[
        "scores",
        "logfoldchanges",
        "pvals",
        "pvals_adj",
        "log10_pvals",
        "log10_pvals_adj",
    ],
    gene_names: Sequence[str],
    *,
    groups: Sequence[str] | None = None,
    key: str | None = "rank_genes_groups",
    gene_symbols: str | None = None,
):
    """Prepare a dataframe to be plotted as dotplot or matrixplot.

    The specified `values_to_plot` stem from `rank_genes_groups`.

    The dataframe `index` are the given groups and the `columns` are the `gene_names`.

    (used by `rank_genes_groups_dotplot`)

    Parameters
    ----------
    adata
    values_to_plot
        name of the value to plot
    gene_names
        gene names
    groups
        groupby categories
    key
        adata.uns key where the rank_genes_groups is stored.
        By default 'rank_genes_groups'
    gene_symbols
        Key for field in .var that stores gene symbols.

    Returns
    -------
    pandas DataFrame index=groups, columns=gene_names

    """
    valid_options = [
        "scores",
        "logfoldchanges",
        "pvals",
        "pvals_adj",
        "log10_pvals",
        "log10_pvals_adj",
    ]
    if values_to_plot not in valid_options:
        msg = f"given value_to_plot: '{values_to_plot}' is not valid. Valid options are {valid_options}"
        raise ValueError(msg)

    values_df = None
    check_done = False
    if groups is None:
        groups = adata.uns[key]["names"].dtype.names
    if values_to_plot is not None:
        df_list = []
        for group in groups:
            df = rank_genes_groups_df(adata, group, key=key, gene_symbols=gene_symbols)
            if gene_symbols is not None:
                df["names"] = df[gene_symbols]
            # check that all genes are present in the df as sc.tl.rank_genes_groups
            # can be called with only top genes
            if not check_done and df.shape[0] < adata.shape[1]:
                message = (
                    "Please run `sc.tl.rank_genes_groups` with "
                    "'n_genes=adata.shape[1]' to save all gene "
                    f"scores. Currently, only {df.shape[0]} "
                    "are found"
                )
                logg.error(message)
                raise ValueError(message)
            df["group"] = group
            df_list.append(df)

        values_df = pd.concat(df_list)
        if values_to_plot.startswith("log10"):
            column = values_to_plot.replace("log10_", "")
        else:
            column = values_to_plot
        values_df = pd.pivot(
            values_df, index="names", columns="group", values=column
        ).fillna(1)

        if values_to_plot in ["log10_pvals", "log10_pvals_adj"]:
            values_df = -1 * np.log10(values_df)

        values_df = values_df.loc[gene_names].T

    return values_df<|MERGE_RESOLUTION|>--- conflicted
+++ resolved
@@ -280,14 +280,10 @@
     palette: Sequence[str] | Cycler | None = None,
     show: bool | None = None,
     marker: str | Sequence[str] = ".",
-<<<<<<< HEAD
+    return_fig: bool = False,
     # deprecated
     save: bool | str | None = None,
-):
-=======
-    return_fig: bool = False,
 ) -> Figure | None:
->>>>>>> 2b3e6052
     """Plot groups and pseudotime.
 
     Parameters
