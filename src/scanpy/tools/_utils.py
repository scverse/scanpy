--- conflicted
+++ resolved
@@ -115,7 +115,6 @@
     np.random.seed(random_state)
     if adjacency is None:
         adjacency = _choose_graph(adata, obsp, neighbors_key)
-<<<<<<< HEAD
     if "pos" not in adata.uns.get("paga", {}):
         msg = "Plot PAGA first, so that `adata.uns['paga']['pos']` exists."
         raise ValueError(msg)
@@ -136,26 +135,4 @@
             init_pos[subset] = group_pos - 0.5 * dist + noise
         else:
             init_pos[subset] = group_pos
-=======
-    if "paga" in adata.uns and "pos" in adata.uns["paga"]:
-        groups = adata.obs[adata.uns["paga"]["groups"]]
-        pos = adata.uns["paga"]["pos"]
-        connectivities_coarse = adata.uns["paga"]["connectivities"]
-        init_pos = np.ones((adjacency.shape[0], 2))
-        for i, group_pos in enumerate(pos):
-            subset = (groups == groups.cat.categories[i]).values
-            neighbors = connectivities_coarse[i].nonzero()
-            if len(neighbors[1]) > 0:
-                connectivities = connectivities_coarse[i][neighbors]
-                nearest_neighbor = neighbors[1][np.argmax(connectivities)]
-                noise = np.random.random((len(subset[subset]), 2))
-                dist = pos[i] - pos[nearest_neighbor]
-                noise = noise * dist
-                init_pos[subset] = group_pos - 0.5 * dist + noise
-            else:
-                init_pos[subset] = group_pos
-    else:
-        msg = "Plot PAGA first, so that adata.uns['paga'] with key 'pos'."
-        raise ValueError(msg)
->>>>>>> fa38823a
     return init_pos