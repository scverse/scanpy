--- conflicted
+++ resolved
@@ -12,11 +12,7 @@
       python: "3.7"
       install:
         - pip install docutils sphinx
-<<<<<<< HEAD
-        - pip install -e .[test,louvain,leiden,magic,scvi,harmony,scanorama]
-=======
-        - pip install -e .[test,louvain,leiden,magic,scvi,harmony,skmisc]
->>>>>>> d4d373ea
+        - pip install -e .[test,louvain,leiden,magic,scvi,harmony,skmisc,scanorama]
         - pip install git+https://github.com/theislab/anndata
 python:
   - '3.6'
@@ -27,11 +23,7 @@
   - directories: data
 install:
   - pip install docutils sphinx
-<<<<<<< HEAD
-  - pip install -e .[test,louvain,leiden,magic,scvi,harmony,scanorama]
-=======
-  - pip install -e .[test,louvain,leiden,magic,scvi,harmony,skmisc]
->>>>>>> d4d373ea
+  - pip install -e .[test,louvain,leiden,magic,scvi,harmony,skmisc,scanorama]
 env:
   - MPLBACKEND=Agg
 script:
