# Scanpy outfiles
/data/
/write/

# Docs
/docs/_build/
/docs/generated/
/docs/data/
/docs/api/generated
/docs/external/generated
/docs/jupyter_execute

# tests
/*cache/
/test-data/
/scanpy/tests/test*.h5ad
/scanpy/tests/**/*actual.png
/scanpy/tests/**/*failed-diff.png

# Environment management
/hatch.toml
/Pipfile
/Pipfile.lock
/requirements*.lock

# always-ignore extensions
*~

# Python build files
__pycache__/
/scanpy/_version.py
/dist/
/*-env/
/env-*/
/environment.yml

# OS stuff
.DS_Store
Thumbs.db
.ipynb_checkpoints/
.directory

# IDEs and editors
/.idea/
<<<<<<< HEAD
/.vscode/

# Test artifacts
**/test-results.xml

# asv benchmark files
benchmarks/.asv
=======
/.vscode/
>>>>>>> 383a61b2
<|MERGE_RESOLUTION|>--- conflicted
+++ resolved
@@ -42,14 +42,7 @@
 
 # IDEs and editors
 /.idea/
-<<<<<<< HEAD
 /.vscode/
 
-# Test artifacts
-**/test-results.xml
-
 # asv benchmark files
-benchmarks/.asv
-=======
-/.vscode/
->>>>>>> 383a61b2
+benchmarks/.asv