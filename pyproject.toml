--- conflicted
+++ resolved
@@ -12,55 +12,6 @@
     {name = "Abdou Khadre Djeylani Diouf"},
 ]
 readme = "README.md"
-<<<<<<< HEAD
-
-dependencies = [
-    "scanpy",
-    "plotly",
-=======
-classifiers = [
-    "License :: OSI Approved :: BSD License",
-    "Development Status :: 5 - Production/Stable",
-    "Environment :: Console",
-    "Framework :: Jupyter",
-    "Intended Audience :: Developers",
-    "Intended Audience :: Science/Research",
-    "Natural Language :: English",
-    "Operating System :: MacOS :: MacOS X",
-    "Operating System :: Microsoft :: Windows",
-    "Operating System :: POSIX :: Linux",
-    "Programming Language :: Python :: 3",
-    "Programming Language :: Python :: 3.9",
-    "Programming Language :: Python :: 3.10",
-    "Programming Language :: Python :: 3.11",
-    "Programming Language :: Python :: 3.12",
-    "Topic :: Scientific/Engineering :: Bio-Informatics",
-    "Topic :: Scientific/Engineering :: Visualization",
-]
-dependencies = [
-    "anndata>=0.8",
-    # numpy needs a version due to #1320
-    "numpy>=1.23",
-    "matplotlib>=3.6",
-    "pandas >=1.5",
-    "scipy>=1.8",
-    "seaborn>=0.13",
-    "h5py>=3.1",
-    "tqdm",
-    "scikit-learn>=0.24",
-    "statsmodels>=0.13",
-    "patsy",
-    "networkx>=2.7",
-    "natsort",
-    "joblib",
-    "numba>=0.56",
-    "umap-learn>=0.5,!=0.5.0",
-    "pynndescent>=0.5",
-    "packaging>=21.3",
-    "session-info",
-    "legacy-api-wrap>=1.4",  # for positional API deprecations
-    "get-annotations; python_version < '3.10'",
->>>>>>> 6542113d
 ]
 dynamic = ["version"]
 
@@ -68,36 +19,6 @@
 Reposityory = "https://github.com/kaderhoussein/scoop"
 
 
-<<<<<<< HEAD
-test = [
-    "pytest"
-=======
-[project.optional-dependencies]
-test-min = [
-    "pytest>=7.4.2",
-    "pytest-nunit",
-    "pytest-mock",
-    "pytest-cov",
-    "profimp",
-]
-test = [
-    "scanpy[test-min]",
-    # Optional but important dependencies
-    "scanpy[leiden]",
-    "zarr",
-    "scanpy[dask]",
-    "scanpy[scrublet]",
-]
-test-full = [
-    "scanpy[test]",
-    # additional tested algorithms
-    "scanpy[louvain]",
-    "scanpy[magic]",
-    "scanpy[skmisc]",
-    "scanpy[harmony]",
-    "scanpy[scanorama]",
-    "scanpy[dask-ml]",
->>>>>>> 6542113d
 ]
 
 doc = [
@@ -122,119 +43,12 @@
 dev = [
     "pre-commit",
 ]
-<<<<<<< HEAD
-=======
-# Algorithms
-paga = ["igraph"]
-louvain = ["igraph", "louvain>=0.6.0,!=0.6.2"]  # Louvain community detection
-leiden = ["igraph>=0.10", "leidenalg>=0.9.0"]  # Leiden community detection
-bbknn = ["bbknn"]  # Batch balanced KNN (batch correction)
-magic = ["magic-impute>=2.0"]  # MAGIC imputation method
-skmisc = ["scikit-misc>=0.1.3"]  # highly_variable_genes method 'seurat_v3'
-harmony = ["harmonypy"]  # Harmony dataset integration
-scanorama = ["scanorama"]  # Scanorama dataset integration
-scrublet = ["scikit-image"]  # Doublet detection with automatic thresholds
-# Acceleration
-rapids = ["cudf>=0.9", "cuml>=0.9", "cugraph>=0.9"]  # GPU accelerated calculation of neighbors
-dask = ["dask[array]>=2022.09.2"]  # Use the Dask parallelization engine
-dask-ml = ["dask-ml", "scanpy[dask]"]  # Dask-ML for sklearn-like API
->>>>>>> 6542113d
+
 
 [tool.hatch.build]
 exclude = ["scoop/tests"]
 [tool.hatch.version]
 source = "vcs"
 [tool.hatch.build.hooks.vcs]
-version-file = "scoop/_version.py"
 
-<<<<<<< HEAD
-=======
-[tool.pytest.ini_options]
-addopts = [
-    "--import-mode=importlib",
-    "--strict-markers",
-    "--doctest-modules",
-]
-testpaths = ["scanpy"]
-norecursedirs = ["scanpy/tests/_images"]
-xfail_strict = true
-nunit_attach_on = "fail"
-markers = [
-    "internet: tests which rely on internet resources (enable with `--internet-tests`)",
-    "gpu: tests that use a GPU (currently unused, but needs to be specified here as we import anndata.tests.helpers, which uses it)",
-    "anndata_dask_support: tests that require dask support in anndata",
-]
-filterwarnings = [
-    # legacy-api-wrap: internal use of positional API
-    "error:The specified parameters:FutureWarning",
-    # When calling `.show()` in tests, this is raised
-    "ignore:FigureCanvasAgg is non-interactive:UserWarning",
 
-    # We explicitly handle the below errors in tests
-    "error:`anndata.read` is deprecated:FutureWarning",
-    "error:Observation names are not unique:UserWarning",
-    "error:The dtype argument is deprecated and will be removed:FutureWarning",
-    "error:The behavior of DataFrame\\.sum with axis=None is deprecated:FutureWarning",
-    "error:The default of observed=False is deprecated:FutureWarning",
-    "error:Series\\.__getitem__ treating keys as positions is deprecated:FutureWarning",
-    "error:The default value of 'ignore' for the `na_action` parameter in pandas\\.Categorical\\.map:FutureWarning",
-    "error:The provided callable.* is currently using:FutureWarning",
-    "error:The behavior of DataFrame concatenation with empty or all-NA entries is deprecated:FutureWarning",
-    "error:A value is trying to be set on a copy of a slice from a DataFrame",
-    "error:No data for colormapping provided via 'c'",
-    "error:\\n*The `scale` parameter has been renamed and will be removed",
-    "error:\\n*Passing `palette` without assigning `hue` is deprecated",
-    "error:\\n*Setting a gradient palette using color= is deprecated",
-]
-
-[tool.coverage.run]
-data_file = "test-data/coverage"
-source_pkgs = ["scanpy"]
-omit = ["*/tests/*"]
-[tool.coverage.xml]
-output = "test-data/coverage.xml"
-[tool.coverage.paths]
-source = [".", "**/site-packages"]
-[tool.coverage.report]
-exclude_also = [
-    "if __name__ == .__main__.:",
-    "if TYPE_CHECKING:",
-]
-
-[tool.ruff.format]
-docstring-code-format = true
-
-[tool.ruff.lint]
-select = [
-    "E",       # Error detected by Pycodestyle
-    "F",       # Errors detected by Pyflakes
-    "W",       # Warning detected by Pycodestyle
-    "UP",      # pyupgrade
-    "I",       # isort
-    "TCH",     # manage type checking blocks
-    "TID251",  # Banned imports
-    "ICN",     # Follow import conventions
-    "PTH",     # Pathlib instead of os.path
-    "PLR0917", # Ban APIs with too many positional parameters
-]
-ignore = [
-    # line too long -> we accept long comment lines; black gets rid of long code lines
-    "E501",
-    # module level import not at top of file -> required to circumvent circular imports for Scanpys API
-    "E402",
-    # E266 too many leading '#' for block comment -> Scanpy allows them for comments into sections
-    "E262",
-    # allow I, O, l as variable names -> I is the identity matrix, i, j, k, l is reasonable indexing notation
-    "E741",
-]
-[tool.ruff.lint.per-file-ignores]
-# Do not assign a lambda expression, use a def
-"scanpy/tools/_rank_genes_groups.py" = ["E731"]
-[tool.ruff.lint.isort]
-known-first-party = ["scanpy"]
-required-imports = ["from __future__ import annotations"]
-[tool.ruff.lint.flake8-tidy-imports.banned-api]
-"pytest.importorskip".msg = "Use the “@needs” decorator/mark instead"
-"pandas.api.types.is_categorical_dtype".msg = "Use isinstance(s.dtype, CategoricalDtype) instead"
-"pandas.value_counts".msg = "Use pd.Series(a).value_counts() instead"
->>>>>>> 6542113d
