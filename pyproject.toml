[build-system]
build-backend = "hatchling.build"
requires = ["hatchling", "hatch-vcs"]

[project]
name = "scanpy"
description = "Single-Cell Analysis in Python."
requires-python = ">=3.9"
license = "BSD-3-clause"
authors = [
    {name = "Alex Wolf"},
    {name = "Philipp Angerer"},
    {name = "Fidel Ramirez"},
    {name = "Isaac Virshup"},
    {name = "Sergei Rybakov"},
    {name = "Gokcen Eraslan"},
    {name = "Tom White"},
    {name = "Malte Luecken"},
    {name = "Davide Cittaro"},
    {name = "Tobias Callies"},
    {name = "Marius Lange"},
    {name = "Andrés R. Muñoz-Rojas"},
]
maintainers = [
    {name = "Isaac Virshup", email = "ivirshup@gmail.com"},
    {name = "Philipp Angerer", email = "phil.angerer@gmail.com"},
    {name = "Alex Wolf", email = "f.alex.wolf@gmx.de"},
]
readme = "README.md"
classifiers = [
    "License :: OSI Approved :: BSD License",
    "Development Status :: 5 - Production/Stable",
    "Environment :: Console",
    "Framework :: Jupyter",
    "Intended Audience :: Developers",
    "Intended Audience :: Science/Research",
    "Natural Language :: English",
    "Operating System :: MacOS :: MacOS X",
    "Operating System :: Microsoft :: Windows",
    "Operating System :: POSIX :: Linux",
    "Programming Language :: Python :: 3",
    "Programming Language :: Python :: 3.9",
    "Programming Language :: Python :: 3.10",
    "Programming Language :: Python :: 3.11",
    "Programming Language :: Python :: 3.12",
    "Topic :: Scientific/Engineering :: Bio-Informatics",
    "Topic :: Scientific/Engineering :: Visualization",
]
dependencies = [
    "anndata>=0.8",
    "numpy>=1.23",
    "matplotlib>=3.6",
    "pandas >=1.5",
    "scipy>=1.8",
    "seaborn>=0.13",
    "h5py>=3.1",
    "tqdm",
    "scikit-learn>=0.24",
    "statsmodels>=0.13",
    "patsy",
    "networkx>=2.7",
    "natsort",
    "joblib",
    "numba>=0.56",
    "umap-learn>=0.5,!=0.5.0",
    "pynndescent>=0.5",
    "packaging>=21.3",
    "session-info",
    "legacy-api-wrap>=1.4",  # for positional API deprecations
    "get-annotations; python_version < '3.10'",
]
dynamic = ["version"]

[project.urls]
Documentation = "https://scanpy.readthedocs.io/"
Source = "https://github.com/scverse/scanpy"
Home-page = "https://scanpy.org"
Discourse = "https://discourse.scverse.org/c/help/scanpy/37"
Twitter = "https://twitter.com/scverse_team"

[project.scripts]
scanpy = "scanpy.cli:console_main"

[project.optional-dependencies]
test-min = [
    "pytest>=8.2",
    "pytest-nunit",
    "pytest-mock",
    "pytest-cov",
    "profimp",
]
test = [
    "scanpy[test-min]",
    # Optional but important dependencies
    "scanpy[leiden]",
    "zarr",
    "scanpy[dask]",
    "scanpy[scrublet]",
]
test-full = [
    "scanpy[test]",
    # optional storage modes
    "zappy",
    # additional tested algorithms
    "scanpy[louvain]",
    "scanpy[magic]",
    "scanpy[skmisc]",
    "scanpy[harmony]",
    "scanpy[scanorama]",
    "scanpy[dask-ml]",
]
doc = [
    "sphinx>=7",
    "sphinx-book-theme>=1.1.0",
    "scanpydoc>=0.13.4",
    "sphinx-autodoc-typehints>=1.25.2",
    "myst-parser>=2",
    "myst-nb>=1",
    "sphinx-design",
    "readthedocs-sphinx-search",
    "sphinxext-opengraph", # for nice cards when sharing on social
    "sphinx-copybutton",
    "nbsphinx>=0.9",
    "ipython>=7.20",  # for nbsphinx code highlighting
    "matplotlib!=3.6.1",
    "sphinxcontrib-bibtex",
    "setuptools",
    # TODO: remove necessity for being able to import doc-linked classes
    "dask",
    "scanpy[paga]",
    "sam-algorithm",
]
dev = [
    # getting the dev version
    "setuptools_scm",
    # static checking
    "pre-commit",
]
# Algorithms
paga = ["igraph"]
louvain = ["igraph", "louvain>=0.6.0,!=0.6.2"]  # Louvain community detection
leiden = ["igraph>=0.10", "leidenalg>=0.9.0"]  # Leiden community detection
bbknn = ["bbknn"]  # Batch balanced KNN (batch correction)
magic = ["magic-impute>=2.0"]  # MAGIC imputation method
skmisc = ["scikit-misc>=0.1.3"]  # highly_variable_genes method 'seurat_v3'
harmony = ["harmonypy"]  # Harmony dataset integration
scanorama = ["scanorama"]  # Scanorama dataset integration
scrublet = ["scikit-image"]  # Doublet detection with automatic thresholds
# Acceleration
rapids = ["cudf>=0.9", "cuml>=0.9", "cugraph>=0.9"]  # GPU accelerated calculation of neighbors
dask = ["dask[array]>=2022.09.2"]  # Use the Dask parallelization engine
dask-ml = ["dask-ml", "scanpy[dask]"]  # Dask-ML for sklearn-like API

[tool.hatch.build.targets.wheel]
packages = ["src/testing", "src/scanpy"]
[tool.hatch.version]
source = "vcs"
[tool.hatch.build.hooks.vcs]
version-file = "src/scanpy/_version.py"

[tool.pytest.ini_options]
addopts = [
    "--import-mode=importlib",
    "--strict-markers",
    "--doctest-modules",
    "-ptesting.scanpy._pytest",
    "--pyargs",
]
testpaths = ["./tests", "scanpy"]
norecursedirs = ["tests/_images"]
xfail_strict = true
nunit_attach_on = "fail"
markers = [
    "internet: tests which rely on internet resources (enable with `--internet-tests`)",
    "gpu: tests that use a GPU (currently unused, but needs to be specified here as we import anndata.tests.helpers, which uses it)",
    "anndata_dask_support: tests that require dask support in anndata",
]
filterwarnings = [
    # legacy-api-wrap: internal use of positional API
    "error:The specified parameters:FutureWarning",
    # When calling `.show()` in tests, this is raised
    "ignore:FigureCanvasAgg is non-interactive:UserWarning",

    # We explicitly handle the below errors in tests
    "error:`anndata.read` is deprecated:FutureWarning",
    "error:Observation names are not unique:UserWarning",
    "error:The dtype argument is deprecated and will be removed:FutureWarning",
    "error:The behavior of DataFrame\\.sum with axis=None is deprecated:FutureWarning",
    "error:The default of observed=False is deprecated:FutureWarning",
    "error:Series\\.__getitem__ treating keys as positions is deprecated:FutureWarning",
    "error:The default value of 'ignore' for the `na_action` parameter in pandas\\.Categorical\\.map:FutureWarning",
    "error:The provided callable.* is currently using:FutureWarning",
    "error:The behavior of DataFrame concatenation with empty or all-NA entries is deprecated:FutureWarning",
    "error:A value is trying to be set on a copy of a slice from a DataFrame",
    "error:No data for colormapping provided via 'c'",
    "error:\\n*The `scale` parameter has been renamed and will be removed",
    "error:\\n*Passing `palette` without assigning `hue` is deprecated",
    "error:\\n*Setting a gradient palette using color= is deprecated",
]

[tool.coverage.run]
data_file = "test-data/coverage"
source_pkgs = ["scanpy"]
omit = ["tests/*", "src/testing/*"]
[tool.coverage.xml]
output = "test-data/coverage.xml"
[tool.coverage.paths]
source = [".", "**/site-packages"]
[tool.coverage.report]
exclude_also = [
    "if __name__ == .__main__.:",
    "if TYPE_CHECKING:",
    # https://github.com/numba/numba/issues/4268
    "@numba.njit.*",
]

[tool.ruff]
src = ["src"]

[tool.ruff.format]
docstring-code-format = true

[tool.ruff.lint]
select = [
    "E",       # Error detected by Pycodestyle
    "F",       # Errors detected by Pyflakes
    "W",       # Warning detected by Pycodestyle
    "UP",      # pyupgrade
    "I",       # isort
    "TCH",     # manage type checking blocks
    "TID251",  # Banned imports
    "ICN",     # Follow import conventions
    "PTH",     # Pathlib instead of os.path
    "PLR0917", # Ban APIs with too many positional parameters
<<<<<<< HEAD
    "PT",      # Pytest style
=======
    "FBT",     # No positional boolean parameters
>>>>>>> 243a46e6
]
ignore = [
    # line too long -> we accept long comment lines; black gets rid of long code lines
    "E501",
    # module level import not at top of file -> required to circumvent circular imports for Scanpys API
    "E402",
    # E266 too many leading '#' for block comment -> Scanpy allows them for comments into sections
    "E262",
    # allow I, O, l as variable names -> I is the identity matrix, i, j, k, l is reasonable indexing notation
    "E741",
]
[tool.ruff.lint.per-file-ignores]
# Do not assign a lambda expression, use a def
"src/scanpy/tools/_rank_genes_groups.py" = ["E731"]
[tool.ruff.lint.isort]
known-first-party = ["scanpy", "testing.scanpy"]
required-imports = ["from __future__ import annotations"]
[tool.ruff.lint.flake8-tidy-imports.banned-api]
"pytest.importorskip".msg = "Use the “@needs” decorator/mark instead"
"pandas.api.types.is_categorical_dtype".msg = "Use isinstance(s.dtype, CategoricalDtype) instead"
"pandas.value_counts".msg = "Use pd.Series(a).value_counts() instead"
[tool.ruff.lint.flake8-type-checking]
exempt-modules = []
strict = true<|MERGE_RESOLUTION|>--- conflicted
+++ resolved
@@ -232,11 +232,8 @@
     "ICN",     # Follow import conventions
     "PTH",     # Pathlib instead of os.path
     "PLR0917", # Ban APIs with too many positional parameters
-<<<<<<< HEAD
+    "FBT",     # No positional boolean parameters
     "PT",      # Pytest style
-=======
-    "FBT",     # No positional boolean parameters
->>>>>>> 243a46e6
 ]
 ignore = [
     # line too long -> we accept long comment lines; black gets rid of long code lines
