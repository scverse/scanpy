--- conflicted
+++ resolved
@@ -22,15 +22,9 @@
     { name = "Andrés R. Muñoz-Rojas" },
 ]
 maintainers = [
-<<<<<<< HEAD
-    { name = "Isaac Virshup", email = "ivirshup@gmail.com" },
     { name = "Philipp Angerer", email = "phil.angerer@gmail.com" },
-    { name = "Alex Wolf", email = "f.alex.wolf@gmx.de" },
-=======
-    {name = "Philipp Angerer", email = "phil.angerer@gmail.com"},
-    {name = "Ilan Gold"},
-    {name = "Severin Dicks"},
->>>>>>> e71dc55e
+    { name = "Ilan Gold" },
+    { name = "Severin Dicks" },
 ]
 readme = "README.md"
 classifiers = [
