[build-system]
build-backend = "flit_core.buildapi"
requires = [
    "flit_core >=3.4,<4",
    "setuptools_scm",
    "tomli",
    "importlib_metadata>=0.7; python_version < '3.8'",
    # setup.py stuff
    "packaging",
]

[project]
name = "scanpy"
description = "Single-Cell Analysis in Python."
requires-python = ">=3.7"
license = {file = "LICENSE"}
authors = [
    {name = "Alex Wolf"},
    {name = "Philipp Angerer"},
    {name = "Fidel Ramirez"},
    {name = "Isaac Virshup"},
    {name = "Sergei Rybakov"},
    {name = "Gokcen Eraslan"},
    {name = "Tom White"},
    {name = "Malte Luecken"},
    {name = "Davide Cittaro"},
    {name = "Tobias Callies"},
    {name = "Marius Lange"},
    {name = "Andrés R. Muñoz-Rojas"},
]
maintainers = [
    {name = "Isaac Virshup", email = "ivirshup@gmail.com"},
    {name = "Philipp Angerer", email = "phil.angerer@gmail.com"},
    {name = "Alex Wolf", email = "f.alex.wolf@gmx.de"},
]
readme = {file = "README.rst", content-type="text/x-rst"}
classifiers = [
    "License :: OSI Approved :: BSD License",
    "Development Status :: 5 - Production/Stable",
    "Environment :: Console",
    "Framework :: Jupyter",
    "Intended Audience :: Developers",
    "Intended Audience :: Science/Research",
    "Natural Language :: English",
    "Operating System :: MacOS :: MacOS X",
    "Operating System :: Microsoft :: Windows",
    "Operating System :: POSIX :: Linux",
    "Programming Language :: Python :: 3",
    "Programming Language :: Python :: 3.7",
    "Programming Language :: Python :: 3.8",
    "Programming Language :: Python :: 3.9",
    "Topic :: Scientific/Engineering :: Bio-Informatics",
    "Topic :: Scientific/Engineering :: Visualization",
]
dependencies = [
    "anndata>=0.7.4",
    # numpy needs a version due to #1320
    "numpy>=1.17.0",
    # Matplotlib 3.1 causes an error in 3d scatter plots (https://github.com/matplotlib/matplotlib/issues/14298)
    # But matplotlib 3.0 causes one in heatmaps
<<<<<<< HEAD
    'matplotlib>=3.1.2',
    'pandas>=0.21',
    'scipy>=1.4',
    'seaborn',
    'h5py>=2.10.0',
    'tqdm',
    'scikit-learn>=0.22',
    'statsmodels>=0.10.0rc2',
    'patsy',
    'networkx>=2.3',
    'natsort',
    'joblib',
    'numba>=0.41.0',
    'umap-learn>=0.3.10',
    'packaging',
    'sinfo',
=======
    "matplotlib>=3.1.2",
    "pandas>=0.21",
    "scipy>=1.4",
    "seaborn",
    "h5py>=2.10.0",
    "tables",
    "tqdm",
    "scikit-learn>=0.22",
    "statsmodels>=0.10.0rc2",
    "patsy",
    "networkx>=2.3",
    "natsort",
    "joblib",
    "numba>=0.41.0",
    "umap-learn>=0.3.10",
    "packaging",
    "sinfo",
>>>>>>> b69015e9
    # for getting the stable version
    "importlib_metadata>=0.7; python_version < '3.8'",
]
dynamic = ["version"]

[project.urls]
Documentation = "https://scanpy.readthedocs.io/"
Source = "https://github.com/theislab/scanpy"
Home-page = "https://scanpy.org"

[project.scripts]
scanpy = "scanpy.cli:console_main"

[project.optional-dependencies]
test = [
    "pytest>=4.4",
    "pytest-nunit",
    "dask[array]!=2.17.0",
    "fsspec",
    "zappy",
    "zarr",
    "profimp",
    # Test the metadata while this exists: https://github.com/takluyver/flit/issues/387
    "flit_core",
]
doc = [
    "sphinx>=4.1,<4.2",
    "sphinx-rtd-theme>=0.3.1",
    "scanpydoc[typehints]>=0.7.4",
    "typing_extensions; python_version < '3.8'",  # for `Literal`
    "python-igraph",
]
dev = [
    # getting the dev version
    "setuptools_scm",
    # static checking
    "black>=20.8b1",
    "docutils",
]
louvain = ["python-igraph", "louvain>=0.6,!=0.6.2"]  # Louvain community detection
leiden = ["python-igraph", "leidenalg"]  # Leiden community detection
bbknn = ["bbknn"]  # Batch balanced KNN (batch correction)
rapids = ["cudf>=0.9", "cuml>=0.9", "cugraph>=0.9"]  # GPU accelerated calculation of neighbors
magic = ["magic-impute>=2.0"]  # MAGIC imputation method
skmisc = ["scikit-misc>=0.1.3"]  # highly_variable_genes method 'seurat_v3'
harmony = ["harmonypy"]  # Harmony dataset integration
scanorama = ["scanorama"]  # Scanorama dataset integration
scrublet = ["scrublet"]  # Doublet detection

[tool.flit.sdist]
exclude = [
    "scanpy/tests",
    "setup.py",
]

[tool.pytest.ini_options]
python_files = "test_*.py"
testpaths = "scanpy/tests/"
xfail_strict = true
nunit_attach_on = "fail"
markers = [
    "internet: tests which rely on internet resources (enable with `--internet-tests`)",
]

[tool.coverage.run]
source = ["scanpy"]
omit = ["*/tests/*"]

[tool.black]
line-length = 88
target-version = ["py37"]
skip-string-normalization = true
exclude = """
/build/.*
"""<|MERGE_RESOLUTION|>--- conflicted
+++ resolved
@@ -58,24 +58,6 @@
     "numpy>=1.17.0",
     # Matplotlib 3.1 causes an error in 3d scatter plots (https://github.com/matplotlib/matplotlib/issues/14298)
     # But matplotlib 3.0 causes one in heatmaps
-<<<<<<< HEAD
-    'matplotlib>=3.1.2',
-    'pandas>=0.21',
-    'scipy>=1.4',
-    'seaborn',
-    'h5py>=2.10.0',
-    'tqdm',
-    'scikit-learn>=0.22',
-    'statsmodels>=0.10.0rc2',
-    'patsy',
-    'networkx>=2.3',
-    'natsort',
-    'joblib',
-    'numba>=0.41.0',
-    'umap-learn>=0.3.10',
-    'packaging',
-    'sinfo',
-=======
     "matplotlib>=3.1.2",
     "pandas>=0.21",
     "scipy>=1.4",
@@ -93,7 +75,6 @@
     "umap-learn>=0.3.10",
     "packaging",
     "sinfo",
->>>>>>> b69015e9
     # for getting the stable version
     "importlib_metadata>=0.7; python_version < '3.8'",
 ]
